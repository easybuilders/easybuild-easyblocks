This file contains a description of the major changes to the easybuild-easyblocks EasyBuild package.
For more detailed information, please see the git log.

These release notes can also be consulted at http://easybuild.readthedocs.org/en/latest/Release_notes.html.

The latest version of easybuild-easyblocks provides 199 software-specific easyblocks and 34 generic easyblocks.

<<<<<<< HEAD
=======
v3.8.1 (January 29th 2019)
--------------------------

bugfix/update release
- minor enhancements, including:
  - update Ferret easyblock to handle Ferret 7.3 (#1349)
  - add support for defining $LDSHARED when installing Python packages if Python's value doesn't use toolchain compiler ($CC) (#1455)
  - update CP2K easyblock to add support for CP2K 6.1, and fix incorrect LibInt references (#1545)
  - make OpenFOAM easyblock handle debug build (#1609)
  - handle multiple installation keys for MATLAB (#1610)
  - run 'make check' in parallel for GROMACS since it involves more compilation (#1611)
  - update OpenCV easyblock for recent versions (3.4.x >= 3.4.4 + 4.0.x) (#1616)
- various bug fixes, including:
  - check current start_dir value before appending 'src' subdirectory in MrBayes easyblock (#1582)
  - avoid that (system) Intel compilers are always considered when building SuiteSparse (#1612)
  - fix missing import statement in ROOT easyblock (#1614)
  - answer SELinux question with 'no' in Mathematica easyblock (#1617)
  - disable 'build isolation' feature in pip > 10.x in PythonPackage generic easyblock (#1623)
- other changes
  - cleanup in Perl and PerlModule easyblocks (#1603)


>>>>>>> e3a4cd70
v3.8.0 (December 18th 2018)
---------------------------

feature release
- new generic easyblocks:
  - PythonBundle for installing a bundle of Python packages (#1553)
  - MesonNinja for installing using Meson & Ninja (#1561)
- new software specific easyblock for RepeatMasker (#1600)
- minor enhancements, including:
  - add -fno-delete-null-pointer-checks compiler flag for OpenFOAM versions older than v3.0 (#1311)
  - add support for building Tau with OTF included as dependency (#1313)
  - add support for Intel MPI version 2019 (#1546)
  - also populate the include dir for CP2K (#1554)
  - add custom easyconfig parameter in GCC easyblock to control use of gold linker: use_gold_linker (#1555)
  - replace '-' with '_' in default 'import' check for Python packages (#1560)
  - update WRF and WPS to support version 4 (#1563)
  - adapt PSI easyblock for PSI4 > 1.2 (#1568)
  - update Siesta easyblock to 4.1-b4 and add custom test_step (#1573)
  - enhance Mothur easyblock to support use of Boost and HDF5 as dependencies (#1576)
  - enhance sanity check for icc & ifort: also check for compilers_and_libraries_*/linux subdirectory (#1577)
  - update Trinity easyblock for latest version 2.8 (#1579)
  - add version check in sanity check step of SCOTCH easyblock (+ code cleanup) (#1580)
  - add support in Clang easyblock to skip running of all tests (#1584)
  - update WRF easyblock to allow serial HDF5 + pick up on parallel netCDF (#1592)
  - avoid hardcoding 'PREFIX=<installdir>' in build/install options when using SCons easyblock (#1594)
  - enable TensorFlow to detect any MPI runtime (#1597)
  - enhance Bundle easyblock to allow installation of bundle components with additional easyblocks + build components in parallel (#1598)
  - enhance Trilinos easyblock to support building against MKL (#1601)
- various bug fixes, including:
  - make FDTD_Solutions easyblock do the install by copying files instead of 'rpm rebuild' (#1307)
  - re-add missing VT_(S)LIB_DIR env variable to itac module (#1309)
  - fix in QuantumESPRESSO easyblock: ifort compiler needs -assume byterecl (#1556)
  - extract targets from buildopts in Quantumespresso easyblock (#1558)
  - fixes for TensorFlow easyblock (#1559)
    - pass $PYTHONPATH while building TensorFlow
    - disable cross-compilation mode if optarch is set
    - fix sanity check for installing TensorFlow as extension
  - added a test to disable compiling FFTW with MPI if the toolchain does not support MPI (#1562)
  - fix permissions problem with CUDA nvvp tar files + correctly handle numactl symlink in LLVM subdir in PGI easyblock (#1569)
  - fix TensorFlow test tempdir problem (#1572)
  - tweak VMD easyblock so that configopts don't contain duplicate values (otherwise it fails to rebuild) (#1575)
  - fix running netcdf4-python tests to also support installation as extension (#1578)
  - added the openmp flags in the linker flags in MUMPS easyblock (#1585)
  - avoid hardcoding --with-rdma configure option in MVAPICH2 easyblock (#1586)
  - fix location of path-to-source argument in configure command of CMakeMake (#1591)
  - fix GROMACS use of MKL for non-Intel compilers (e.g. gomkl toolchain) (#1596)
- other changes
  - inform Hound CI about Python 2 builtins (#1604)


v3.7.1 (October 18th 2018)
--------------------------

bugfix/update release
- new software specific easyblock for fastStructure (#1529)
- minor enhancements, including:
  - support bypassing use of system type obtained with recent config.guess in ConfigureMake (#1531)
  - enhance generated module file for FreeSurfer (#1543)
  - add option in Qt easyblock to check for QtWebEngine component in sanity check (#1544)
  - also install CP2K as a library + code cleanup in CP2K easyblock (#1547)
- various bug fixes, including:
  - fix checking for downloaded dependencies for stand-alone installations in PythonPackage generic easyblock (#1530)
  - also specify --host option to configure script based on config.guess result in ConfigureMake easyblock (#1532)
  - use short module name when creating module wrapper in ModuleRC generic easyblock (#1535)
  - use DOT_MODULERC constant in ModuleRC easyblock rather than hardcoding '.modulerc' (#1533)
  - use --no-deps when installing .whl in TensorFlow easyblock if extension are being installed, move test run to sanity check (#1537)
  - use os.getcwd() rather than self.startdir in TensorFlow easyblock to fix installation of TensorFlow as extension in a bundle (#1540)
  - add symlink to wrapped module file when creating .modulerc in temporary location (#1539)
  - properly handle Python dependency in Qscintilla easyblock (#1499)
- other changes:
  - cleanup Tarball easyblock by using copy_dir function (#1541)


v3.7.0 (September 25th 2018)
----------------------------

feature release
- new generic easyblock ModuleRC (#1503, #1518)
- new software specific easyblocks for BWISE (#1497) and VEP (#1512)
- minor enhancements, including:
  - update QuantumESPRESSO easyblock:
    stop building in installation dir, do not use external FoX dependency, support for recent versions (#1312)
  - updates to TensorFlow easyblock:
    - require cuDNN if CUDA support is enabled, enable mkl-dnn by default, fix problem with internal protobuf problem, add awareness for TensorRT & NCCL (#1453)
    - add support for IntelMPI (#1507)
  - update WIEN2k easyblock for version 18.1 (#1460)
  - add CUDA 'stubs' subdirectory to $LIBRARY_PATH (#1464)
  - add support for building ScaLAPACK on top of BLIS (#1467)
  - handle X11 better and make 'static' a build flag in Amber easyblock (#1468)
  - update Boost easyblock for Boost 1.67.0 (name change in Python 3.x library files) (#1472)
  - add CEI/bin to $PATH for ANSYS 19 & newer (#1476)
  - enhance SCons easyblock to enable building in parallel (#1477)
  - add awareness for CCOLAMD and CAMD in Trilinos easyblock (#1480)
  - add support to apply (binary) patches after main CUDA install (#1481, #1483)
  - add support for only building Python bindings (+ code cleanup) in Boost easyblock (#1484, #1495)
  - provide control over subdirectory in which R packages are installed (#1485)
  - added regex to fix $WM_PROJECT_VERSION correctly in OpenFOAM easyblock (#1489)
  - improve PGI siterc so it allows -pthread switch (#1494)
  - customise check_checksums method in Bundle easyblock to fix checking of checksums for components (#1496)
  - include a pkgconfig file `hdf5.pc` to HDF5 installations (#1504)
  - (download &) use an updated `config.guess` script in generic ConfigureMake easyblock (#1506, #1522, #1523, #1524)
  - make IntelBase generic easyblock aware of (pre)installopts (#1509)
  - update Siesta easyblock for v3.2 to 4.1-b3 (#1510)
  - take (pre)installopts into account in RPackage generic easyblock (#1513)
  - update DOLFIN easyblock for latest version (2018.1) (#1521)
- various bug fixes, including:
  - drop useless definition of $NLSPATH in IntelBase + fix ipp library paths (#1442)
  - fix order of arguments in log message in PythonPackage easyblock (#1459)
  - run ldconfig in post-install step of CUDA easyblock to create missing symlinks in 'stubs' subdirectory (#1473)
  - take into account that only name/version may be specified for some components in Bundle easyblock (#1474)
  - make SuperLU easyblock consider both lib and lib64 subdirectories (#1479)
  - use short build dir for Trilinos to dance around "Argument list too long" problem + link with libmetis.a (#1486)
  - correct check for Red Hat 6 based OS in TensorFlow easyblock (#1487)
  - improve configuration choice in FSL easyblock (#1498)
  - don't check for mcc in MATLAB sanity check as it requires a specific toolbox license (#1514)
  - make sure Bazel doesn't write files in $HOME/.cache when building TensorFlow (#1519)
  - enable VSX on POWER for FFTW >= 3.3.7 (#1520)
  - add librt as dependency when linking Trilinos with SuiteSparse (#1525)
- other changes:
  - switch to using CMake install procedure for Eigen 3.3.4 & newer (#1482)
  - bump Lmod version used in Travis config to 6.6.3 (now required by framework) (#1505)


v3.6.2 (July 11th 2018)
-----------------------

bugfix/update release
- new software-specific easyblock for OpenCV (#1444)
- minor enhancements, including:
  - use $CPATH/$LD_LIBRARY_PATH for CMake's find_path/find_library functions in CMakeMake easyblock (#1165)
  - make cdft lib compilation optional for Intel MKL, by detecting MPI availability (#1393)
  - add use_glibcxx11_abi easyconfig parameter in Boost easyblock (#1434)
  - enable filtering of paths in $CPATH and $LIBRARY_PATH in TensorFlow easyblock (#1436)
  - add support for building GROMACS with --optarch=GENERIC (#1440)
  - check current stack limit and set it to 'unlimited' if possible in Python easyblock (#1441)
  - trivial update for Q&A in SAS easyblock (#1448)
  - allow skipping tests when installing Perl extensions, by setting 'runtest' to False (#1451)
  - add support for installing Intel products using serial numbers (#1452)
  - update version check to FFTW 3.3.8 for tests to pass on POWER (ppc64le) (#1454)
- various bug fixes, including:
  - build MPFR in GCC stage 1 without LTO if (system) GCC used is too old (#1435)
  - make sure xmlpatterns always gets built with Qt (#1437)
  - fix symlink check in NWChem easyblock + use change_dir/remove_file/symlink functions (#1438)
- other changes:
  - move flake8 configuration to setup.cfg and make HoundCI aware of it (#1430)


v3.6.1 (May 28th 2018)
----------------------

bugfix/update release
- minor enhancements, including:
  - add support for detecting auto-downloaded dependencies in PythonPackage easyblock (#1377)
    - disabled by default, can be enabled using "download_dep_fail = True" in easyconfig file
  - add support to enable integration of pscom in psmpi easyblock (#1397)
  - set $CMAKE_*_PATH when CMake is loaded in PythonPackage easyblock (#1398)
  - update WIEN2k easyblock for v17 (#1405)
  - disable jemalloc support in TensorFlow on CentOS 6 & co (+ minor cleanups) (#1412)
  - update Maple easyblock to support recent versions (#1414)
  - enable nc-config usage for netCDF in ESMF >=7.1 (#1419)
  - enhance PETSc easyblock for version 3.9 (#1421)
  - check output of MATLAB installation command for invalid installation key error (#1423)
  - fix suffix for Boost Python library in Boost 1.67.0 & newer (#1424)
  - support adding specific paths to $PATH for generic Binary easyblock via 'prepend_to_path' custom easyconfig parameter (#1426)
- minor changes, including:
  - assume PGI Community edition is used when no license file is specified (#1427)
- various bug fixes, including:
  - fix imkl sanity check overwriting base libs with interface libs. (#1392)
  - install Chimera in a subdirectory to avoid its dependencies being added to the environment (#1413)
  - add conditional so "--with-x" is only added to configopts if left unspecified in R easyblock (#1415)
  - make configure and make look for FoX in $EBROOTFOX in QuantumESPRESSO easyblock (#1420)
  - fix path for $ICEM_ACN in ANSYS easyblock (#1422)
  - avoid hardcoding defaults in question patterns in Doris easyblock (#1428)


v3.6.0 (April 26th 2018)
------------------------

feature release
- new software-specific easyblock for Nim (#1402)
- minor enhancements, including:
  - enhance RPackage easyblock to support installing from unpacked sources (#1383)
  - add support to PythonPackage easyblock to install with 'pip install --editable' (#1384)
  - add $EBROOTIFORT/include in $CPATH for ifort (#1385)
  - add houndci + flake8 configuration (#1388)
  - add additional location to $PATH for FLUENT installations (#1389)
  - make PythonPackage generic easyblock aware of 'unpack_options' easyconfig parameter (#1391)
  - minor updates to ABAQUS easyblock to support latest version (#1394)
  - add support for extracting sources in Binary easyblock (#1401)
- various bug fixes, including:
  - fix linking to FFTW for Doris: should be -lfftw3f (#1387)
  - fix for installing TensorFlow 1.6.0: use the absolute path for the C compiler when compiling with GPU support (#1386)
  - also take lib64 into account for binutils libraries (#1399)
  - make sanity check in MPICH easyblock aware of libraries in lib64 subdir (#1403)
  - take into account that self.debuggerpath may not be set in icc easyblock (#1408)
  - extend noqa in configure step of Qt easyblock (#1409)


v3.5.3 (March 7th 2018)
-----------------------

bugfix/update release
- minor enhancements, including:
  - make GROMACS easyblock select build type based on value for 'debug' in 'toolchainopts' (#1374)
  - re-enable testing against environment modules, bump Lmod to 7.7.16 (#1376)
  - enhance Gurobi easyblock to support installing Python bindings (#1378)


v3.5.2 (March 2nd 2018)
-----------------------

bugfix/update release
- new software-specific easyblocks for COMSOL (#1317), Stata (#1241) and TensorFlow (#1287, #1361)
- enhance GCC easyblock to support building generically (via 'generic' easyconfig parameter or --optarch=GENERIC) (#1336)
- minor enhancements, including:
  - make GROMACS easyblock aware of building for KNL via --optarch=MIC-AVX512 (#1360)
  - unset PERL_MM_OPT and PERL_MB_OPT when installing Perl modules to avoid problems (#1362)
  - add custom 'use_pip_for_deps' easyconfig parameter to PythonPackage easyblock (#1366)
  - add support for 'default_component_specs' easyconfig parameter in Bundle easyblock (#1369)
- various bug fixes, including:
  - fix logic in icc easyblock w.r.t. location of debugger libraries (libipt library for gdb) (#1224)
  - fix Tkinter easyblock to install Tkinter 3.x (#1347)
  - let impi modules also update $MANPATH (#1354)
  - enhance Octave extension filter to avoid false positives (#1355)
  - make CUDA easyblock aware of 'preinstallopts' easyconfig parameter (#1367)
  - fix handling of per-component (checksums for) patches in Bundle easyblock (#1369)


v3.5.1 (January 16th 2018)
--------------------------

bugfix/update release
- minor enhancements, including:
  - auto-detect default build target for Clang (#1115)
  - build GROMACS for target architecture based on --optarch (#1163)
  - ensure correct $PYTHONPATH for recent OpenBabel versions (#1219)
  - enhance Amber easyblock with support for OpenBLAS and better Intel MPI support (#1305)
  - also support only installing AmberTools through Amber easyblock (#1305)
  - also pick locations for CUPTI headers & libraries in CUDA easyblock (#1306)
  - update patching out of sanitizer tests for recent Clang versions (>=5.0) (#1327)
  - update known questions for Qt5 to support installing recent versions (#1328)
  - update BamTools easyblock for v2.5.0 (#1332, #1337)
  - disable libfox target if external module found in QuantumESPRESSO easyblock (#1333)
  - add support for linking Octave with multi-threaded BLAS/LAPACK library (#1340)
  - support install_target in PythonPackage + deprecate use_easy_install & use_setup_py_develop (#1341, #1342)
- various bug fixes, including:
  - make RubyGem easyblock use $GEM_* environment variables except if as extension of Ruby itself (#1247)
  - move initialisation in SystemCompiler & SystemMPI easyblocks to the prepare step (#1282)
  - enable skipping sanitizer tests by default in Clang easyblock, they can't be relied on (#1329)
  - fix quotes when using $ORIGIN in RPATH locations for DOLFIN (#1338)
  - fix sanity check for shared libraries in Trilinos easyblock (#1339)


v3.5.0 (December 15th 2017)
---------------------------

feature release
- new software-specific easyblock for Bazel (#1286) and Octave (#1304)
- new generic easyblock for installing Octave packages as extensions (#1304, #1318)
- minor enhancements, including:
  - remove foamExec & wdot from sanity checks, add blockMesh & checkMesh + enable logging for recent OpenFOAM versions (#1205, #1272)
  - add exceptions for FFTW/3.3.6 on POWER with GCC 5/6/7 (#1274)
  - add support for Spectrum MPI to the systemmpi easyblock (#1275)
  - allow skipping of steps for Bundle components + fix issues with templates & formatting of error message (#1278)
  - update HPCG easyblock for v3.0 by changing configure syntax (#1284)
  - correctly configure for BLAS/LAPACK in R easyblock & check configure output (#1292, #1300)
  - make R easyblock set configure options for dependencies (#1297, #1303)
  - allow tuning of build command in PythonPackage via custom 'buildcmd' easyconfig parameter (#1299)
  - set default Java encoding to utf8 when installing Trinity (#1302)
  - also define $CUDA_ROOT in generated module for CUDA (#1234)
  - make the ScaLAPACK easyblock capable of building in parallel (#1288, #1321, #1324)
- various bug fixes, including:
  - avoid changing $CPATH, $LD_LIBRARY_PATH an $LIBRARY_PATH in generated modules for Intel Advisor, Inspector, and VTune (#1229)
  - fix check for Intel MKL in PSI easyblock (#1273)
  - fix missing space in fftw easyblock (#1277)
  - fix use of FFTW on top of Intel MKL in CP2K easyblock (#1281)
  - fix wrong sanity check for Boost when using Python 3.x (#1283)
  - pick up per-component checksums in Bundle generic easyblock (#1285)
  - correctly pass down optimization flags in CP2K easyblock (#1293)


v3.4.1 (October 17th 2017)
--------------------------

bugfix/update release
- add generic 'SystemMPI' easyblock (#1106, #1261, #1262)
- add software-specific easyblock for SAS (#1263)
- minor enhancements, including:
  - run 'wcleanAll' or 'wcleanPlatform -all' before building OpenFOAM (#780, #1258)
  - enhance generic 'SystemCompiler' easyblock (#1106)
  - clean up --trace output for Python & Python packages (#1248)
  - update Intel MPI easyblock to support 2018.* versions (#1253)
  - add support for Intel MPI and Intel MKL to ScaLAPACK easyblock (#1255)
  - enhance GCC easyblock to also put symlinks in place for cc/c++/f77/f95 commands (#1256)
- various bug fixes, including:
  - allow that 'gcc -print-multiarch' fails in icc easyblock (#1249)
  - fix prefix subdirectory for older versions of icc (in particular 2011.3.174) (#1250)
  - use remove_file rather than os.remove in generic IntelBase easyblock to correctly deal with broken symlinks (#1251)
  - fix sanity check for MXNet easyblock + correctly detect unpacked source directory (#1257)
  - avoid building CP2K twice due to incorrect attempt at running 'make clean' first (#1266)


v3.4.0 (September 10th 2017)
----------------------------

feature release
- minor enhancements, including:
  - update Siesta easyblock for versions 4.0.1 and 4.1-b3 (#1218)
  - updates GAMESS-US easyblock for version 20170420R1 + move ddikick.x when ddi_comm is set to sockets (#1221)
  - update MRtrix easyblock for 3.0 & beyond + use copy function (#1230)
  - update ROOT easyblock to support recent versions that require using CMake, add sanity check, clean up/enhance make_module* (#1236)
  - enhance icc easyblock to inlude multipath include dir in $CPATH (#1237, #1242)
- various bug fixes, including:
  - use plumed-patch command rather than 'plumed patch' in GROMACS easyblock (#1212)
  - remove 'provides' line from setup.py (#1217)
  - fixed wrong use of build_type in self.cfg in WRF easyblock that resulted in an raised exception (#1220)
  - added a call to super post_install_step in CUDA easyblock (#1226)
  - fix $MCRROOT definition in generated module file under --module-only in MCR easyblock (#1228)
  - fix permissions for directories in SuiteSparse (#1238)
  - fix function signature for fetch_extension_sources in OCaml easyblock (#1240)


v3.3.1 (July 12th 2017)
-----------------------

bugfix/update release
- minor enhancements, including:
  - enhance HDF5 easyblock: define $HDF5_DIR & include -DMPICH_IGNORE_CXX_SEEK in $CXXFLAGS (#1200)
  - consistently pass down (named) arguments in prepare_step, and check for it in the tests (#1202)
  - remove no longer supported VersionIndependentPythonPackage generic easyblock (#1202)
  - update ABAQUS easyblock for recent versions, incl. support for installing hotfixes (#1203)
  - get rid of references to 'hpcugent' organisation after move to github.com/easybuilders (#1206)
  - make Boost easyblock fully aware of (pre)configopts, (pre)buildopts and (pre)installopts (#1207)
  - drop check for 'ipython' in sanity check of Anaconda easyblock, to also support Miniconda (#1210)


v3.3.0 (June 26th 2017)
-----------------------

feature release
- added easyblocks for MXNet (#1135), Tkinter(#1184)
- minor enhancements, including:
  - enhance sanity check for NCL (#1169, #1179)
  - enable building of shared FFTW libraries (#1180)
  - include update statements for $CPATH and $*LIBRARY_PATH in generated module in numpy easyblock (#1183)
  - stop using deprecated 'copytree' function from easybuild.tools.filetools (#1185)
  - update SAMtools easyblock for v0.1.17 (#1189)
  - update MATLAB easyblock for 2016b & 2017a versions (adjust permissions and change dir) (#1182, #1197)
  - consider $EB_*_LICENSE_SERVER(_PORT) in MATLAB and ANSYS easyblocks (#1195)
  - add omp_num_threads custom parameter in CP2K easyblock to allow defining $OMP_NUM_THREADS during testing (#1196)
- various bug fixes, including:
  - fix Siesta easyblock to enable and verify parallel build (#1186)
  - fix bug in alias definition in impi easyblock for mpigxx, mpiicpc and mpiifort (#1192)


v3.2.1 (May 12th 2017)
----------------------

bugfix/update release
- added easyblock for Siesta (#1105)
- minor enhancements, including:
  - enhance GROMACS easyblock to build with PLUMED support (#1121)
  - enhance NAMD easyblock: add OpenMP support, update for recent NAMD versions (2.12), fix compatibility with Tcl versions other than 8.5 (#1173)


v3.2.0 (May 5th 2017)
---------------------

feature release
- added easyblocks for Doris (#1154, #1161), VMD (#1148) and WRF-Fire (#1153, #1159)
- minor enhancements, including:
  - update IntelBase, PGI and TotalView easyblocks to allow list of license files/servers via 'license_file' easyconfig parameter (#1129)
  - update Bowtie2 easyblock to set correct build options, copy more files, extend sanity check (#1146)
  - added the option to build Boost with multi-threading support (#1147)
  - allow libpng as OS dependency for WPS (#1150)
  - extend Boost TIME_UTC patch to Boost versions <= 1.49.0 (#1152)
  - enhance Python sanity check to check for Tkinter support if Tk is included as a dependency (#1156, #1158)
  - add support to install Python extensions without unpacking (#1166)
  - enhance TBB easyblock to also support building open source versions (#1168)
- various bug fixes, including:
  - update FFTW easyblock: --enable-avx-128-fma depends on the fma4 CPU feature (AMD), not fma (#1142)
  - fix problems when usempi not defined in toolchain in NAMD easyblock (#1162)


v3.1.2 (March 20th 2017)
------------------------

bugfix/update release
- add easyblock for QScintilla (#1127)
- minor enhancements, including:
  - auto-disable quad precision on POWER and ARM in FFTW (#1102, #1138)
  - allow "download install" for PETSc (#1114)
  - modify Trinity sanity check for versions 2.3 and above (#1133)
  - make unpacking Python extensions optional (#1134)
  - update SAMtools easyblock for version 1.4 (#1139)
- various bug fixes, including:
  - reduce number of environment variables in icc and ifort modules (#1126, #1143)
  - also run tests with Tcl module syntax, Lua is the default in EasyBuild v3.x (#1128)
  - rename member variable to avoid conflict with member of base class in PGI (#1137)
  - don't set $FPATH environment variable in multiple easyblocks (#1140)


v3.1.1 (March 7th 2017)
-----------------------

bugfix/update release
- minor enhancements, including:
  - change the sanity check for MCR 2016b since the directory structure has changed (#1096)
  - update NWChem easyblock for version 6.6.x and to handle different versions of OpenMPI for older versions (#1104)
  - allow per-component source_urls with templating in Bundle easyblock (#1108)
  - add slib to $LD_LIBRARY_PATH for itac (#1112)
  - consider both lib and lib64 in CGAL sanity check (#1113)
  - add support for installing Intel tools that do not require license at installation time (#1117)
    - required for Intel MPI and Intel MKL version 2017.2.174
  - remove prefix_opt as custom easyconfig paramter for Qt easyblock (#1120)
- various bug fixes, including:
  - use '-prefix <path>' rather than '--prefix=<path>' for configure in Qt (#1109)
  - fix indentation problem in PETSc easyblock (#1111)


v3.1.0 (February 3rd 2017)
--------------------------

feature release
- new easyblock for FFTW (#1083)
- various enhancements, including:
  - update sanity check for flex 2.6.3, no more libfl_pic.a library (#1077)
  - cleanup build before proceeding with full Boost (#1080)
  - update CP2K easyblock: copy data dir, support version 4.1, support ELPA, fix psmp build with foss toolchain (#996, #1020, #1043, #1084)
  - add sanity check support for OpenSSL 1.1 (#1087)
  - support the latest changes in Inspector 2017 (#1047)
  - update NEURON easyblock to support the lack of hoc_ed in 7.4 (#987)
  - add support for WPS 3.8 (#1079)
  - also consider setuptools in EasyBuildMeta easyblock (#1093)
- various bug fixes, including:
  - (correctly) define $ROSETTA3_DB in Rosetta easyblock (#1092)


v3.0.2 (December 22nd 2016)
---------------------------

bugfix release
- various enhancements, including:
  - enhance DL_POLY_Classic easyblock to support building with Plumed support (REVIEW) (#829)
  - make the Allinea easyblock search for the templates in the easyconfig paths (#1025)
  - make FortranPythonPackage aware of (pre)buildopts (#1065)
  - update sanity check for Mono to support recent versions (#1069)
  - fix Eigen sanity check for latest version 3.3.1 (#1074)
- various bug fixes, including:
  - skip RPATH sanity check for binary installations (#1056)
  - pass CXXFLAGS and LDFLAGS to Boost bjam (#1064)
  - make pip ignore already installed versions of the package being installed (#1066)
  - don't pass empty string as custom installopts for numpy in test_step (#1067)
  - make the Rosetta EasyBlock work in --module-only mode (#1073)


v3.0.1 (November 30th 2016)
---------------------------

bugfix release
- various enhancements, including:
  - update SAMtools easyblock for recent versions (#1048)
- various bugfixes, including:
  - fix QuantumESPRESSO easyblock to handle gipaw correctly (#1041)
  - always specify name of serial Fortran compiler to ALADIN, it already knows to use MPI wrapper commands (#1050)


v3.0.0 (November 16th 2016)
---------------------------

feature release
- backwards incompatible changes:
  - remove deprecated GenomeAnalysisTK/GATK easyblock (#1001)
  - remove deprecated 'get_netcdf_module_set_cmds' function from netCDF easyblock (#1015)
  - remove deprecated 'get_blas_lib' function from LAPACK easyblock (#1016)
  - remove QLogicMPI easyblock (#1023)
- new easyblock for installing Anaconda (#950)
- add generic easyblock for Conda installations (#950)
- various enhancements, including:
  - enable use of GCCcore as toolchain for Clang, fail if no GCC prefix is found (#1002)
  - also build Boost MPI library in parallel (#1005, #1038)
  - enhance g2clib easyblock to allow to install 1.6.0 or higher (#1006)
  - update QuantumESPRESSO easyblock to support packaging changes in 6.0 (#1007)
  - add support to Scons generic easyblock to provide argument to specify installation prefix (#1008)
  - update IntelBase and imkl easyblocks to handle the 2017 versions of compilers/imkl (#1012)
  - leverage toolchain.linalg functionality in ScaLAPACK easyblock, use copy_file (#1014)
  - allow netCDF-C++4 to be used with ESMF (#1019)
  - update Advisor easyblock to support latest versions (#1021)
  - update CBLAS easyblock to build with foss toolchain (#1024)
  - update Gurobi easyblock to use copy_file (#1028)
  - add support for giving /lib preference over /lib64 & co in GCC installation (#1030, #1035)
  - enable installation of libiberty by default for binutils (#1030)
  - avoid CMake fiddling with the RPATHs injected by EasyBuild via --rpath in CMakeMake and METIS easyblocks (#1031, #1034)
  - simplify scipy sanity check to make it more robust w.r.t. version updates (#1037)
- various bug fixes, including:
  - make sure 'None' doesn't appear in modules generated with --module-only (#998)
  - fix ATLAS easyblock for non-x86 systems (#1003)
  - fix 'usempi' and 'with_mpi' usage to allow for a serial build of Amber 16 (#1013)
  - add both lib/python2.7/site-packages/{,wx-3.0-gtk2} to $PYTHONPATH for wxPython (#1018)
  - only hard inject RPATH for /usr/lib* directories when building binutils with dummy toolchain (#1026)
  - make HDF5 easyblock handle --filter-deps correctly (#1027)
  - update Travis config w.r.t. changes framework config defaults and required Lmod version (#1029)
  - be more patient when running Mathematica Q&A installer (#1036)


v2.9.0 (September 23rd 2016)
----------------------------

feature release
- new easyblocks for 6 software packages that require customized support:
    cppcheck (#983), HEALPix (#982), IMOD (#847), IronPython (#321), Mono (#321), MyMediaLite (#321)
- various enhancements, including:
    - extend OpenFoam-Extend sanity check for decomp libaries (#784)
    - enhance Java easyblock to support installing Java 6.x (#940)
    - make QuantumESPRESSO easyblock aware of multithreaded FFT (#954)
    - extend PSI easyblock to use PCMSolver and CheMPS2 (#967)
    - make Boost easyblock add definition for $BOOST_ROOT to generated module file (#976)
    - add support to Bundle easyblock to install list of components (#980)
    - enhance & clean up libxml2 easyblock to also enable installing without Python bindings (#984)
    - update Libint easyblock for Libint 2.1.x (#985)
    - update sanity check for OpenFOAM to support OpenFOAM 4.x (#986)
    - make easyblocks that run MPI tests aware of 'mpi_tests' build option (#993)
- various bug fixes, including:
    - fix compatibility of OpenFOAM easyblock with --module-only (#784)
    - fix testing of --module-only compatibility for OpenFOAM and IMOD easyblocks (#784)
    - add 'include/libxml2' to $CPATH in libxml2 easyblock (#981)
    - fix compatiblity of IntelBase generic easyblock with --module-only (#994)
    - make sure correct config script is used for Tcl/Tk deps of R (#995)



v2.8.2 (July 13th 2016)
-----------------------

bugfix release
- new easyblocks for 5 software packages that require customized support:
    Amber (#958), Extrae (#955), Gurobi (#962), Paraver (#956), Tau (#887)
- various enhancements, including:
    - add support for building & installing old GROMACS versions (#569, #960)
    - add support for building Boost with Cray toolchain (#849)
    - libxsmm support for CP2K (#942)
    - pick up specified components for imkl (#943)
    - add support for building GROMACS with double precision (#946, #960)
    - add support for building GROMACS with CUDA support and using dynamic libraries using Craytoolchains (#951, #960)
    - also install vsc-install in EasyBuildMeta easyblock, if tarball is provided (#957)
    - enhance PSI easyblock to support PSI4 1.0 (#965)
- various bug fixes, including:
    - also install scripts with MRtrix 0.3.14 (#941)
    - enhance Qt easyblock to support Qt3 (#944)
    - create 'release' symlink in MRtrix install dir (#947)
    - fix make_installdir in Inspector & VTune easyblocks (#952)
    - make Binary and MakeCp easyblocks aware of 'keepsymlinks' (#959)
    - correctly define $G4* environment variables in Geant4 easyblock (#961, #970)
    - prepend tmp install path to $PYTHONPATH in numpy test step, move to build dir when removing 'numpy' subdir (#963)
    - correct full path to ALADIN config file & patch it to use right Fortran compiler flags (#964)
    - ensure correct compiler command/flags are used for SAMtools (#966)


v2.8.1 (May 30th 2016)
----------------------

- various enhancements, including:
    - update MRtrix easyblock for version 0.3.14 (#932)
    - update Inspector easyblock for recent versions (#934)
    - update VTune easyblock for recent versions (#935)
    - add debug message to IntelBase easyblock w.r.t. switching to 'exist_lic' (#936)


v2.8.0 (May 18th 2016)
----------------------

feature + bugfix release
- add test configuration for Travis (#895, #897, #900, #926)
- new easyblocks for 4 software packages that require customized support:
    - binutils (#907), libQGLViewer (#890), SuperLU (#860), wxPython (#883)
- various other enhancements, including:
    - update SuiteSparse easyblock for version >= 4.5 (#863)
    - enhance imkl easyblock to install on top of PGI (#866, #916)
    - enable runtime logging of install cmd in IntelBase (#874)
    - enhance Qt easyblock to support installing with dummy toolchain (#881)
    - delete libnuma symbolic links in PGI installation directory (#888)
    - enhance PDT easyblock to support installing with dummy toolchain (#894)
    - add support for building Clang with OpenMP support (#898)
    - update Score-P easyblock for additional compilers, MPI libraries & dependencies (#889)
    - drop deprecated 'testrb' from sanity check in Ruby easyblock (#901)
    - enhance WRF easyblock to support versions >= 3.7 (#902)
    - update QuantumESPRESSO easyblock for version 5.3.0 (#904)
    - add support in PythonPackage easyblock to use 'setup.py develop' (#905)
    - update Qt easyblock for Qt 5.6.0 (#908)
    - extend bzip2 easyblock to also build dynamic libraries (#910)
    - make threading an explicit option rather than relying on MPI library in SCOTCH easyblock (#914)
    - update PGI easyblock to install siterc file so PGI picks up $LIBRARY_PATH (#919)
    - enhance sanity check paths for compiler commands in PGI easyblock (#919)
    - also filter out -ldl from $LIBBLAS & co for Intel MKL in numpy easyblock (#920)
    - define $MIC_LD_LIBRARY_PATH for impi (#925)
- various bug fixes, including:
    - don't hardcode Python version in test_make_module_pythonpackage (#876)
    - make PythonPackage easyblock compatible with --module-only (#884, #906)
    - remove check whether 'easybuild' is being imported from dir that contains easybuild/__init__.py (#891)
    - fix passing compiler configure option in PDT easyblock (#894)
    - fix bug in Score-P easyblock w.r.t. --with-libbfd (#889)
    - fix extension filter for Ruby (#901)
    - fix ACTIVATION_TYPES list in IntelBase + minor style change (#913)
    - correctly define $MIC_LD_LIBRARY_PATH in imkl 11.3.x and newer (#915)
    - fix broken link to VSC website in license headers (#927)


v2.7.0 (March 20th 2016)
------------------------

feature + bugfix release
- new easyblocks for 6 software packages that require customized support:
    ADF (#826), MPICH (#844, #852, #868), mutil (#859), pplacer (#835), psmpi (#852), SNPhylo (#865)
- various other enhancements, including:
    - implement support for 'use_pip' in PythonPackage easyblock (#719, #831)
    - add support in CUDA easyblock to install wrappers for host compilers (#758)
    - update sanity check for picard version 1.124 and above (#796)
    - use 'module swap' for all components in CrayToolchain (#823)
    - update PSI4 easyblock to cope with changed name of PSI4 data dir (#824)
    - use find_flexlm_license function and avoid defining $CPATH in PGI easyblock (#837)
    - use find_flexlm_license function in IntelBase generic easyblock (#839)
    - add unit test to check module file generated by PythonPackage easyblock (#841)
    - rework MVAPICH2 easyblock on top of new MPICH easyblock (#844)
    - add CUDA support in CP2K easyblock (#850)
    - also define $LD in buildopts for GATE (#855)
    - use find_flexlm_license function in TotalView easyblock (#839)
    - enhance MakeCp easyblock to also support renaming of files while copying them (#859)
    - hunt for usable 'python' command in PythonPackage easyblock when system Python is used (#861)
    - add sanity check in easybuild/__init__.py w.r.t. current working dir (#869)
    - change suffix of original file to .easybuild when using fileinput in impi easyblock (#870)
- various bug fixes, including:
    - make sure Python unicode settings match that of the system Python (#817)
    - remove FFTW related statements in HPL easyblock, since HPL doesn't require FFTW at all (#822)
    - use pkg_resources.declare_namespace rather than pkgutil.extend_path to declare 'easybuild' namespaces (#827)
    - fix license headers: Hercules foundation is now FWO (#836)
    - fix check for non-empty lib dirs in PythonPackage easyblock (#840)
    - consider all Python lib dirs in sanity check for libxml2 (#842)
    - correctly handle deprecated configure options (--with-hwloc/--enable-mpe) in MVAPICH2 easyblock (#853)
    - use correct configure option for checkpoint/restart in MVAPICH2 easyblock (#854)
    - ensure list of Python lib dirs always has a 'lib/...' entry (#858)
    - check whether rpm/rpmrebuild commands are available using 'which', rather than checking for OS deps (#864)
    - fix test_step in UFC easyblock (#872)


v2.6.0 (January 26th 2016)
--------------------------

feature + bugfix release
- add generic easyblock for Cray toolchains (#766)
- new easyblocks for 2 software packages that require customized support:
    EggLib (#811), PGI (#658)
- various other enhancements, including:
    - update BamTools easyblock for versions 2.3.x and newer: some shared libraries are now static) (#785)
    - don't hardcode .so, use get_shared_lib_ext instead (#789, #790, #791, #793, #794, #803, #815)
    - enhance CPLEX easyblock by adding more subdirs to $PATH, define $LD_LIBRARY and $CPLEXDIR (#797)
    - make sanity check for netcdf4-python work with both egg and non-egg installs (#799)
    - update sanity check in PETSc/SLEPc easyblocks for v3.6.x (#800)
    - update Trinity easyblock for 2.x versions (#802)
    - update DOLFIN easyblock for v1.6.0 (#804)
    - check for libkokkoscore.a rather than libkokkos.a for Trilinos 12.x (#805)
    - add an option to skip the sanitizer tests of Clang (#806)
    - update Molpro easyblock to support binary installs and 2015 version (#807)
    - make ConfigureMake more robust w.r.t. custom easyconfig parameters (#810)
- various bug fixes, including:
    - add back support for Eigen 2.x in Eigen easyblock (#798)
    - fix for vsc-base being picked up from OS in EasyBuildMeta easyblock (#813)
    - remove setuptools.pth if it includes absolute paths after installing EasyBuild (#813)


v2.5.0 (December 17th 2015)
---------------------------

feature + bugfix release
- update easyblocks for Intel tools to support 2016 versions (#691, #745, #756, #777)
    - IntelBase easyblock has been enhanced to support specifying which components to install
- new easyblocks for 3 software packages that require customized support:
    Intel Advisor (#767), DIRAC (#778), MRtrix (#772)
- various other enhancements, including:
    - update numpy and SuiteSparse easyblock to use scikit-umfpack (#718)
    - add an option to allow removal of the -Dusethreads flag in Perl easyblock (#724)
    - update Doxygen easyblock for 1.10.x (CMake) (#734)
    - update sanity check in Qt easyblock for Qt 5.x (#740)
    - add support for multilib build of GCC on PowerPC (#741)
    - add support to OpenFOAM and SCOTCH easyblocks to support 64-bit integers, via 'i8' toolchain option (#744)
    - fix sanity check to support numpy 1.10 (dropped _dotblas.so) (#757, #761, #762)
    - update IPP easyblock for v9.x (#759)
    - cleaner output for PythonPackage under dry run, make numpy easyblock dry-run aware (#760, #671)
    - add support for using netCDF-Fortran as dependency in ALADIN easyblock (#764)
    - add support for tbb 4.4.x in tbb easyblock (#769)
    - add support for specifying altroot/altversion in Bundle easyblock (#773)
    - update OpenFOAM easyblock for OpenFOAM-Extend 3.2 + use apply_regex_substitutions (#770)
- various bug fixes, including:
    - fix module path extension of system compiler in HMNS setup (#742)
    - only restore $PYTHONPATH if it was defined in EasyBuildMeta easyblock (#743)
    - make sure $PYTHONPATH is defined correctly in module file for Python packages created with --module-only (#748)
    - fix WRF easyblock to produce correct module under --module-only --force (#746, #752)
    - don't hardcode 'openPBS' in GATE easyblock, use value for default_platform easyconfig parameter (#753)
    - avoid adding lib subdirs to $*LIBRARY_PATH if no libraries are there in PythonPackage easyblock (#755)
    - fix installing Python bindings for libxml2 to correct installation prefix (#765)

v2.4.0 (November 10th 2015)
---------------------------

feature + bugfix release
- 3 new generic easyblocks: OCamlPackage (#467), SCons (#689, #700), Waf (#722)
- new easyblocks for 2 software packages that require customized support:
    OCaml (#467), Samcef (#678)
- various other enhancements, including:
    - add support for installing OpenFOAM with external METIS, CGAL and Paraview (#497)
    - update netCDF easyblock updated for netCDF v4.3.3.1 (#674)
    - update Rosetta easyblock for recent Rosetta versions (#677)
    - make unpacked source dir detection in easyblock for VSC-tools a little bit more flexible (#679)
    - add support for building with Plumed support enabled in CP2K easyblock (#681)
    - update Go easyblock for Go v1.5 (#683)
    - use apply_regex_substitutions function in WRF easyblock (#685)
    - update MUMPS easyblock for 5.x (#686)
    - implement runtime patching of $WM_* and compiler variables for OpenFOAM (#688)
    - specify sequential compiler to use in compiler command that gets injected in OpenFOAM easyblock (#692)
    - make PythonPackage and WRF easyblocks dry-run aware (#696)
        - see also http://easybuild.readthedocs.org/en/latest/Extended_dry_run.html#guidelines-for-easyblocks
    - add support in PythonPackage for installing with easy_install + installing zipped eggs (#698, #711, #715)
    - update Bowtie easyblock for recent Bowtie versions (#707)
    - update CUDA easyblock for CUDA 7.x(#708)
    - also consider config/make.sys.in for want in QuantumESRESSO easyblock (#714)
    - define $NWCHEM_LONG_PATH if needed in NWChem easyblock (#720)
    - remove custom post-install step in PDT easyblock (#723)
        - no longer needed now that adjust_permissions functions ignores symlinks
    - use $LIBS in HPL easyblock (#727, #736)
- various bug fixes, including:
    - also define $MCRROOT for MCR in module (#687)
    - add missing super call in configure_step of easyblock for python-meep (#694)
    - only prepend existing non-empty paths to $PYTHONPATH in PythonPackage easyblock (#697)
    - fix extra_options definition in CMakePythonPackage easyblock (#698)
    - fix dev version to follow PEP-440, as required by recent setuptools versions (#702, #703, #704)
        - required to avoid that setuptools transforms the version itself
        - see also https://www.python.org/dev/peps/pep-0440/#developmental-releases
    - consider both lib and lib64 in sanity check paths for flex (#705)
    - also copy signature file and don't copy CMake files in Eigen easyblock (#709)
    - fix directory names in make_module_req_guess of ANSYS easyblock (#713)
    - fix imports for set_tmpdir in easyblock unit tests after function was moved in EasyBuild framework (#726)
    - use --with-tcltk* configure options for Python to point to ensure Tcl/Tk deps are picked up (#729)
    - fix order of subdirs for QuantumESPRESSO binaries (#730)
    - correctly handle having both $FC(FLAGS) and $F90(FLAGS) defined when building MVAPICH2 (#732)
    - fix OpenSSL sanity check paths: lib/engines is a directory (#731, #733)
    - fix sanity check paths for netcdf-python (#735)


v2.3.0 (September 2nd 2015)
---------------------------

feature + bugfix release
- new easyblocks for 2 software packages that require customized support:
    MCR (#623), Molpro (#665)
- various other enhancements, including:
    - enhance BWA easyblock to also install man pages (#650)
    - enhance tbb easyblock to consider lib dirs in order and also define $CPATH, $LIBRARY_PATH, $TBBROOT (#653, #654)
    - call PythonPackage.configure_step in ConfigureMakePythonPackage.configure_step (#668)
    - add 'foldx3b6' as possible binary name in FoldX easyblock (#671)
    - enhance/cleanup MATLAB easyblock (#672)
    - move preparing of 'intel' subdir in $HOME to configure_step in IntelBase easyblock (#673)
- various bug fixes, including:
    - add missing super call in post_install_step of imkl easyblock (#648, #660)
    - fix regex used to correct I_MPI_ROOT in impi mpivars.sh scripts (#662)
    - fix regex used to patch .mk file in configure step of SuiteSparse easyblock (#666)
    - correctly specify installation prefix via $GEM_HOME in RubyGem easyblock (#667)
    - add custom sanity check in scipy easyblock (#669)
    - specify to always use the bfd linker for OpenFOAM, to stay away from using ld.gold (#670)

v2.2.0 (July 15th 2015)
-----------------------

feature + bugfix release
- modified easybuild.easyblocks package declaration to support giving preference to custom easyblocks (#617)
- 3 new generic easyblocks: BuildEnv (#583), RubyGem (#565), SystemCompiler (#633)
- new easyblocks for 5 software packages that require customized support:
    - NEMO (#564), pbdMPI (#612, #620), pbdSLAP (#620), PDT (#624), Ruby (#565)
- various other enhancements, including:
    - update CUDA easyblock for v6.x (#476)
    - make METIS easyblock take into account configopts (#494)
    - enable building of EOMIP and EOMEA for NWChem versions 6.5 and up (#508)
    - make out-of-source build with CMake truly out-of-source (#615)
    - add support in Bundle easyblock to run full sanity check (#627)
    - also take platform-specific Python lib dirs into account in PythonPackage easyblock (#628)
    - fix mpivars scripts in Intel MPI installation for versions where the installation is moved (#629)
    - don't restrict det_pylibdir function to only EasyBuild-provided Python (#631, #641)
    - support snappy and other optional native libs in Hadoop easyblock (#632, #638, #640, #642)
- various bug fixes, including:
    - fix Xmipp easyblock, use provided install.sh script (#630)
    - update Clang easyblock to disable tests that may fail when unlimited stack size is used (#622)
    - fix setting of $INTEL_LICENSE_FILE for port@server values (#635)

v2.1.1 (May 18th 2015)
----------------------

bugfix release
- fix compatibility of easyblocks with --module-only + dedicated unit test module (#610)
- minor enhancements, including:
    - update GROMACS easyblock for version 5 (#513)
- various other bug fixes, including:
    - only check compiler being used if FFTW interfaces are being built in Intel MKL easyblock (#606)

v2.1.0 (April 30th 2015)
------------------------

feature + bugfix release
- replace 'log.error' with 'raise EasyBuildError' in all easyblocks (#588)
- one new generic easyblock: ConfigureMakePythonPackage (#540)
- new easyblocks for 2 software packages that require customized support:
    - TINKER (#578), Xmipp (#581)
- various other enhancements, including:
    - enhance WIEN2k easyblock for recent versions + cleanup (#486)
    - define $PYTHONNOUSERSITE in PythonPackage easyblock so user-installed packages are not picked up (#577)
    - add support in CP2K easyblock for building on top of MPICH/MPICH2 (#579)
    - enhance Hadoop easyblock to support parallel builds (#580)
    - drop -noroot for recent FLUENT versions, honor installopts, enable -debug (#582)
    - include prebuildopts in build command for Python packages (#585)
    - also install rosetta_tools subdirectory for Rosetta (#586)
    - update SLEPc easyblock for v3.5 + style cleanup (#593)
    - minor fix in HPL easyblock w.r.t. checking defined environment variables (#595)
    - tweak CP2K easyblock w.r.t. LAPACK/FFTW support (#596)
    - minor update to GCC easyblock to support GCC v5.x (#598)
    - update sanity check in R easyblock for version 3.2.0 (#602)
- various bug fixes, including:
    - fix Score-P easyblock for compiler-only toolchains, include Qt as optional dependency (#552)
    - fix definition of $MKLROOT, should be set to 'mkl' subdir of install dir (#576)
    - add -libmpichf90 to list of MPI libraries in NWChem easyblock (#584)
    - stop using $root to make easyblocks compatible with module files in Lua syntax (#590)
    - also set $PYTHONPATH before installing Python package in temporary directory in test_step (#591)
    - unset buildopts/installopts before installing Python extensions in Python easyblock (#597)
    - allow not including vsc-base sources when installing EasyBuild (gets installed with easybuild-framework) (#600)
    - use self.initial_environ rather than self.orig_environ in EasyBuildMeta easyblock (#600)
    - make GCC easyblock compatible with --module-only by setting default value for self.platform_lib in constructor (#603)

v2.0.0 (March 6th 2015)
-----------------------

feature + bugfix release
- one new generic easyblock for installing a bundle of modules: Bundle (#550)
    - and let the Toolchain generic easyblock derive from Bundle
- new easyblocks for 2 software packages that require customized support:
    - GAMESS-US (#470, #544, #558), Hadoop (#563)
- various other enhancements, including:
    - move support for staged_install from CPLEX easyblock to generic Binary easyblock (#502)
    - fix sanity check in picard easyblock for v1.119 that doesn't include sam.jar (#522)
    - log warning message when unlinking jellyfish symlink fails in Trinity easyblock (#534)
    - revamp EB_libint2 easyblock into EB_Libint that works for both Libint v1x and v2.x (#536)
    - update CP2K easyblock for recent versions (no more 'fes') (#537)
    - update SuiteSparse easyblock for recent versions (#541)
    - fix easyblock unit tests after dropping support for deprecated behaviour in framework (#543)
    - rework PSI easyblock to support future releases (#545)
    - enable always generating a 'verbose' Makefile in the generic CMakeMake easyblock (#546)
    - remove functionality in (generic) easyblocks that was deprecated for EasyBuild v2.0 (#547)
    - enhance generic RPackage easyblock to support installing extensions in a separate prefix (#551)
    - deprecate GenomeAnalysisTK easyblock, since it's basically equivalent to Tarball (#557)
    - update SAMtools easyblock for v1.2 (#562)
    - take preconfigopts easyconfig parameter into account in ROOT easyblock (#566)
    - update easyblock for installing EasyBuild
        - to support bootstrapping with provided source tarballs (#559)
        - to also cover vsc-base dependency, and verify easy-install.pth (#567)
    - update disabling sanitizer tests for Clang 3.6 (#570)
- various bug fixes, including:
    - fix handling of LTO in GCC easyblock (#535)
    - relocate FDTD RPM to fix installation on SL6 (#538)

v1.16.2 (March 6th 2015)
------------------------

- make EB_EasyBuildMeta easyblock aware of vsc-base to make upgrading to EasyBuild v2.0.0 possible (#573)

v1.16.1 (December 19th 2014)
----------------------------

- fix EasyBuild versions for which $EASYBUILD_DEPRECATED=1.0 is set in EasyBuild sanity check (#531)

v1.16.0 (December 18th 2014)
----------------------------

feature + bugfix release
- new easyblocks for 2 software packages that require customized support:
    - Chimera (#524), GATE (#518)
- fix use of deprecated functionality, enhance unit tests to check for it (#523)
- various other enhancements, including:
    - update PETSc easyblock for recent versions (v3.5) (#446)
    - only include major/minor version numbers for FLUENT subdir (#480)
    - factor out ‘move after install’ code from impi easyblock to IntelBase, use it for itac (#487)
    - support custom easyconfig parameters in EB_impi easyblock to correct behavior of MPI wrapper commands (#493)
    - consider both lib and lib64 in sanity check for GROMACS (#501)
    - take preinstallopts and installopts into account in Binary easyblock (#503)
    - add sanity check command abaqus information=all for ABAQUS (#504)
    - update and clean up README, refer to http://easybuild.readthedocs.org documentation (#505, #516)
    - rename deprecated self.moduleGenerator to self.module_generator (#506)
        - see also easybuild-framework#1088
    - check whether specified type value is a known value (psmp or popt) in CP2K easyblock (#509)
    - add support to SAMtools easyblock for installing recent versions (v1.x) (#512)
    - fix version check + sanity check in Geant4 easyblock + style fixes (#517)
    - added $root/modlib to $PYTHONPATH guesses in Modeller easyblock (#525)
    - mark license custom easyconfig parameter as deprecated in IntelBase (#527)
- various bug fixes, including:
    - fix Libxc version check in CP2K easyblock (#478)
    - correctly specify mkl_libs when building numpy with GCC and imkl (#485)
    - extend noqa for OpenFOAM-Extend in build_step (#488, #520)
    - correctly set $LD_LIBRARY_PATH, $LIBRARY_PATH and $PKG_CONFIG_PATH for R (#495)
    - fix default value for files_to_copy in MakeCp easyblock (#500)
    - treat MPICH MPI family as MPICH v3.x instead of MPICH v1.x (#519)
        - see also easybuild-framework#1112
    - fix affiliation/mail address for Fotis in headers (#521)
    - clean up in extra_options methods, avoid casting return value to dict or returning via parent (#528)

v1.15.2 (October 7th 2014)
--------------------------

bugfix release
- only disable sanitizer tests for recent Clang versions (#481, #482)
- pass down installopts to CUDA install command (#483)

v1.15.1 (September 23rd 2014)
-----------------------------

(no changes compared to v1.15.0, simple version bump to stay in sync with easybuild-framework)

v1.15.0 (September 12th 2014)
-----------------------------

feature + bugfix release
- added support for 2 new software packages that require customized support: Modeller (#392), NAMD (#397)
- various enhancements, including:
    - fix locale used for running Perl unit tests (#425)
    - fix Rmpi easyblock to correctly configure for Intel MPI (#435)
    - add support in generic Rpackage easyblock for handling patches (#435)
    - enhance OpenFOAM easyblock: fix building MPI build of Pstream and (pt)scotchDecomp + overall cleanup (#436)
    - enhance NWChem easyblock for version 6.3, clean up running of test cases (#441)
    - enhance noqa for interactive configuration of Qt build procedure (#447)
    - add custom sanity check for R in easyblock (#449)
    - make perlmodule take into account (pre){config,build,install}opts (#450)
    - add support for specifying an activation key after installing Mathematica (#452)
    - consider both lib and lib64 directories in netCDF sanity check (#453)
    - fix sanity check for ANSYS for v15.0.x (#458)
    - fix Trilinos easyblock for recent version (#462)
    - enhance impi easyblock to handle install subdir for impi v5.0.1 and future version (#465, #472)
    - include $CFLAGS in linker flags for HPL (#466)
    - update sanity test checks for GROMACS 5.x (#471)
- various bug fixes:
    - fix building of FFTW wrappers for Intel MKL v11.1.x + cleanup of imkl easyblock (#445)

v1.14.0 (July 9th 2014)
-----------------------

feature + bugfix release
- added one new generic easyblock: CmdCp (#395)
- added support for 2 new software packages that require customized support: ANSYS (#398), HPCG (#408)
- various enhancements, including:
    - updated ABAQUS easyblock so that it works for version 13.2 (#406)
    - enhance BLAT easyblock by using super's build_step and prebuildopts/buildopts (#423)
    - enhance Mothur easyblock to guess correct start dir for recent versions (#424)
    - replace use of deprecated (pre)makeopts with (pre)buildopts in all easyblocks (#427)
    - fix poor mans version of toolchain compiler detection in imkl easyblock (#429)
- various bug fixes:
    - only check for idb for older versions of icc (#426)
    - fix issues with installing RPMS when rpmrebuild is required (#433)
    - correctly disable parallel build for ATLAS (#434)
    - fix sanity check for Intel MPI v5.x (only provides bin64) (#432)
    - add MIC_LD_LIBRARY_PATH for MKL v11.x (#437)

v1.13.0 (May 29th 2014)
-----------------------

feature + bugfix release
- added support for 1 new software package that requires customized support: Go (#417)
- various enhancements, including:
    - enhance OpenFOAM easyblock so OpenFOAM-Extend fork can be built too + style fixes (#253, #416)
    - enhance CPLEX easyblock by adding support for staged installation (#372)
    - include support for configure_cmd_prefix easyconfig parameter in ConfigureMake generic easyblock (#393)
    - enhance GCC easyblock for building v4.9.0 and versions prior to v4.5 (#396, #400)
    - enhance easyblocks for Intel ipp and itac to support recent versions (#399)
    - enhance Clang easyblock: install static analyzer (#402), be more robust against changing source dir names (#413)
    - enhance FoldX easyblock, update list of potential FoldX binaries to support recent versions (#407)
    - add runtime patching in Boost easyblock to fix build issue with old Boost versions and recent glibc (> 2.15) (#412)
    - enhance MakeCp generic easyblock: use location of 1st unpacked source as fallback base dir for files_to_copy (#415)
- various bug fixes:
    - fix installing Mathematica when X forwarding is enabled (make sure $DISPLAY is unset) (#391)
    - fix permissions of installed files in SAMtools easyblock, ensure read/execute for group/other (#409)
    - fix implementation of det_pylibdir function in PythonPackage generic easyblock (#419, #420)
        - determine Python lib dir via distutils Python, which works cross-OS (as opposed to hardcoding 'lib')


v1.12.1 (April 25th 2014)
-------------------------

(no changes compared to v1.12.0, simple version bump to stay in sync with easybuild-framework)

v1.12.0 (April 4th 2014)
------------------------

feature + bugfix release
- various enhancements, including:
    - also run 'Perl Build build' for Perl modules (usually not required, but sometimes it is) (#380)
    - added glob support in generic makecp block (#367, #384)
    - enhance sanity check in GCC easyblock such that it also passes/works on OpenSuSE (#365)
    - add multilib support in GCC easyblock (#379)
- various bug fixes:
    - Clang: disable sanitizer tests when vmem limit is set (#366)
    - make sure all libraries are installed for recent Intel MKL versions (#375)
    - fix appending Intel MPI include directories to $CPATH (#371)
    - statically link readline/ncurses libraries in Python and NWChem easyblocks (#370, #383, #385)
    - fix easyblock unit tests after changes in framework (#376, #377, #378)

v1.11.1 (February 28th 2014)
----------------------------

(no changes compared to v1.11.0, simple version bump to stay in sync with easybuild-framework)

v1.11.0 (February 16th 2014)
----------------------------

feature + bugfix release
- added one new generic easyblock: VSCPythonPackage (#348)
- added support for 1 new software package that requires customized support: netcdf4-python (#347)
- various enhancements, including:
    - add support for installing recent tbb versions (#341)
    - use makeopts in the build step of the generic PythonPackage easyblock (#352)
    - define the $CMAKE_INCLUDE_PATH and $CMAKE_LIBRARY_PATH in the generic CMakeMake easyblock (#351, #360)
    - update Clang easyblock to support v3.4 (#346)
    - make sure Python is built with SSL support, adjust Python easyblock to pick up OpenSSL dep (#359)
        - note: providing OpenSSL via an OS package is still recommended, such that security updates are picked up
    - add support for recent netCDF versions (#347)
    - update SuiteSparse easyblock for new versions, and clean it up a bit (#350)
- various bug fixes:
    - fix name of VersionIndependentPythonPackage easyblock, deprecate VersionIndependendPythonPackage easyblock (#348)
    - fix detection of machine architecture in FSL easyblock (#353)
    - fix bug in NWChem easyblock w.r.t. creating local dummy .nwchem file (#360)
    - make sure $LIBRARY_PATH is set for Intel compilers and Intel MPI, fix 64-bit specific paths (#360)

v1.10.0 (December 24th 2013)
----------------------------

feature + bugfix release
- added one new generic easyblock: VersionIndependendPythonPackage (#329, #334)
- added support for 2 new software packages that require customized support:
    - Charmm (#318), GROMACS (#335, #339)
- various enhancements, including:
    - fix support for recent SAMtools version (>= 0.1.19) (#320)
    - fix support for recent Intel tools (icc, ifort, imkl, impi) (#325, #327, #338)
    - enhance generic easyblock for installing RPMs (#332)
    - pick up 'preinstallopts' in generic PythonPackage easyblock (#334)
    - enhance CP2K easyblock (libxc support, new versions) + style cleanup (#336)
- various bug fixes:
    - use unwanted env var functionality to unset MKLROOT rather than failing with an error (#273)
    - always include -w flag for preprocessor to supress warnings that may break QuantumESPRESSO configure (#317)
    - link with multithreaded LAPACK libs for ESMF (#319)
    - extend noqanda list of patterns in CUDA easyblock (#328, #337)
    - add "import _ctypes" to Python sanity check commands to capture a common build issue (#329)
    - bug fixes in generic IntelBase easyblock (#331, #333, #335)
        - remove broken symlink $HOME/intel if present
        - fix use of gettempdir to obtain a common (user-specific) tmp dir to symlink $HOME/intel to
    - fix build of recent scipy versions with GCC-based toolchain (#334)
    - fix use of gettempdir to obtain common (user-specific) tmp dir for $HOME/.nwchemrc symlink (#340, #342)
    - extend noqanda list in Qt easyblock (#342)

v1.9.0 (November 17th 2013)
---------------------------

feature + bugfix release
- added support for 8 new software packages that require customized support:
    - Allinea DDT/MAP (#279), ARB (#291), GenomeAnalysisTK (#278), OpenBabel (#305, #309), picard (#278),
      PyQuante (#297), Scalasca v1.x (#304), Score-P (#304)
        - the Score-P easyblock is also used for Cube 4.x, LWM2, OTF2, and Scalasca v2.x
- various enhancements, including:
    - add support building ScaLAPACK on top of MPICH2, required for gmpolf toolchain (#274)
    - add support to ConfigureMake easyblock to customize configure --prefix option (#287)
    - add support for specifying install command in Binary easyblock (#288)
    - enhance CMakeMake easyblock to specify srcdir via easyconfig parameter, and to perform out-of-source builds (#303)
- various bug fixes:
    - use correct configure flag for Szip in HDF5 easyblocks, should be --with-szlib (#286, #301)
    - add support for serial HDF5 builds (#290, #301)
    - enhance robustness of Qt easyblock w.r.t. interactive configure (#295, #302)
    - enhance support for picking up license specification via environment variables (#298, #307)
    - extend list of values for $CPATH in libint2 easyblock (#300)
    - fix extra_options 'super' call in Clang easyblock (#306)
    - add support in Boost easyblock to specify toolset in easyconfig file (#308)
- other:
    - add build status badges for master/develop branches to README (#289)

v1.8.2 (October 18th 2013)
--------------------------

bugfix release
- fix installing of EasyBuild with a loaded EasyBuild module (#280)
    - this is important to make upgrading to the latest EasyBuild version possible with a bootstrapped EasyBuild

v1.8.1 (October 14th 2013)
--------------------------

bugfix release
- various bug fixes:
    - fix problems in PSI easyblock causing build to fail (#270)
    - fix issues with running NWChem test cases, fail early in case broken symlink is present (#275)

v1.8.0 (October 4th 2013)
-------------------------

feature + bugfix release
- added one new generic easyblock: BinariesTarball (#255)
- added support for 5 new software packages that require customized support:
    - DB (#226), FDTD Solutions (#239), FoldX (#256), Mathematica (#240), MUMPS (#262)
- various enhancements, including:
    - support optionally running configure in generic MakeCp easyblock (#252)
    - enhanced Clang easyblock to support building Clang 3.3 (#248)
    - add support for $INTEL_LICENSE_FILE specifying multiple paths (#251)
    - enhanced ATLAS easyblock to support building ATLAS 3.10.1 (#258)
- various bug fixes:
    - add zlib lib dir in link path dirs for WPS (#249)
    - stop using deprecated add_module function in imkl easyblock (#250)
    - fixed PSI easyblock w.r.t. support for building plugins (#254, #269)
    - move OS check for Clang to check_readiness_step, to allow a build job to be submitted from SL5 (#263, #264)
    - enable verbose build for DOLFIN, to allow for proper debugging if the build fails (#265)
    - make sure LDFLAGS and INSTANT_*_DIR env vars are set for DOLFIN sanity check commands (#268)
        - this is required after resetting the environment after running module purge (see framework release notes)
    - don't try to load module in LAPACK test-only build (#264, #266)

v1.7.0 (September 2nd 2013)
---------------------------

feature + bugfix release
- added support for 3 new software packages that require customized support:
    - Libint2 (#236), Qt (#210), Rosetta (#218)
- various enhancements, including:
    - allow building OpenFOAM without 3rd party tools (#230)
    - also add sitelib path to $PERL5LIB, refactor code to add generic get_site_suffix function (#232, #233)
    - support building imkl FFT wrappers using MVAPICH2 MPI library (#234)
    - remove libnpp from CUDA sanity check to support installing CUDA v5.5 (#238)
    - pick up $INTEL_LICENSE_FILE for Intel tools, if it is set (#243)
        - note: gets preference over license_file easyconfig parameter
- various bug fixes:
    - call WRF build script with 'tcsh script' to ensure that tcsh available in $PATH is used (#231)
    - make sure some environment variables that may disrupt the GCC install procedure are unset (#237)
        - e.g., $CPATH, $C_INCLUDE_PATH, $CPLUS_INCLUDE_PATH, $OBJC_INCLUDE_PATH, $LIBRARY_PATH
    - code cleanup in GEANT4 easyblock: use self.version (instead of self.get_installversion()) (#242)
    - enhance list of noqanda patterns for CUDA, to get less failing installations (#244)

v1.6.0 (July 11th 2013)
-----------------------

feature + bugfix release
- added support for 2 new software packages that require customized support:
    - BamTools (#224), BLAT (#214)
- various enhancements, including:
    - update impi easyblock to allow installing impi v4.1.1, which features a slight change in build procedure (refs #217)
    - enhance PackedBinary easyblock to copy both files and directories (refs #212)
    - added get sitearch_suffix to Perl search path and use it in PerlModule easyblock (refs #209)
- various bug fixes:
    - make sure EasyBuild configuration is initialized when running unit tests (refs #220)
    - make Boost easyblock pick up configopts easyconfig parameter (refs #221)
    - add '-DMPICH_IGNORE_CXX_SEEK' compiler flag for Mothur when MPI support is enabled (refs #222)
    - fix Boost sanity check, only check for libboost_python.so if Python module is loaded (refs #223)
    - enhance Trinity support w.r.t. jellyfish (refs #225, #227)
    - fix checking for beagle-lib dep (deprecate checking for BEAGLE) for MrBayes (refs #228)

v1.5.0 (June 1st 2013)
----------------------

feature + bugfix release
- added one new generic easyblock: MakeCp (#208)
- added support for 5 new software packages that require customized support:
    - CBLAS (#192), FreeSurfer (#194), Mothur (#206), OpenIFS (#200), PSI (#191)
- various enhancements, including:
    - add support for building ScaLAPACK 2.x on top of QLogic MPI (#195)
    - support newer BWA versions (#199)
    - explicitly list license server type in ABAQUS install options, required for correct installation of v6.12 (#198)
    - update SCOTCH and OpenFOAM easyblock for recent versions (#201)
- various bug fixes:
    - fix numpy easyblock to get an optimal build (w.r.t. numpy.dot performance) (#192)
    - correct build procedure for MUMmer to yield a complete installation (#196, #197)
    - make unit tests clean up after themselves more thoroughly (#203, #204)
    - fix getting Perl version for extensions (#205)

v1.4.0 (May 2nd 2013)
---------------------

feature + bugfix release
- added a unit test suite for easyblocks (#175, #177, #178)
    - every easyblock is parsed and instantiated as a sanity check
- added one new generic easyblock: PerlModule (#183)
- added support for 8 new software packages that require customized support:
    ABAQUS (#179), Bowtie (#174, #185, #186), Clang (#151), DL_POLY Classic (#118), ESMF (#171), Perl (#183),
    Intel VTune and Intel Inspector (#180)
- the CMakeMake.configure_step() parameter 'builddir' was renamed to 'srcdir', because the name 'builddir' is incorrect (#151)
    - 'builddir' will remain supported for legacy purposes up until v2.0
- various enhancements, including:
    - reverted back to hardcoding Python library path, since it's hardcoded by setuptools too (#184)
    - added MPICH support in ScaLAPACK easyblock (#172)
    - enhanced NCL easyblock: add support UDUNITS and ESMF dependencies (#171)
    - enhanced MATLAB easyblock: avoid hardcoding Java options, make sure $DISPLAY is unset, extend list of sanity check paths (#181)
    - enhanced TotalView easyblock: add support for license file (#146)

v1.3.0 (April 1st 2013)
-----------------------

feature + bugfix release
- added support for 2 new software packages that require customized support:
    - CUDA (#145), Ferret (#160, #163)
- remove 'license' easyconfig parameter from IntelBase, since it clashes with generic 'license' parameter (#153, #158)
    - 'license_file' should be used instead (see https://github.com/easybuilders/easybuild-framework/pull/569/files)
    - using 'license' instead of 'license_file' will be supported until v2.x for legacy purposes
- various enhancements, including:
    - stop hardcoding Python site-packages library dir, obtain it via distutils.sysconfig instead (#141, #156, #159, #161)
    - stop hardcoding list of libraries for BLAS libs, ask toolchain modules or use LIBBLAS instead (#150, #155)
    - enhanced CP2K easyblock, following Intel guidelines for ictce builds (#138)
    - added setup.cfg for setup.py to allow creating RPMs (#140)
    - clean up specifying BLAS/LAPACK libs for building numpy, check whether requires patch is being used for IMKL builds (refs #155, #161)
- various bug fixes, including:
    - added zip_safe flag to setup.py, to silence multitude of warnings (#135)
    - install EasyBuild packages in reversed order to avoid funky setuptools issues (#139)
    - fixed a typo in the ScaLAPACK easyblock, and set CCFLAGS and FCFLAGS for v2.x (#149, #162)
    - fix sanity check for python-meep (#159)
    - exclude Python tests from DOLFIN sanity check, since they hang sometimes (#161)
    - add support in ALADIN easyblock for answering question on location of libgrib_api.a (#165)

v1.2.0 (February 28th 2013)
---------------------------

feature + bugfix release
- added 1 new generic easyblock: Rpm
- added support for 6 new software packages that require customized support:
    - EasyBuild, EPD (Enthought Python Distribution), freetype, MATLAB, QLogic MPI (RPM), TotalView
    - support for installing EasyBuild with EasyBuild enables bootstrapping an EasyBuild installation!
- various enhancements, including:
    - corrections in WRF/WPS to also enable building with iqacml toolchain
        - use mpi_cmd_for instead of hardcoding test commands, using correct Fortran compilers (F90)
    - fix NCL easyblock to also support v6.1.x
        - use correct Fortran compiler (F90), set correct lib/include paths for dependencies (netCDF-Fortran, GDAL)
    - cleanup sweep of license headers and authors list in easyblock module docstrings
    - use new 'ext_name' template name in 'exts_filter' in Python and R easyblocks
- various bug fixes, including:
    - general code cleanup
        - don't set sanityCheckOK in Toolchain easyblock
        - get rid of using os.putenv
    - NEURON easyblock: don't hardcode number of processes used in test cases
    - make sure easybuild.easyblocks.generic namespace is extendable

v1.1.0 (January 27th 2013)
--------------------------

feature + bugfix release
- added 3 new generic easyblocks: CMakePythonPackage, JAR, RPackage
- added support for 23 new software packages that require customized support:
    - ACML, ALADIN, ant, Bioconductor (R packages), Chapel, Cufflinks, ESPResSo, FLUENT, Geant4, GHC, Java, NEURON,
      NWChem, PyZMQ, QuantumESPRESSO, R, Rmpi, ROOT, Rserve, SCOOP, Trinity, VSC-tools, XML
- various enhancements, including:
    - clean up of python.py module:
        - merge EB_DefaultPythonPackage and PythonPackage easyblocks into generic easyblock PythonPackage, which derives from ExtensionEasyblock
        - move EB_FortranPythonPackage into dedicated generic FortranPythonPackage easyblock module
        - split off support for building/installing nose, numpy, scipy into dedicated EB_* easyblock modules,
          which allows them to be built as stand-alone modules as well
    - clean up testing of Python packages (PythonPackage easyblock)
    - make sure there is no site.cfg in home dir when building Python packages, because e.g. scipy will pick it up
    - added support for building Intel MKL wrappers with OpenMPI toolchain
    - cleaning up of fake module that was loaded for running tests
    - move calls to functions that rely on environment up in the chain of steps (mostly for cleanup reasons)
    - use better module name for UFC sanity check, minor change to sanity check paths for UFC
- various bug fixes, including:
    - only call 'make ptcheck' for ATLAS when multi-threading support is enabled
    - use a symbolic link for $HOME/intel instead of a randomly suffixed subdirectory in home + patching of Intel install scripts
        - latter does not work anymore with recent versions of Intel tools (2013.x)

v1.0.2 (December 8th 2012)
--------------------------

bugfix release
- fix typos in WIEN2k easyblock (missing commas after list elements)

v1.0.1 (November 24th 2012)
---------------------------

bugfix release
- fix support for installing easybuild-easyblocks with distutils (broken import in setup.py)
- only build GMP/CLooG/PPL libraries during GCC build in parallel, don't install in parallel
    - 'make -j N install' doesn't work consistently for GMP
- fix GCC build on OS X
    - location of libraries is slightly different (lib vs lib64 dir)
- add support to ConfigureMake easyblock for pre-passing tar options to configure
    - see tar_config_opts easyconfig parameter
    - workaround for issue with pax hanging configure with an interactive prompt
- enhance Q&A for WRF and WIEN2k by adding entries to qa dict and no_qa list
- use rmtree2 from tools/filetools.py as more (NFS) robust replacement for shutil.rmtree

v1.0 (November 13th 2012)
-------------------------

- split up EasyBuild across three repositories: framework, easyblocks and easyconfigs
- packaged EasyBuild, different parts can now be installed easily using easy_install
- implement class name encoding scheme, see wiki https://github.com/easybuilders/easybuild/wiki/Encode-class-names
    - (non-generic) easyblock class names are now prefixed with EB and non-alphanumeric characters are escaped
- split off generic easyblocks into separate package easyblocks.generic
- added custom support for 39 software packages:
    Armadillo, BiSearch, Boost, Bowtie2, BWA, bzip2, CGAL, CPLEX, DOLFIN, Eigen, flex, FSL, Hypre, libxml2, MetaVelvet,
    METIS, MTL4, MUMmer, ncurses, OpenFOAM, OpenSSL, ParMETIS, Pasha, PETSc, Primer3, python-meep, SAMtools, SCOTCH,
    SHRiMP, SLEPc, SOAPdenovo, SuiteSparse, SWIG, Tornado, Trilinos, UFC, Velvet, WIEN2k, XCrySDen
- various enhancements and bug fixes to existing easyblocks

v0.8 (June 29th 2012)
---------------------

- added support for building/installing 17 additional software packages:
    - BEAGLE, Doxygen, g2clib, g2lib, HDF, HDF5, JasPer, libpng, Maple,
      MrBayes, NCL, netCDF, netCDF-Fortran, Szip, WPS, WRF, zlib
- the build procedure for WRF and WPS includes running the tests available for these packages
- various bug fixes and enhancements:
    - made support for interactive installers (run_cmd_qa) more robust
    - fixed Python git package check
    - implemented toolkit functions for determine compiler family, MPI type, MPI run command, ...

v0.7 (June 18th 2012)
---------------------

- fixed BLACS build
    - diagnostic tools to determine INTERFACE and TRANSCOMM values are now used
- added support for building Bison, CP2K, flex
    - with regression test enabled for CP2K as part of build process
    - note: BLACS built with EasyBuild prior to v0.7 needs to be rebuilt for CP2K to work correctly
- added --enable-mpi-threads to OpenMPI example easyconfigs
    - required for correct CP2K psmp build
- adjusted libsmm example easyconfig for lower build time
    - to make the full regression test finish in a reasonable amount of time
- added script to make porting of easyblocks from old to new EasyBuild codebase easier
    - takes care of refactoring, checks for PyLint warnings/errors, ...
- fixed several small bugs
- prefixed EasyBuild messages with "=="
- full regression test passed (58 easyconfigs tested)

v0.6 (May 11th 2012)
---------------------

- added support for Intel compiler toolkit (ictce)
    - which included the Intel compilers, Intel Math Kernel Library (imkl) and Intel MPI library (impi)
- added support for building Python with nose/numpy/scipy packages
- added simple regression test
- this version is able to build all supplied example easyconfigs

v0.5 (April 6th 2012)
----------------------

- first public release of EasyBuild
    - after a thorough cleanup of the EasyBuild framework of the in-house version
- supports building HPL with goalf compiler toolkit
    - the goalf toolkit consists of the GCC compilers, and the OpenMPI, ATLAS, LAPACK, FFTW and ScaLAPACK libraries
- also support build and installation of MVAPICH2<|MERGE_RESOLUTION|>--- conflicted
+++ resolved
@@ -5,8 +5,6 @@
 
 The latest version of easybuild-easyblocks provides 199 software-specific easyblocks and 34 generic easyblocks.
 
-<<<<<<< HEAD
-=======
 v3.8.1 (January 29th 2019)
 --------------------------
 
@@ -29,7 +27,6 @@
   - cleanup in Perl and PerlModule easyblocks (#1603)
 
 
->>>>>>> e3a4cd70
 v3.8.0 (December 18th 2018)
 ---------------------------
 
