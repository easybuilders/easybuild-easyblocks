--- conflicted
+++ resolved
@@ -5,8 +5,6 @@
 
 The latest version of easybuild-easyblocks provides 190 software-specific easyblocks and 31 generic easyblocks.
 
-<<<<<<< HEAD
-=======
 v3.5.1 (January 16th 2018)
 --------------------------
 
@@ -32,7 +30,6 @@
   - fix sanity check for shared libraries in Trilinos easyblock (#1339)
 
 
->>>>>>> 3c92355e
 v3.5.0 (December 15th 2017)
 ---------------------------
 
