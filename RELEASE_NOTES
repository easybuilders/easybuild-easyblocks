--- conflicted
+++ resolved
@@ -5,8 +5,6 @@
 
 The latest version of easybuild-easyblocks provides 187 software-specific easyblocks and 29 generic easyblocks.
 
-<<<<<<< HEAD
-=======
 v3.4.0 (September 10th 2017)
 ----------------------------
 
@@ -27,7 +25,6 @@
   - fix function signature for fetch_extension_sources in OCaml easyblock (#1240)
 
 
->>>>>>> 48f0a29a
 v3.3.1 (July 12th 2017)
 -----------------------
 
