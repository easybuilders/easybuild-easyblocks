This file contains a description of the major changes to the easybuild-easyblocks EasyBuild package.
For more detailed information, please see the git log.

These release notes can also be consulted at http://easybuild.readthedocs.org/en/latest/Release_notes.html.

<<<<<<< HEAD
The latest version of easybuild-easyblocks provides 195 software-specific easyblocks and 31 generic easyblocks.
=======
The latest version of easybuild-easyblocks provides 197 software-specific easyblocks and 32 generic easyblocks.

v3.7.0 (September 25th 2018)
----------------------------

feature release
- new generic easyblock ModuleRC (#1503, #1518)
- new software specific easyblocks for BWISE (#1497) and VEP (#1512)
- minor enhancements, including:
  - update QuantumESPRESSO easyblock:
    stop building in installation dir, do not use external FoX dependency, support for recent versions (#1312)
  - updates to TensorFlow easyblock:
    - require cuDNN if CUDA support is enabled, enable mkl-dnn by default, fix problem with internal protobuf problem, add awareness for TensorRT & NCCL (#1453)
    - add support for IntelMPI (#1507)
  - update WIEN2k easyblock for version 18.1 (#1460)
  - add CUDA 'stubs' subdirectory to $LIBRARY_PATH (#1464)
  - add support for building ScaLAPACK on top of BLIS (#1467)
  - handle X11 better and make 'static' a build flag in Amber easyblock (#1468)
  - update Boost easyblock for Boost 1.67.0 (name change in Python 3.x library files) (#1472)
  - add CEI/bin to $PATH for ANSYS 19 & newer (#1476)
  - enhance SCons easyblock to enable building in parallel (#1477)
  - add awareness for CCOLAMD and CAMD in Trilinos easyblock (#1480)
  - add support to apply (binary) patches after main CUDA install (#1481, #1483)
  - add support for only building Python bindings (+ code cleanup) in Boost easyblock (#1484, #1495)
  - provide control over subdirectory in which R packages are installed (#1485)
  - added regex to fix $WM_PROJECT_VERSION correctly in OpenFOAM easyblock (#1489)
  - improve PGI siterc so it allows -pthread switch (#1494)
  - customise check_checksums method in Bundle easyblock to fix checking of checksums for components (#1496)
  - include a pkgconfig file `hdf5.pc` to HDF5 installations (#1504)
  - (download &) use an updated `config.guess` script in generic ConfigureMake easyblock (#1506, #1522, #1523, #1524)
  - make IntelBase generic easyblock aware of (pre)installopts (#1509)
  - update Siesta easyblock for v3.2 to 4.1-b3 (#1510)
  - take (pre)installopts into account in RPackage generic easyblock (#1513)
  - update DOLFIN easyblock for latest version (2018.1) (#1521)
- various bug fixes, including:
  - drop useless definition of $NLSPATH in IntelBase + fix ipp library paths (#1442)
  - fix order of arguments in log message in PythonPackage easyblock (#1459)
  - run ldconfig in post-install step of CUDA easyblock to create missing symlinks in 'stubs' subdirectory (#1473)
  - take into account that only name/version may be specified for some components in Bundle easyblock (#1474)
  - make SuperLU easyblock consider both lib and lib64 subdirectories (#1479)
  - use short build dir for Trilinos to dance around "Argument list too long" problem + link with libmetis.a (#1486)
  - correct check for Red Hat 6 based OS in TensorFlow easyblock (#1487)
  - improve configuration choice in FSL easyblock (#1498)
  - don't check for mcc in MATLAB sanity check as it requires a specific toolbox license (#1514)
  - make sure Bazel doesn't write files in $HOME/.cache when building TensorFlow (#1519)
  - enable VSX on POWER for FFTW >= 3.3.7 (#1520)
  - add librt as dependency when linking Trilinos with SuiteSparse (#1525)
- other changes:
  - switch to using CMake install procedure for Eigen 3.3.4 & newer (#1482)
  - bump Lmod version used in Travis config to 6.6.3 (now required by framework) (#1505)

>>>>>>> 4f816688

v3.6.2 (July 11th 2018)
-----------------------

bugfix/update release
- new software-specific easyblock for OpenCV (#1444)
- minor enhancements, including:
  - use $CPATH/$LD_LIBRARY_PATH for CMake's find_path/find_library functions in CMakeMake easyblock (#1165)
  - make cdft lib compilation optional for Intel MKL, by detecting MPI availability (#1393)
  - add use_glibcxx11_abi easyconfig parameter in Boost easyblock (#1434)
  - enable filtering of paths in $CPATH and $LIBRARY_PATH in TensorFlow easyblock (#1436)
  - add support for building GROMACS with --optarch=GENERIC (#1440)
  - check current stack limit and set it to 'unlimited' if possible in Python easyblock (#1441)
  - trivial update for Q&A in SAS easyblock (#1448)
  - allow skipping tests when installing Perl extensions, by setting 'runtest' to False (#1451)
  - add support for installing Intel products using serial numbers (#1452)
  - update version check to FFTW 3.3.8 for tests to pass on POWER (ppc64le) (#1454)
- various bug fixes, including:
  - build MPFR in GCC stage 1 without LTO if (system) GCC used is too old (#1435)
  - make sure xmlpatterns always gets built with Qt (#1437)
  - fix symlink check in NWChem easyblock + use change_dir/remove_file/symlink functions (#1438)
- other changes:
  - move flake8 configuration to setup.cfg and make HoundCI aware of it (#1430)


v3.6.1 (May 28th 2018)
----------------------

bugfix/update release
- minor enhancements, including:
  - add support for detecting auto-downloaded dependencies in PythonPackage easyblock (#1377)
    - disabled by default, can be enabled using "download_dep_fail = True" in easyconfig file
  - add support to enable integration of pscom in psmpi easyblock (#1397)
  - set $CMAKE_*_PATH when CMake is loaded in PythonPackage easyblock (#1398)
  - update WIEN2k easyblock for v17 (#1405)
  - disable jemalloc support in TensorFlow on CentOS 6 & co (+ minor cleanups) (#1412)
  - update Maple easyblock to support recent versions (#1414)
  - enable nc-config usage for netCDF in ESMF >=7.1 (#1419)
  - enhance PETSc easyblock for version 3.9 (#1421)
  - check output of MATLAB installation command for invalid installation key error (#1423)
  - fix suffix for Boost Python library in Boost 1.67.0 & newer (#1424)
  - support adding specific paths to $PATH for generic Binary easyblock via 'prepend_to_path' custom easyconfig parameter (#1426)
- minor changes, including:
  - assume PGI Community edition is used when no license file is specified (#1427)
- various bug fixes, including:
  - fix imkl sanity check overwriting base libs with interface libs. (#1392)
  - install Chimera in a subdirectory to avoid its dependencies being added to the environment (#1413)
  - add conditional so "--with-x" is only added to configopts if left unspecified in R easyblock (#1415)
  - make configure and make look for FoX in $EBROOTFOX in QuantumESPRESSO easyblock (#1420)
  - fix path for $ICEM_ACN in ANSYS easyblock (#1422)
  - avoid hardcoding defaults in question patterns in Doris easyblock (#1428)


v3.6.0 (April 26th 2018)
------------------------

feature release
- new software-specific easyblock for Nim (#1402)
- minor enhancements, including:
  - enhance RPackage easyblock to support installing from unpacked sources (#1383)
  - add support to PythonPackage easyblock to install with 'pip install --editable' (#1384)
  - add $EBROOTIFORT/include in $CPATH for ifort (#1385)
  - add houndci + flake8 configuration (#1388)
  - add additional location to $PATH for FLUENT installations (#1389)
  - make PythonPackage generic easyblock aware of 'unpack_options' easyconfig parameter (#1391)
  - minor updates to ABAQUS easyblock to support latest version (#1394)
  - add support for extracting sources in Binary easyblock (#1401)
- various bug fixes, including:
  - fix linking to FFTW for Doris: should be -lfftw3f (#1387)
  - fix for installing TensorFlow 1.6.0: use the absolute path for the C compiler when compiling with GPU support (#1386)
  - also take lib64 into account for binutils libraries (#1399)
  - make sanity check in MPICH easyblock aware of libraries in lib64 subdir (#1403)
  - take into account that self.debuggerpath may not be set in icc easyblock (#1408)
  - extend noqa in configure step of Qt easyblock (#1409)


v3.5.3 (March 7th 2018)
-----------------------

bugfix/update release
- minor enhancements, including:
  - make GROMACS easyblock select build type based on value for 'debug' in 'toolchainopts' (#1374)
  - re-enable testing against environment modules, bump Lmod to 7.7.16 (#1376)
  - enhance Gurobi easyblock to support installing Python bindings (#1378)


v3.5.2 (March 2nd 2018)
-----------------------

bugfix/update release
- new software-specific easyblocks for COMSOL (#1317), Stata (#1241) and TensorFlow (#1287, #1361)
- enhance GCC easyblock to support building generically (via 'generic' easyconfig parameter or --optarch=GENERIC) (#1336)
- minor enhancements, including:
  - make GROMACS easyblock aware of building for KNL via --optarch=MIC-AVX512 (#1360)
  - unset PERL_MM_OPT and PERL_MB_OPT when installing Perl modules to avoid problems (#1362)
  - add custom 'use_pip_for_deps' easyconfig parameter to PythonPackage easyblock (#1366)
  - add support for 'default_component_specs' easyconfig parameter in Bundle easyblock (#1369)
- various bug fixes, including:
  - fix logic in icc easyblock w.r.t. location of debugger libraries (libipt library for gdb) (#1224)
  - fix Tkinter easyblock to install Tkinter 3.x (#1347)
  - let impi modules also update $MANPATH (#1354)
  - enhance Octave extension filter to avoid false positives (#1355)
  - make CUDA easyblock aware of 'preinstallopts' easyconfig parameter (#1367)
  - fix handling of per-component (checksums for) patches in Bundle easyblock (#1369)


v3.5.1 (January 16th 2018)
--------------------------

bugfix/update release
- minor enhancements, including:
  - auto-detect default build target for Clang (#1115)
  - build GROMACS for target architecture based on --optarch (#1163)
  - ensure correct $PYTHONPATH for recent OpenBabel versions (#1219)
  - enhance Amber easyblock with support for OpenBLAS and better Intel MPI support (#1305)
  - also support only installing AmberTools through Amber easyblock (#1305)
  - also pick locations for CUPTI headers & libraries in CUDA easyblock (#1306)
  - update patching out of sanitizer tests for recent Clang versions (>=5.0) (#1327)
  - update known questions for Qt5 to support installing recent versions (#1328)
  - update BamTools easyblock for v2.5.0 (#1332, #1337)
  - disable libfox target if external module found in QuantumESPRESSO easyblock (#1333)
  - add support for linking Octave with multi-threaded BLAS/LAPACK library (#1340)
  - support install_target in PythonPackage + deprecate use_easy_install & use_setup_py_develop (#1341, #1342)
- various bug fixes, including:
  - make RubyGem easyblock use $GEM_* environment variables except if as extension of Ruby itself (#1247)
  - move initialisation in SystemCompiler & SystemMPI easyblocks to the prepare step (#1282)
  - enable skipping sanitizer tests by default in Clang easyblock, they can't be relied on (#1329)
  - fix quotes when using $ORIGIN in RPATH locations for DOLFIN (#1338)
  - fix sanity check for shared libraries in Trilinos easyblock (#1339)


v3.5.0 (December 15th 2017)
---------------------------

feature release
- new software-specific easyblock for Bazel (#1286) and Octave (#1304)
- new generic easyblock for installing Octave packages as extensions (#1304, #1318)
- minor enhancements, including:
  - remove foamExec & wdot from sanity checks, add blockMesh & checkMesh + enable logging for recent OpenFOAM versions (#1205, #1272)
  - add exceptions for FFTW/3.3.6 on POWER with GCC 5/6/7 (#1274)
  - add support for Spectrum MPI to the systemmpi easyblock (#1275)
  - allow skipping of steps for Bundle components + fix issues with templates & formatting of error message (#1278)
  - update HPCG easyblock for v3.0 by changing configure syntax (#1284)
  - correctly configure for BLAS/LAPACK in R easyblock & check configure output (#1292, #1300)
  - make R easyblock set configure options for dependencies (#1297, #1303)
  - allow tuning of build command in PythonPackage via custom 'buildcmd' easyconfig parameter (#1299)
  - set default Java encoding to utf8 when installing Trinity (#1302)
  - also define $CUDA_ROOT in generated module for CUDA (#1234)
  - make the ScaLAPACK easyblock capable of building in parallel (#1288, #1321, #1324)
- various bug fixes, including:
  - avoid changing $CPATH, $LD_LIBRARY_PATH an $LIBRARY_PATH in generated modules for Intel Advisor, Inspector, and VTune (#1229)
  - fix check for Intel MKL in PSI easyblock (#1273)
  - fix missing space in fftw easyblock (#1277)
  - fix use of FFTW on top of Intel MKL in CP2K easyblock (#1281)
  - fix wrong sanity check for Boost when using Python 3.x (#1283)
  - pick up per-component checksums in Bundle generic easyblock (#1285)
  - correctly pass down optimization flags in CP2K easyblock (#1293)


v3.4.1 (October 17th 2017)
--------------------------

bugfix/update release
- add generic 'SystemMPI' easyblock (#1106, #1261, #1262)
- add software-specific easyblock for SAS (#1263)
- minor enhancements, including:
  - run 'wcleanAll' or 'wcleanPlatform -all' before building OpenFOAM (#780, #1258)
  - enhance generic 'SystemCompiler' easyblock (#1106)
  - clean up --trace output for Python & Python packages (#1248)
  - update Intel MPI easyblock to support 2018.* versions (#1253)
  - add support for Intel MPI and Intel MKL to ScaLAPACK easyblock (#1255)
  - enhance GCC easyblock to also put symlinks in place for cc/c++/f77/f95 commands (#1256)
- various bug fixes, including:
  - allow that 'gcc -print-multiarch' fails in icc easyblock (#1249)
  - fix prefix subdirectory for older versions of icc (in particular 2011.3.174) (#1250)
  - use remove_file rather than os.remove in generic IntelBase easyblock to correctly deal with broken symlinks (#1251)
  - fix sanity check for MXNet easyblock + correctly detect unpacked source directory (#1257)
  - avoid building CP2K twice due to incorrect attempt at running 'make clean' first (#1266)


v3.4.0 (September 10th 2017)
----------------------------

feature release
- minor enhancements, including:
  - update Siesta easyblock for versions 4.0.1 and 4.1-b3 (#1218)
  - updates GAMESS-US easyblock for version 20170420R1 + move ddikick.x when ddi_comm is set to sockets (#1221)
  - update MRtrix easyblock for 3.0 & beyond + use copy function (#1230)
  - update ROOT easyblock to support recent versions that require using CMake, add sanity check, clean up/enhance make_module* (#1236)
  - enhance icc easyblock to inlude multipath include dir in $CPATH (#1237, #1242)
- various bug fixes, including:
  - use plumed-patch command rather than 'plumed patch' in GROMACS easyblock (#1212)
  - remove 'provides' line from setup.py (#1217)
  - fixed wrong use of build_type in self.cfg in WRF easyblock that resulted in an raised exception (#1220)
  - added a call to super post_install_step in CUDA easyblock (#1226)
  - fix $MCRROOT definition in generated module file under --module-only in MCR easyblock (#1228)
  - fix permissions for directories in SuiteSparse (#1238)
  - fix function signature for fetch_extension_sources in OCaml easyblock (#1240)


v3.3.1 (July 12th 2017)
-----------------------

bugfix/update release
- minor enhancements, including:
  - enhance HDF5 easyblock: define $HDF5_DIR & include -DMPICH_IGNORE_CXX_SEEK in $CXXFLAGS (#1200)
  - consistently pass down (named) arguments in prepare_step, and check for it in the tests (#1202)
  - remove no longer supported VersionIndependentPythonPackage generic easyblock (#1202)
  - update ABAQUS easyblock for recent versions, incl. support for installing hotfixes (#1203)
  - get rid of references to 'hpcugent' organisation after move to github.com/easybuilders (#1206)
  - make Boost easyblock fully aware of (pre)configopts, (pre)buildopts and (pre)installopts (#1207)
  - drop check for 'ipython' in sanity check of Anaconda easyblock, to also support Miniconda (#1210)


v3.3.0 (June 26th 2017)
-----------------------

feature release
- added easyblocks for MXNet (#1135), Tkinter(#1184)
- minor enhancements, including:
  - enhance sanity check for NCL (#1169, #1179)
  - enable building of shared FFTW libraries (#1180)
  - include update statements for $CPATH and $*LIBRARY_PATH in generated module in numpy easyblock (#1183)
  - stop using deprecated 'copytree' function from easybuild.tools.filetools (#1185)
  - update SAMtools easyblock for v0.1.17 (#1189)
  - update MATLAB easyblock for 2016b & 2017a versions (adjust permissions and change dir) (#1182, #1197)
  - consider $EB_*_LICENSE_SERVER(_PORT) in MATLAB and ANSYS easyblocks (#1195)
  - add omp_num_threads custom parameter in CP2K easyblock to allow defining $OMP_NUM_THREADS during testing (#1196)
- various bug fixes, including:
  - fix Siesta easyblock to enable and verify parallel build (#1186)
  - fix bug in alias definition in impi easyblock for mpigxx, mpiicpc and mpiifort (#1192)


v3.2.1 (May 12th 2017)
----------------------

bugfix/update release
- added easyblock for Siesta (#1105)
- minor enhancements, including:
  - enhance GROMACS easyblock to build with PLUMED support (#1121)
  - enhance NAMD easyblock: add OpenMP support, update for recent NAMD versions (2.12), fix compatibility with Tcl versions other than 8.5 (#1173)


v3.2.0 (May 5th 2017)
---------------------

feature release
- added easyblocks for Doris (#1154, #1161), VMD (#1148) and WRF-Fire (#1153, #1159)
- minor enhancements, including:
  - update IntelBase, PGI and TotalView easyblocks to allow list of license files/servers via 'license_file' easyconfig parameter (#1129)
  - update Bowtie2 easyblock to set correct build options, copy more files, extend sanity check (#1146)
  - added the option to build Boost with multi-threading support (#1147)
  - allow libpng as OS dependency for WPS (#1150)
  - extend Boost TIME_UTC patch to Boost versions <= 1.49.0 (#1152)
  - enhance Python sanity check to check for Tkinter support if Tk is included as a dependency (#1156, #1158)
  - add support to install Python extensions without unpacking (#1166)
  - enhance TBB easyblock to also support building open source versions (#1168)
- various bug fixes, including:
  - update FFTW easyblock: --enable-avx-128-fma depends on the fma4 CPU feature (AMD), not fma (#1142)
  - fix problems when usempi not defined in toolchain in NAMD easyblock (#1162)


v3.1.2 (March 20th 2017)
------------------------

bugfix/update release
- add easyblock for QScintilla (#1127)
- minor enhancements, including:
  - auto-disable quad precision on POWER and ARM in FFTW (#1102, #1138)
  - allow "download install" for PETSc (#1114)
  - modify Trinity sanity check for versions 2.3 and above (#1133)
  - make unpacking Python extensions optional (#1134)
  - update SAMtools easyblock for version 1.4 (#1139)
- various bug fixes, including:
  - reduce number of environment variables in icc and ifort modules (#1126, #1143)
  - also run tests with Tcl module syntax, Lua is the default in EasyBuild v3.x (#1128)
  - rename member variable to avoid conflict with member of base class in PGI (#1137)
  - don't set $FPATH environment variable in multiple easyblocks (#1140)


v3.1.1 (March 7th 2017)
-----------------------

bugfix/update release
- minor enhancements, including:
  - change the sanity check for MCR 2016b since the directory structure has changed (#1096)
  - update NWChem easyblock for version 6.6.x and to handle different versions of OpenMPI for older versions (#1104)
  - allow per-component source_urls with templating in Bundle easyblock (#1108)
  - add slib to $LD_LIBRARY_PATH for itac (#1112)
  - consider both lib and lib64 in CGAL sanity check (#1113)
  - add support for installing Intel tools that do not require license at installation time (#1117)
    - required for Intel MPI and Intel MKL version 2017.2.174
  - remove prefix_opt as custom easyconfig paramter for Qt easyblock (#1120)
- various bug fixes, including:
  - use '-prefix <path>' rather than '--prefix=<path>' for configure in Qt (#1109)
  - fix indentation problem in PETSc easyblock (#1111)


v3.1.0 (February 3rd 2017)
--------------------------

feature release
- new easyblock for FFTW (#1083)
- various enhancements, including:
  - update sanity check for flex 2.6.3, no more libfl_pic.a library (#1077)
  - cleanup build before proceeding with full Boost (#1080)
  - update CP2K easyblock: copy data dir, support version 4.1, support ELPA, fix psmp build with foss toolchain (#996, #1020, #1043, #1084)
  - add sanity check support for OpenSSL 1.1 (#1087)
  - support the latest changes in Inspector 2017 (#1047)
  - update NEURON easyblock to support the lack of hoc_ed in 7.4 (#987)
  - add support for WPS 3.8 (#1079)
  - also consider setuptools in EasyBuildMeta easyblock (#1093)
- various bug fixes, including:
  - (correctly) define $ROSETTA3_DB in Rosetta easyblock (#1092)


v3.0.2 (December 22nd 2016)
---------------------------

bugfix release
- various enhancements, including:
  - enhance DL_POLY_Classic easyblock to support building with Plumed support (REVIEW) (#829)
  - make the Allinea easyblock search for the templates in the easyconfig paths (#1025)
  - make FortranPythonPackage aware of (pre)buildopts (#1065)
  - update sanity check for Mono to support recent versions (#1069)
  - fix Eigen sanity check for latest version 3.3.1 (#1074)
- various bug fixes, including:
  - skip RPATH sanity check for binary installations (#1056)
  - pass CXXFLAGS and LDFLAGS to Boost bjam (#1064)
  - make pip ignore already installed versions of the package being installed (#1066)
  - don't pass empty string as custom installopts for numpy in test_step (#1067)
  - make the Rosetta EasyBlock work in --module-only mode (#1073)


v3.0.1 (November 30th 2016)
---------------------------

bugfix release
- various enhancements, including:
  - update SAMtools easyblock for recent versions (#1048)
- various bugfixes, including:
  - fix QuantumESPRESSO easyblock to handle gipaw correctly (#1041)
  - always specify name of serial Fortran compiler to ALADIN, it already knows to use MPI wrapper commands (#1050)


v3.0.0 (November 16th 2016)
---------------------------

feature release
- backwards incompatible changes:
  - remove deprecated GenomeAnalysisTK/GATK easyblock (#1001)
  - remove deprecated 'get_netcdf_module_set_cmds' function from netCDF easyblock (#1015)
  - remove deprecated 'get_blas_lib' function from LAPACK easyblock (#1016)
  - remove QLogicMPI easyblock (#1023)
- new easyblock for installing Anaconda (#950)
- add generic easyblock for Conda installations (#950)
- various enhancements, including:
  - enable use of GCCcore as toolchain for Clang, fail if no GCC prefix is found (#1002)
  - also build Boost MPI library in parallel (#1005, #1038)
  - enhance g2clib easyblock to allow to install 1.6.0 or higher (#1006)
  - update QuantumESPRESSO easyblock to support packaging changes in 6.0 (#1007)
  - add support to Scons generic easyblock to provide argument to specify installation prefix (#1008)
  - update IntelBase and imkl easyblocks to handle the 2017 versions of compilers/imkl (#1012)
  - leverage toolchain.linalg functionality in ScaLAPACK easyblock, use copy_file (#1014)
  - allow netCDF-C++4 to be used with ESMF (#1019)
  - update Advisor easyblock to support latest versions (#1021)
  - update CBLAS easyblock to build with foss toolchain (#1024)
  - update Gurobi easyblock to use copy_file (#1028)
  - add support for giving /lib preference over /lib64 & co in GCC installation (#1030, #1035)
  - enable installation of libiberty by default for binutils (#1030)
  - avoid CMake fiddling with the RPATHs injected by EasyBuild via --rpath in CMakeMake and METIS easyblocks (#1031, #1034)
  - simplify scipy sanity check to make it more robust w.r.t. version updates (#1037)
- various bug fixes, including:
  - make sure 'None' doesn't appear in modules generated with --module-only (#998)
  - fix ATLAS easyblock for non-x86 systems (#1003)
  - fix 'usempi' and 'with_mpi' usage to allow for a serial build of Amber 16 (#1013)
  - add both lib/python2.7/site-packages/{,wx-3.0-gtk2} to $PYTHONPATH for wxPython (#1018)
  - only hard inject RPATH for /usr/lib* directories when building binutils with dummy toolchain (#1026)
  - make HDF5 easyblock handle --filter-deps correctly (#1027)
  - update Travis config w.r.t. changes framework config defaults and required Lmod version (#1029)
  - be more patient when running Mathematica Q&A installer (#1036)


v2.9.0 (September 23rd 2016)
----------------------------

feature release
- new easyblocks for 6 software packages that require customized support:
    cppcheck (#983), HEALPix (#982), IMOD (#847), IronPython (#321), Mono (#321), MyMediaLite (#321)
- various enhancements, including:
    - extend OpenFoam-Extend sanity check for decomp libaries (#784)
    - enhance Java easyblock to support installing Java 6.x (#940)
    - make QuantumESPRESSO easyblock aware of multithreaded FFT (#954)
    - extend PSI easyblock to use PCMSolver and CheMPS2 (#967)
    - make Boost easyblock add definition for $BOOST_ROOT to generated module file (#976)
    - add support to Bundle easyblock to install list of components (#980)
    - enhance & clean up libxml2 easyblock to also enable installing without Python bindings (#984)
    - update Libint easyblock for Libint 2.1.x (#985)
    - update sanity check for OpenFOAM to support OpenFOAM 4.x (#986)
    - make easyblocks that run MPI tests aware of 'mpi_tests' build option (#993)
- various bug fixes, including:
    - fix compatibility of OpenFOAM easyblock with --module-only (#784)
    - fix testing of --module-only compatibility for OpenFOAM and IMOD easyblocks (#784)
    - add 'include/libxml2' to $CPATH in libxml2 easyblock (#981)
    - fix compatiblity of IntelBase generic easyblock with --module-only (#994)
    - make sure correct config script is used for Tcl/Tk deps of R (#995)



v2.8.2 (July 13th 2016)
-----------------------

bugfix release
- new easyblocks for 5 software packages that require customized support:
    Amber (#958), Extrae (#955), Gurobi (#962), Paraver (#956), Tau (#887)
- various enhancements, including:
    - add support for building & installing old GROMACS versions (#569, #960)
    - add support for building Boost with Cray toolchain (#849)
    - libxsmm support for CP2K (#942)
    - pick up specified components for imkl (#943)
    - add support for building GROMACS with double precision (#946, #960)
    - add support for building GROMACS with CUDA support and using dynamic libraries using Craytoolchains (#951, #960)
    - also install vsc-install in EasyBuildMeta easyblock, if tarball is provided (#957)
    - enhance PSI easyblock to support PSI4 1.0 (#965)
- various bug fixes, including:
    - also install scripts with MRtrix 0.3.14 (#941)
    - enhance Qt easyblock to support Qt3 (#944)
    - create 'release' symlink in MRtrix install dir (#947)
    - fix make_installdir in Inspector & VTune easyblocks (#952)
    - make Binary and MakeCp easyblocks aware of 'keepsymlinks' (#959)
    - correctly define $G4* environment variables in Geant4 easyblock (#961, #970)
    - prepend tmp install path to $PYTHONPATH in numpy test step, move to build dir when removing 'numpy' subdir (#963)
    - correct full path to ALADIN config file & patch it to use right Fortran compiler flags (#964)
    - ensure correct compiler command/flags are used for SAMtools (#966)


v2.8.1 (May 30th 2016)
----------------------

- various enhancements, including:
    - update MRtrix easyblock for version 0.3.14 (#932)
    - update Inspector easyblock for recent versions (#934)
    - update VTune easyblock for recent versions (#935)
    - add debug message to IntelBase easyblock w.r.t. switching to 'exist_lic' (#936)


v2.8.0 (May 18th 2016)
----------------------

feature + bugfix release
- add test configuration for Travis (#895, #897, #900, #926)
- new easyblocks for 4 software packages that require customized support:
    - binutils (#907), libQGLViewer (#890), SuperLU (#860), wxPython (#883)
- various other enhancements, including:
    - update SuiteSparse easyblock for version >= 4.5 (#863)
    - enhance imkl easyblock to install on top of PGI (#866, #916)
    - enable runtime logging of install cmd in IntelBase (#874)
    - enhance Qt easyblock to support installing with dummy toolchain (#881)
    - delete libnuma symbolic links in PGI installation directory (#888)
    - enhance PDT easyblock to support installing with dummy toolchain (#894)
    - add support for building Clang with OpenMP support (#898)
    - update Score-P easyblock for additional compilers, MPI libraries & dependencies (#889)
    - drop deprecated 'testrb' from sanity check in Ruby easyblock (#901)
    - enhance WRF easyblock to support versions >= 3.7 (#902)
    - update QuantumESPRESSO easyblock for version 5.3.0 (#904)
    - add support in PythonPackage easyblock to use 'setup.py develop' (#905)
    - update Qt easyblock for Qt 5.6.0 (#908)
    - extend bzip2 easyblock to also build dynamic libraries (#910)
    - make threading an explicit option rather than relying on MPI library in SCOTCH easyblock (#914)
    - update PGI easyblock to install siterc file so PGI picks up $LIBRARY_PATH (#919)
    - enhance sanity check paths for compiler commands in PGI easyblock (#919)
    - also filter out -ldl from $LIBBLAS & co for Intel MKL in numpy easyblock (#920)
    - define $MIC_LD_LIBRARY_PATH for impi (#925)
- various bug fixes, including:
    - don't hardcode Python version in test_make_module_pythonpackage (#876)
    - make PythonPackage easyblock compatible with --module-only (#884, #906)
    - remove check whether 'easybuild' is being imported from dir that contains easybuild/__init__.py (#891)
    - fix passing compiler configure option in PDT easyblock (#894)
    - fix bug in Score-P easyblock w.r.t. --with-libbfd (#889)
    - fix extension filter for Ruby (#901)
    - fix ACTIVATION_TYPES list in IntelBase + minor style change (#913)
    - correctly define $MIC_LD_LIBRARY_PATH in imkl 11.3.x and newer (#915)
    - fix broken link to VSC website in license headers (#927)


v2.7.0 (March 20th 2016)
------------------------

feature + bugfix release
- new easyblocks for 6 software packages that require customized support:
    ADF (#826), MPICH (#844, #852, #868), mutil (#859), pplacer (#835), psmpi (#852), SNPhylo (#865)
- various other enhancements, including:
    - implement support for 'use_pip' in PythonPackage easyblock (#719, #831)
    - add support in CUDA easyblock to install wrappers for host compilers (#758)
    - update sanity check for picard version 1.124 and above (#796)
    - use 'module swap' for all components in CrayToolchain (#823)
    - update PSI4 easyblock to cope with changed name of PSI4 data dir (#824)
    - use find_flexlm_license function and avoid defining $CPATH in PGI easyblock (#837)
    - use find_flexlm_license function in IntelBase generic easyblock (#839)
    - add unit test to check module file generated by PythonPackage easyblock (#841)
    - rework MVAPICH2 easyblock on top of new MPICH easyblock (#844)
    - add CUDA support in CP2K easyblock (#850)
    - also define $LD in buildopts for GATE (#855)
    - use find_flexlm_license function in TotalView easyblock (#839)
    - enhance MakeCp easyblock to also support renaming of files while copying them (#859)
    - hunt for usable 'python' command in PythonPackage easyblock when system Python is used (#861)
    - add sanity check in easybuild/__init__.py w.r.t. current working dir (#869)
    - change suffix of original file to .easybuild when using fileinput in impi easyblock (#870)
- various bug fixes, including:
    - make sure Python unicode settings match that of the system Python (#817)
    - remove FFTW related statements in HPL easyblock, since HPL doesn't require FFTW at all (#822)
    - use pkg_resources.declare_namespace rather than pkgutil.extend_path to declare 'easybuild' namespaces (#827)
    - fix license headers: Hercules foundation is now FWO (#836)
    - fix check for non-empty lib dirs in PythonPackage easyblock (#840)
    - consider all Python lib dirs in sanity check for libxml2 (#842)
    - correctly handle deprecated configure options (--with-hwloc/--enable-mpe) in MVAPICH2 easyblock (#853)
    - use correct configure option for checkpoint/restart in MVAPICH2 easyblock (#854)
    - ensure list of Python lib dirs always has a 'lib/...' entry (#858)
    - check whether rpm/rpmrebuild commands are available using 'which', rather than checking for OS deps (#864)
    - fix test_step in UFC easyblock (#872)


v2.6.0 (January 26th 2016)
--------------------------

feature + bugfix release
- add generic easyblock for Cray toolchains (#766)
- new easyblocks for 2 software packages that require customized support:
    EggLib (#811), PGI (#658)
- various other enhancements, including:
    - update BamTools easyblock for versions 2.3.x and newer: some shared libraries are now static) (#785)
    - don't hardcode .so, use get_shared_lib_ext instead (#789, #790, #791, #793, #794, #803, #815)
    - enhance CPLEX easyblock by adding more subdirs to $PATH, define $LD_LIBRARY and $CPLEXDIR (#797)
    - make sanity check for netcdf4-python work with both egg and non-egg installs (#799)
    - update sanity check in PETSc/SLEPc easyblocks for v3.6.x (#800)
    - update Trinity easyblock for 2.x versions (#802)
    - update DOLFIN easyblock for v1.6.0 (#804)
    - check for libkokkoscore.a rather than libkokkos.a for Trilinos 12.x (#805)
    - add an option to skip the sanitizer tests of Clang (#806)
    - update Molpro easyblock to support binary installs and 2015 version (#807)
    - make ConfigureMake more robust w.r.t. custom easyconfig parameters (#810)
- various bug fixes, including:
    - add back support for Eigen 2.x in Eigen easyblock (#798)
    - fix for vsc-base being picked up from OS in EasyBuildMeta easyblock (#813)
    - remove setuptools.pth if it includes absolute paths after installing EasyBuild (#813)


v2.5.0 (December 17th 2015)
---------------------------

feature + bugfix release
- update easyblocks for Intel tools to support 2016 versions (#691, #745, #756, #777)
    - IntelBase easyblock has been enhanced to support specifying which components to install
- new easyblocks for 3 software packages that require customized support:
    Intel Advisor (#767), DIRAC (#778), MRtrix (#772)
- various other enhancements, including:
    - update numpy and SuiteSparse easyblock to use scikit-umfpack (#718)
    - add an option to allow removal of the -Dusethreads flag in Perl easyblock (#724)
    - update Doxygen easyblock for 1.10.x (CMake) (#734)
    - update sanity check in Qt easyblock for Qt 5.x (#740)
    - add support for multilib build of GCC on PowerPC (#741)
    - add support to OpenFOAM and SCOTCH easyblocks to support 64-bit integers, via 'i8' toolchain option (#744)
    - fix sanity check to support numpy 1.10 (dropped _dotblas.so) (#757, #761, #762)
    - update IPP easyblock for v9.x (#759)
    - cleaner output for PythonPackage under dry run, make numpy easyblock dry-run aware (#760, #671)
    - add support for using netCDF-Fortran as dependency in ALADIN easyblock (#764)
    - add support for tbb 4.4.x in tbb easyblock (#769)
    - add support for specifying altroot/altversion in Bundle easyblock (#773)
    - update OpenFOAM easyblock for OpenFOAM-Extend 3.2 + use apply_regex_substitutions (#770)
- various bug fixes, including:
    - fix module path extension of system compiler in HMNS setup (#742)
    - only restore $PYTHONPATH if it was defined in EasyBuildMeta easyblock (#743)
    - make sure $PYTHONPATH is defined correctly in module file for Python packages created with --module-only (#748)
    - fix WRF easyblock to produce correct module under --module-only --force (#746, #752)
    - don't hardcode 'openPBS' in GATE easyblock, use value for default_platform easyconfig parameter (#753)
    - avoid adding lib subdirs to $*LIBRARY_PATH if no libraries are there in PythonPackage easyblock (#755)
    - fix installing Python bindings for libxml2 to correct installation prefix (#765)

v2.4.0 (November 10th 2015)
---------------------------

feature + bugfix release
- 3 new generic easyblocks: OCamlPackage (#467), SCons (#689, #700), Waf (#722)
- new easyblocks for 2 software packages that require customized support:
    OCaml (#467), Samcef (#678)
- various other enhancements, including:
    - add support for installing OpenFOAM with external METIS, CGAL and Paraview (#497)
    - update netCDF easyblock updated for netCDF v4.3.3.1 (#674)
    - update Rosetta easyblock for recent Rosetta versions (#677)
    - make unpacked source dir detection in easyblock for VSC-tools a little bit more flexible (#679)
    - add support for building with Plumed support enabled in CP2K easyblock (#681)
    - update Go easyblock for Go v1.5 (#683)
    - use apply_regex_substitutions function in WRF easyblock (#685)
    - update MUMPS easyblock for 5.x (#686)
    - implement runtime patching of $WM_* and compiler variables for OpenFOAM (#688)
    - specify sequential compiler to use in compiler command that gets injected in OpenFOAM easyblock (#692)
    - make PythonPackage and WRF easyblocks dry-run aware (#696)
        - see also http://easybuild.readthedocs.org/en/latest/Extended_dry_run.html#guidelines-for-easyblocks
    - add support in PythonPackage for installing with easy_install + installing zipped eggs (#698, #711, #715)
    - update Bowtie easyblock for recent Bowtie versions (#707)
    - update CUDA easyblock for CUDA 7.x(#708)
    - also consider config/make.sys.in for want in QuantumESRESSO easyblock (#714)
    - define $NWCHEM_LONG_PATH if needed in NWChem easyblock (#720)
    - remove custom post-install step in PDT easyblock (#723)
        - no longer needed now that adjust_permissions functions ignores symlinks
    - use $LIBS in HPL easyblock (#727, #736)
- various bug fixes, including:
    - also define $MCRROOT for MCR in module (#687)
    - add missing super call in configure_step of easyblock for python-meep (#694)
    - only prepend existing non-empty paths to $PYTHONPATH in PythonPackage easyblock (#697)
    - fix extra_options definition in CMakePythonPackage easyblock (#698)
    - fix dev version to follow PEP-440, as required by recent setuptools versions (#702, #703, #704)
        - required to avoid that setuptools transforms the version itself
        - see also https://www.python.org/dev/peps/pep-0440/#developmental-releases
    - consider both lib and lib64 in sanity check paths for flex (#705)
    - also copy signature file and don't copy CMake files in Eigen easyblock (#709)
    - fix directory names in make_module_req_guess of ANSYS easyblock (#713)
    - fix imports for set_tmpdir in easyblock unit tests after function was moved in EasyBuild framework (#726)
    - use --with-tcltk* configure options for Python to point to ensure Tcl/Tk deps are picked up (#729)
    - fix order of subdirs for QuantumESPRESSO binaries (#730)
    - correctly handle having both $FC(FLAGS) and $F90(FLAGS) defined when building MVAPICH2 (#732)
    - fix OpenSSL sanity check paths: lib/engines is a directory (#731, #733)
    - fix sanity check paths for netcdf-python (#735)


v2.3.0 (September 2nd 2015)
---------------------------

feature + bugfix release
- new easyblocks for 2 software packages that require customized support:
    MCR (#623), Molpro (#665)
- various other enhancements, including:
    - enhance BWA easyblock to also install man pages (#650)
    - enhance tbb easyblock to consider lib dirs in order and also define $CPATH, $LIBRARY_PATH, $TBBROOT (#653, #654)
    - call PythonPackage.configure_step in ConfigureMakePythonPackage.configure_step (#668)
    - add 'foldx3b6' as possible binary name in FoldX easyblock (#671)
    - enhance/cleanup MATLAB easyblock (#672)
    - move preparing of 'intel' subdir in $HOME to configure_step in IntelBase easyblock (#673)
- various bug fixes, including:
    - add missing super call in post_install_step of imkl easyblock (#648, #660)
    - fix regex used to correct I_MPI_ROOT in impi mpivars.sh scripts (#662)
    - fix regex used to patch .mk file in configure step of SuiteSparse easyblock (#666)
    - correctly specify installation prefix via $GEM_HOME in RubyGem easyblock (#667)
    - add custom sanity check in scipy easyblock (#669)
    - specify to always use the bfd linker for OpenFOAM, to stay away from using ld.gold (#670)

v2.2.0 (July 15th 2015)
-----------------------

feature + bugfix release
- modified easybuild.easyblocks package declaration to support giving preference to custom easyblocks (#617)
- 3 new generic easyblocks: BuildEnv (#583), RubyGem (#565), SystemCompiler (#633)
- new easyblocks for 5 software packages that require customized support:
    - NEMO (#564), pbdMPI (#612, #620), pbdSLAP (#620), PDT (#624), Ruby (#565)
- various other enhancements, including:
    - update CUDA easyblock for v6.x (#476)
    - make METIS easyblock take into account configopts (#494)
    - enable building of EOMIP and EOMEA for NWChem versions 6.5 and up (#508)
    - make out-of-source build with CMake truly out-of-source (#615)
    - add support in Bundle easyblock to run full sanity check (#627)
    - also take platform-specific Python lib dirs into account in PythonPackage easyblock (#628)
    - fix mpivars scripts in Intel MPI installation for versions where the installation is moved (#629)
    - don't restrict det_pylibdir function to only EasyBuild-provided Python (#631, #641)
    - support snappy and other optional native libs in Hadoop easyblock (#632, #638, #640, #642)
- various bug fixes, including:
    - fix Xmipp easyblock, use provided install.sh script (#630)
    - update Clang easyblock to disable tests that may fail when unlimited stack size is used (#622)
    - fix setting of $INTEL_LICENSE_FILE for port@server values (#635)

v2.1.1 (May 18th 2015)
----------------------

bugfix release
- fix compatibility of easyblocks with --module-only + dedicated unit test module (#610)
- minor enhancements, including:
    - update GROMACS easyblock for version 5 (#513)
- various other bug fixes, including:
    - only check compiler being used if FFTW interfaces are being built in Intel MKL easyblock (#606)

v2.1.0 (April 30th 2015)
------------------------

feature + bugfix release
- replace 'log.error' with 'raise EasyBuildError' in all easyblocks (#588)
- one new generic easyblock: ConfigureMakePythonPackage (#540)
- new easyblocks for 2 software packages that require customized support:
    - TINKER (#578), Xmipp (#581)
- various other enhancements, including:
    - enhance WIEN2k easyblock for recent versions + cleanup (#486)
    - define $PYTHONNOUSERSITE in PythonPackage easyblock so user-installed packages are not picked up (#577)
    - add support in CP2K easyblock for building on top of MPICH/MPICH2 (#579)
    - enhance Hadoop easyblock to support parallel builds (#580)
    - drop -noroot for recent FLUENT versions, honor installopts, enable -debug (#582)
    - include prebuildopts in build command for Python packages (#585)
    - also install rosetta_tools subdirectory for Rosetta (#586)
    - update SLEPc easyblock for v3.5 + style cleanup (#593)
    - minor fix in HPL easyblock w.r.t. checking defined environment variables (#595)
    - tweak CP2K easyblock w.r.t. LAPACK/FFTW support (#596)
    - minor update to GCC easyblock to support GCC v5.x (#598)
    - update sanity check in R easyblock for version 3.2.0 (#602)
- various bug fixes, including:
    - fix Score-P easyblock for compiler-only toolchains, include Qt as optional dependency (#552)
    - fix definition of $MKLROOT, should be set to 'mkl' subdir of install dir (#576)
    - add -libmpichf90 to list of MPI libraries in NWChem easyblock (#584)
    - stop using $root to make easyblocks compatible with module files in Lua syntax (#590)
    - also set $PYTHONPATH before installing Python package in temporary directory in test_step (#591)
    - unset buildopts/installopts before installing Python extensions in Python easyblock (#597)
    - allow not including vsc-base sources when installing EasyBuild (gets installed with easybuild-framework) (#600)
    - use self.initial_environ rather than self.orig_environ in EasyBuildMeta easyblock (#600)
    - make GCC easyblock compatible with --module-only by setting default value for self.platform_lib in constructor (#603)

v2.0.0 (March 6th 2015)
-----------------------

feature + bugfix release
- one new generic easyblock for installing a bundle of modules: Bundle (#550)
    - and let the Toolchain generic easyblock derive from Bundle
- new easyblocks for 2 software packages that require customized support:
    - GAMESS-US (#470, #544, #558), Hadoop (#563)
- various other enhancements, including:
    - move support for staged_install from CPLEX easyblock to generic Binary easyblock (#502)
    - fix sanity check in picard easyblock for v1.119 that doesn't include sam.jar (#522)
    - log warning message when unlinking jellyfish symlink fails in Trinity easyblock (#534)
    - revamp EB_libint2 easyblock into EB_Libint that works for both Libint v1x and v2.x (#536)
    - update CP2K easyblock for recent versions (no more 'fes') (#537)
    - update SuiteSparse easyblock for recent versions (#541)
    - fix easyblock unit tests after dropping support for deprecated behaviour in framework (#543)
    - rework PSI easyblock to support future releases (#545)
    - enable always generating a 'verbose' Makefile in the generic CMakeMake easyblock (#546)
    - remove functionality in (generic) easyblocks that was deprecated for EasyBuild v2.0 (#547)
    - enhance generic RPackage easyblock to support installing extensions in a separate prefix (#551)
    - deprecate GenomeAnalysisTK easyblock, since it's basically equivalent to Tarball (#557)
    - update SAMtools easyblock for v1.2 (#562)
    - take preconfigopts easyconfig parameter into account in ROOT easyblock (#566)
    - update easyblock for installing EasyBuild
        - to support bootstrapping with provided source tarballs (#559)
        - to also cover vsc-base dependency, and verify easy-install.pth (#567)
    - update disabling sanitizer tests for Clang 3.6 (#570)
- various bug fixes, including:
    - fix handling of LTO in GCC easyblock (#535)
    - relocate FDTD RPM to fix installation on SL6 (#538)

v1.16.2 (March 6th 2015)
------------------------

- make EB_EasyBuildMeta easyblock aware of vsc-base to make upgrading to EasyBuild v2.0.0 possible (#573)

v1.16.1 (December 19th 2014)
----------------------------

- fix EasyBuild versions for which $EASYBUILD_DEPRECATED=1.0 is set in EasyBuild sanity check (#531)

v1.16.0 (December 18th 2014)
----------------------------

feature + bugfix release
- new easyblocks for 2 software packages that require customized support:
    - Chimera (#524), GATE (#518)
- fix use of deprecated functionality, enhance unit tests to check for it (#523)
- various other enhancements, including:
    - update PETSc easyblock for recent versions (v3.5) (#446)
    - only include major/minor version numbers for FLUENT subdir (#480)
    - factor out ‘move after install’ code from impi easyblock to IntelBase, use it for itac (#487)
    - support custom easyconfig parameters in EB_impi easyblock to correct behavior of MPI wrapper commands (#493)
    - consider both lib and lib64 in sanity check for GROMACS (#501)
    - take preinstallopts and installopts into account in Binary easyblock (#503)
    - add sanity check command abaqus information=all for ABAQUS (#504)
    - update and clean up README, refer to http://easybuild.readthedocs.org documentation (#505, #516)
    - rename deprecated self.moduleGenerator to self.module_generator (#506)
        - see also easybuild-framework#1088
    - check whether specified type value is a known value (psmp or popt) in CP2K easyblock (#509)
    - add support to SAMtools easyblock for installing recent versions (v1.x) (#512)
    - fix version check + sanity check in Geant4 easyblock + style fixes (#517)
    - added $root/modlib to $PYTHONPATH guesses in Modeller easyblock (#525)
    - mark license custom easyconfig parameter as deprecated in IntelBase (#527)
- various bug fixes, including:
    - fix Libxc version check in CP2K easyblock (#478)
    - correctly specify mkl_libs when building numpy with GCC and imkl (#485)
    - extend noqa for OpenFOAM-Extend in build_step (#488, #520)
    - correctly set $LD_LIBRARY_PATH, $LIBRARY_PATH and $PKG_CONFIG_PATH for R (#495)
    - fix default value for files_to_copy in MakeCp easyblock (#500)
    - treat MPICH MPI family as MPICH v3.x instead of MPICH v1.x (#519)
        - see also easybuild-framework#1112
    - fix affiliation/mail address for Fotis in headers (#521)
    - clean up in extra_options methods, avoid casting return value to dict or returning via parent (#528)

v1.15.2 (October 7th 2014)
--------------------------

bugfix release
- only disable sanitizer tests for recent Clang versions (#481, #482)
- pass down installopts to CUDA install command (#483)

v1.15.1 (September 23rd 2014)
-----------------------------

(no changes compared to v1.15.0, simple version bump to stay in sync with easybuild-framework)

v1.15.0 (September 12th 2014)
-----------------------------

feature + bugfix release
- added support for 2 new software packages that require customized support: Modeller (#392), NAMD (#397)
- various enhancements, including:
    - fix locale used for running Perl unit tests (#425)
    - fix Rmpi easyblock to correctly configure for Intel MPI (#435)
    - add support in generic Rpackage easyblock for handling patches (#435)
    - enhance OpenFOAM easyblock: fix building MPI build of Pstream and (pt)scotchDecomp + overall cleanup (#436)
    - enhance NWChem easyblock for version 6.3, clean up running of test cases (#441)
    - enhance noqa for interactive configuration of Qt build procedure (#447)
    - add custom sanity check for R in easyblock (#449)
    - make perlmodule take into account (pre){config,build,install}opts (#450)
    - add support for specifying an activation key after installing Mathematica (#452)
    - consider both lib and lib64 directories in netCDF sanity check (#453)
    - fix sanity check for ANSYS for v15.0.x (#458)
    - fix Trilinos easyblock for recent version (#462)
    - enhance impi easyblock to handle install subdir for impi v5.0.1 and future version (#465, #472)
    - include $CFLAGS in linker flags for HPL (#466)
    - update sanity test checks for GROMACS 5.x (#471)
- various bug fixes:
    - fix building of FFTW wrappers for Intel MKL v11.1.x + cleanup of imkl easyblock (#445)

v1.14.0 (July 9th 2014)
-----------------------

feature + bugfix release
- added one new generic easyblock: CmdCp (#395)
- added support for 2 new software packages that require customized support: ANSYS (#398), HPCG (#408)
- various enhancements, including:
    - updated ABAQUS easyblock so that it works for version 13.2 (#406)
    - enhance BLAT easyblock by using super's build_step and prebuildopts/buildopts (#423)
    - enhance Mothur easyblock to guess correct start dir for recent versions (#424)
    - replace use of deprecated (pre)makeopts with (pre)buildopts in all easyblocks (#427)
    - fix poor mans version of toolchain compiler detection in imkl easyblock (#429)
- various bug fixes:
    - only check for idb for older versions of icc (#426)
    - fix issues with installing RPMS when rpmrebuild is required (#433)
    - correctly disable parallel build for ATLAS (#434)
    - fix sanity check for Intel MPI v5.x (only provides bin64) (#432)
    - add MIC_LD_LIBRARY_PATH for MKL v11.x (#437)

v1.13.0 (May 29th 2014)
-----------------------

feature + bugfix release
- added support for 1 new software package that requires customized support: Go (#417)
- various enhancements, including:
    - enhance OpenFOAM easyblock so OpenFOAM-Extend fork can be built too + style fixes (#253, #416)
    - enhance CPLEX easyblock by adding support for staged installation (#372)
    - include support for configure_cmd_prefix easyconfig parameter in ConfigureMake generic easyblock (#393)
    - enhance GCC easyblock for building v4.9.0 and versions prior to v4.5 (#396, #400)
    - enhance easyblocks for Intel ipp and itac to support recent versions (#399)
    - enhance Clang easyblock: install static analyzer (#402), be more robust against changing source dir names (#413)
    - enhance FoldX easyblock, update list of potential FoldX binaries to support recent versions (#407)
    - add runtime patching in Boost easyblock to fix build issue with old Boost versions and recent glibc (> 2.15) (#412)
    - enhance MakeCp generic easyblock: use location of 1st unpacked source as fallback base dir for files_to_copy (#415)
- various bug fixes:
    - fix installing Mathematica when X forwarding is enabled (make sure $DISPLAY is unset) (#391)
    - fix permissions of installed files in SAMtools easyblock, ensure read/execute for group/other (#409)
    - fix implementation of det_pylibdir function in PythonPackage generic easyblock (#419, #420)
        - determine Python lib dir via distutils Python, which works cross-OS (as opposed to hardcoding 'lib')


v1.12.1 (April 25th 2014)
-------------------------

(no changes compared to v1.12.0, simple version bump to stay in sync with easybuild-framework)

v1.12.0 (April 4th 2014)
------------------------

feature + bugfix release
- various enhancements, including:
    - also run 'Perl Build build' for Perl modules (usually not required, but sometimes it is) (#380)
    - added glob support in generic makecp block (#367, #384)
    - enhance sanity check in GCC easyblock such that it also passes/works on OpenSuSE (#365)
    - add multilib support in GCC easyblock (#379)
- various bug fixes:
    - Clang: disable sanitizer tests when vmem limit is set (#366)
    - make sure all libraries are installed for recent Intel MKL versions (#375)
    - fix appending Intel MPI include directories to $CPATH (#371)
    - statically link readline/ncurses libraries in Python and NWChem easyblocks (#370, #383, #385)
    - fix easyblock unit tests after changes in framework (#376, #377, #378)

v1.11.1 (February 28th 2014)
----------------------------

(no changes compared to v1.11.0, simple version bump to stay in sync with easybuild-framework)

v1.11.0 (February 16th 2014)
----------------------------

feature + bugfix release
- added one new generic easyblock: VSCPythonPackage (#348)
- added support for 1 new software package that requires customized support: netcdf4-python (#347)
- various enhancements, including:
    - add support for installing recent tbb versions (#341)
    - use makeopts in the build step of the generic PythonPackage easyblock (#352)
    - define the $CMAKE_INCLUDE_PATH and $CMAKE_LIBRARY_PATH in the generic CMakeMake easyblock (#351, #360)
    - update Clang easyblock to support v3.4 (#346)
    - make sure Python is built with SSL support, adjust Python easyblock to pick up OpenSSL dep (#359)
        - note: providing OpenSSL via an OS package is still recommended, such that security updates are picked up
    - add support for recent netCDF versions (#347)
    - update SuiteSparse easyblock for new versions, and clean it up a bit (#350)
- various bug fixes:
    - fix name of VersionIndependentPythonPackage easyblock, deprecate VersionIndependendPythonPackage easyblock (#348)
    - fix detection of machine architecture in FSL easyblock (#353)
    - fix bug in NWChem easyblock w.r.t. creating local dummy .nwchem file (#360)
    - make sure $LIBRARY_PATH is set for Intel compilers and Intel MPI, fix 64-bit specific paths (#360)

v1.10.0 (December 24th 2013)
----------------------------

feature + bugfix release
- added one new generic easyblock: VersionIndependendPythonPackage (#329, #334)
- added support for 2 new software packages that require customized support:
    - Charmm (#318), GROMACS (#335, #339)
- various enhancements, including:
    - fix support for recent SAMtools version (>= 0.1.19) (#320)
    - fix support for recent Intel tools (icc, ifort, imkl, impi) (#325, #327, #338)
    - enhance generic easyblock for installing RPMs (#332)
    - pick up 'preinstallopts' in generic PythonPackage easyblock (#334)
    - enhance CP2K easyblock (libxc support, new versions) + style cleanup (#336)
- various bug fixes:
    - use unwanted env var functionality to unset MKLROOT rather than failing with an error (#273)
    - always include -w flag for preprocessor to supress warnings that may break QuantumESPRESSO configure (#317)
    - link with multithreaded LAPACK libs for ESMF (#319)
    - extend noqanda list of patterns in CUDA easyblock (#328, #337)
    - add "import _ctypes" to Python sanity check commands to capture a common build issue (#329)
    - bug fixes in generic IntelBase easyblock (#331, #333, #335)
        - remove broken symlink $HOME/intel if present
        - fix use of gettempdir to obtain a common (user-specific) tmp dir to symlink $HOME/intel to
    - fix build of recent scipy versions with GCC-based toolchain (#334)
    - fix use of gettempdir to obtain common (user-specific) tmp dir for $HOME/.nwchemrc symlink (#340, #342)
    - extend noqanda list in Qt easyblock (#342)

v1.9.0 (November 17th 2013)
---------------------------

feature + bugfix release
- added support for 8 new software packages that require customized support:
    - Allinea DDT/MAP (#279), ARB (#291), GenomeAnalysisTK (#278), OpenBabel (#305, #309), picard (#278),
      PyQuante (#297), Scalasca v1.x (#304), Score-P (#304)
        - the Score-P easyblock is also used for Cube 4.x, LWM2, OTF2, and Scalasca v2.x
- various enhancements, including:
    - add support building ScaLAPACK on top of MPICH2, required for gmpolf toolchain (#274)
    - add support to ConfigureMake easyblock to customize configure --prefix option (#287)
    - add support for specifying install command in Binary easyblock (#288)
    - enhance CMakeMake easyblock to specify srcdir via easyconfig parameter, and to perform out-of-source builds (#303)
- various bug fixes:
    - use correct configure flag for Szip in HDF5 easyblocks, should be --with-szlib (#286, #301)
    - add support for serial HDF5 builds (#290, #301)
    - enhance robustness of Qt easyblock w.r.t. interactive configure (#295, #302)
    - enhance support for picking up license specification via environment variables (#298, #307)
    - extend list of values for $CPATH in libint2 easyblock (#300)
    - fix extra_options 'super' call in Clang easyblock (#306)
    - add support in Boost easyblock to specify toolset in easyconfig file (#308)
- other:
    - add build status badges for master/develop branches to README (#289)

v1.8.2 (October 18th 2013)
--------------------------

bugfix release
- fix installing of EasyBuild with a loaded EasyBuild module (#280)
    - this is important to make upgrading to the latest EasyBuild version possible with a bootstrapped EasyBuild

v1.8.1 (October 14th 2013)
--------------------------

bugfix release
- various bug fixes:
    - fix problems in PSI easyblock causing build to fail (#270)
    - fix issues with running NWChem test cases, fail early in case broken symlink is present (#275)

v1.8.0 (October 4th 2013)
-------------------------

feature + bugfix release
- added one new generic easyblock: BinariesTarball (#255)
- added support for 5 new software packages that require customized support:
    - DB (#226), FDTD Solutions (#239), FoldX (#256), Mathematica (#240), MUMPS (#262)
- various enhancements, including:
    - support optionally running configure in generic MakeCp easyblock (#252)
    - enhanced Clang easyblock to support building Clang 3.3 (#248)
    - add support for $INTEL_LICENSE_FILE specifying multiple paths (#251)
    - enhanced ATLAS easyblock to support building ATLAS 3.10.1 (#258)
- various bug fixes:
    - add zlib lib dir in link path dirs for WPS (#249)
    - stop using deprecated add_module function in imkl easyblock (#250)
    - fixed PSI easyblock w.r.t. support for building plugins (#254, #269)
    - move OS check for Clang to check_readiness_step, to allow a build job to be submitted from SL5 (#263, #264)
    - enable verbose build for DOLFIN, to allow for proper debugging if the build fails (#265)
    - make sure LDFLAGS and INSTANT_*_DIR env vars are set for DOLFIN sanity check commands (#268)
        - this is required after resetting the environment after running module purge (see framework release notes)
    - don't try to load module in LAPACK test-only build (#264, #266)

v1.7.0 (September 2nd 2013)
---------------------------

feature + bugfix release
- added support for 3 new software packages that require customized support:
    - Libint2 (#236), Qt (#210), Rosetta (#218)
- various enhancements, including:
    - allow building OpenFOAM without 3rd party tools (#230)
    - also add sitelib path to $PERL5LIB, refactor code to add generic get_site_suffix function (#232, #233)
    - support building imkl FFT wrappers using MVAPICH2 MPI library (#234)
    - remove libnpp from CUDA sanity check to support installing CUDA v5.5 (#238)
    - pick up $INTEL_LICENSE_FILE for Intel tools, if it is set (#243)
        - note: gets preference over license_file easyconfig parameter
- various bug fixes:
    - call WRF build script with 'tcsh script' to ensure that tcsh available in $PATH is used (#231)
    - make sure some environment variables that may disrupt the GCC install procedure are unset (#237)
        - e.g., $CPATH, $C_INCLUDE_PATH, $CPLUS_INCLUDE_PATH, $OBJC_INCLUDE_PATH, $LIBRARY_PATH
    - code cleanup in GEANT4 easyblock: use self.version (instead of self.get_installversion()) (#242)
    - enhance list of noqanda patterns for CUDA, to get less failing installations (#244)

v1.6.0 (July 11th 2013)
-----------------------

feature + bugfix release
- added support for 2 new software packages that require customized support:
    - BamTools (#224), BLAT (#214)
- various enhancements, including:
    - update impi easyblock to allow installing impi v4.1.1, which features a slight change in build procedure (refs #217)
    - enhance PackedBinary easyblock to copy both files and directories (refs #212)
    - added get sitearch_suffix to Perl search path and use it in PerlModule easyblock (refs #209)
- various bug fixes:
    - make sure EasyBuild configuration is initialized when running unit tests (refs #220)
    - make Boost easyblock pick up configopts easyconfig parameter (refs #221)
    - add '-DMPICH_IGNORE_CXX_SEEK' compiler flag for Mothur when MPI support is enabled (refs #222)
    - fix Boost sanity check, only check for libboost_python.so if Python module is loaded (refs #223)
    - enhance Trinity support w.r.t. jellyfish (refs #225, #227)
    - fix checking for beagle-lib dep (deprecate checking for BEAGLE) for MrBayes (refs #228)

v1.5.0 (June 1st 2013)
----------------------

feature + bugfix release
- added one new generic easyblock: MakeCp (#208)
- added support for 5 new software packages that require customized support:
    - CBLAS (#192), FreeSurfer (#194), Mothur (#206), OpenIFS (#200), PSI (#191)
- various enhancements, including:
    - add support for building ScaLAPACK 2.x on top of QLogic MPI (#195)
    - support newer BWA versions (#199)
    - explicitly list license server type in ABAQUS install options, required for correct installation of v6.12 (#198)
    - update SCOTCH and OpenFOAM easyblock for recent versions (#201)
- various bug fixes:
    - fix numpy easyblock to get an optimal build (w.r.t. numpy.dot performance) (#192)
    - correct build procedure for MUMmer to yield a complete installation (#196, #197)
    - make unit tests clean up after themselves more thoroughly (#203, #204)
    - fix getting Perl version for extensions (#205)

v1.4.0 (May 2nd 2013)
---------------------

feature + bugfix release
- added a unit test suite for easyblocks (#175, #177, #178)
    - every easyblock is parsed and instantiated as a sanity check
- added one new generic easyblock: PerlModule (#183)
- added support for 8 new software packages that require customized support:
    ABAQUS (#179), Bowtie (#174, #185, #186), Clang (#151), DL_POLY Classic (#118), ESMF (#171), Perl (#183),
    Intel VTune and Intel Inspector (#180)
- the CMakeMake.configure_step() parameter 'builddir' was renamed to 'srcdir', because the name 'builddir' is incorrect (#151)
    - 'builddir' will remain supported for legacy purposes up until v2.0
- various enhancements, including:
    - reverted back to hardcoding Python library path, since it's hardcoded by setuptools too (#184)
    - added MPICH support in ScaLAPACK easyblock (#172)
    - enhanced NCL easyblock: add support UDUNITS and ESMF dependencies (#171)
    - enhanced MATLAB easyblock: avoid hardcoding Java options, make sure $DISPLAY is unset, extend list of sanity check paths (#181)
    - enhanced TotalView easyblock: add support for license file (#146)

v1.3.0 (April 1st 2013)
-----------------------

feature + bugfix release
- added support for 2 new software packages that require customized support:
    - CUDA (#145), Ferret (#160, #163)
- remove 'license' easyconfig parameter from IntelBase, since it clashes with generic 'license' parameter (#153, #158)
    - 'license_file' should be used instead (see https://github.com/easybuilders/easybuild-framework/pull/569/files)
    - using 'license' instead of 'license_file' will be supported until v2.x for legacy purposes
- various enhancements, including:
    - stop hardcoding Python site-packages library dir, obtain it via distutils.sysconfig instead (#141, #156, #159, #161)
    - stop hardcoding list of libraries for BLAS libs, ask toolchain modules or use LIBBLAS instead (#150, #155)
    - enhanced CP2K easyblock, following Intel guidelines for ictce builds (#138)
    - added setup.cfg for setup.py to allow creating RPMs (#140)
    - clean up specifying BLAS/LAPACK libs for building numpy, check whether requires patch is being used for IMKL builds (refs #155, #161)
- various bug fixes, including:
    - added zip_safe flag to setup.py, to silence multitude of warnings (#135)
    - install EasyBuild packages in reversed order to avoid funky setuptools issues (#139)
    - fixed a typo in the ScaLAPACK easyblock, and set CCFLAGS and FCFLAGS for v2.x (#149, #162)
    - fix sanity check for python-meep (#159)
    - exclude Python tests from DOLFIN sanity check, since they hang sometimes (#161)
    - add support in ALADIN easyblock for answering question on location of libgrib_api.a (#165)

v1.2.0 (February 28th 2013)
---------------------------

feature + bugfix release
- added 1 new generic easyblock: Rpm
- added support for 6 new software packages that require customized support:
    - EasyBuild, EPD (Enthought Python Distribution), freetype, MATLAB, QLogic MPI (RPM), TotalView
    - support for installing EasyBuild with EasyBuild enables bootstrapping an EasyBuild installation!
- various enhancements, including:
    - corrections in WRF/WPS to also enable building with iqacml toolchain
        - use mpi_cmd_for instead of hardcoding test commands, using correct Fortran compilers (F90)
    - fix NCL easyblock to also support v6.1.x
        - use correct Fortran compiler (F90), set correct lib/include paths for dependencies (netCDF-Fortran, GDAL)
    - cleanup sweep of license headers and authors list in easyblock module docstrings
    - use new 'ext_name' template name in 'exts_filter' in Python and R easyblocks
- various bug fixes, including:
    - general code cleanup
        - don't set sanityCheckOK in Toolchain easyblock
        - get rid of using os.putenv
    - NEURON easyblock: don't hardcode number of processes used in test cases
    - make sure easybuild.easyblocks.generic namespace is extendable

v1.1.0 (January 27th 2013)
--------------------------

feature + bugfix release
- added 3 new generic easyblocks: CMakePythonPackage, JAR, RPackage
- added support for 23 new software packages that require customized support:
    - ACML, ALADIN, ant, Bioconductor (R packages), Chapel, Cufflinks, ESPResSo, FLUENT, Geant4, GHC, Java, NEURON,
      NWChem, PyZMQ, QuantumESPRESSO, R, Rmpi, ROOT, Rserve, SCOOP, Trinity, VSC-tools, XML
- various enhancements, including:
    - clean up of python.py module:
        - merge EB_DefaultPythonPackage and PythonPackage easyblocks into generic easyblock PythonPackage, which derives from ExtensionEasyblock
        - move EB_FortranPythonPackage into dedicated generic FortranPythonPackage easyblock module
        - split off support for building/installing nose, numpy, scipy into dedicated EB_* easyblock modules,
          which allows them to be built as stand-alone modules as well
    - clean up testing of Python packages (PythonPackage easyblock)
    - make sure there is no site.cfg in home dir when building Python packages, because e.g. scipy will pick it up
    - added support for building Intel MKL wrappers with OpenMPI toolchain
    - cleaning up of fake module that was loaded for running tests
    - move calls to functions that rely on environment up in the chain of steps (mostly for cleanup reasons)
    - use better module name for UFC sanity check, minor change to sanity check paths for UFC
- various bug fixes, including:
    - only call 'make ptcheck' for ATLAS when multi-threading support is enabled
    - use a symbolic link for $HOME/intel instead of a randomly suffixed subdirectory in home + patching of Intel install scripts
        - latter does not work anymore with recent versions of Intel tools (2013.x)

v1.0.2 (December 8th 2012)
--------------------------

bugfix release
- fix typos in WIEN2k easyblock (missing commas after list elements)

v1.0.1 (November 24th 2012)
---------------------------

bugfix release
- fix support for installing easybuild-easyblocks with distutils (broken import in setup.py)
- only build GMP/CLooG/PPL libraries during GCC build in parallel, don't install in parallel
    - 'make -j N install' doesn't work consistently for GMP
- fix GCC build on OS X
    - location of libraries is slightly different (lib vs lib64 dir)
- add support to ConfigureMake easyblock for pre-passing tar options to configure
    - see tar_config_opts easyconfig parameter
    - workaround for issue with pax hanging configure with an interactive prompt
- enhance Q&A for WRF and WIEN2k by adding entries to qa dict and no_qa list
- use rmtree2 from tools/filetools.py as more (NFS) robust replacement for shutil.rmtree

v1.0 (November 13th 2012)
-------------------------

- split up EasyBuild across three repositories: framework, easyblocks and easyconfigs
- packaged EasyBuild, different parts can now be installed easily using easy_install
- implement class name encoding scheme, see wiki https://github.com/easybuilders/easybuild/wiki/Encode-class-names
    - (non-generic) easyblock class names are now prefixed with EB and non-alphanumeric characters are escaped
- split off generic easyblocks into separate package easyblocks.generic
- added custom support for 39 software packages:
    Armadillo, BiSearch, Boost, Bowtie2, BWA, bzip2, CGAL, CPLEX, DOLFIN, Eigen, flex, FSL, Hypre, libxml2, MetaVelvet,
    METIS, MTL4, MUMmer, ncurses, OpenFOAM, OpenSSL, ParMETIS, Pasha, PETSc, Primer3, python-meep, SAMtools, SCOTCH,
    SHRiMP, SLEPc, SOAPdenovo, SuiteSparse, SWIG, Tornado, Trilinos, UFC, Velvet, WIEN2k, XCrySDen
- various enhancements and bug fixes to existing easyblocks

v0.8 (June 29th 2012)
---------------------

- added support for building/installing 17 additional software packages:
    - BEAGLE, Doxygen, g2clib, g2lib, HDF, HDF5, JasPer, libpng, Maple,
      MrBayes, NCL, netCDF, netCDF-Fortran, Szip, WPS, WRF, zlib
- the build procedure for WRF and WPS includes running the tests available for these packages
- various bug fixes and enhancements:
    - made support for interactive installers (run_cmd_qa) more robust
    - fixed Python git package check
    - implemented toolkit functions for determine compiler family, MPI type, MPI run command, ...

v0.7 (June 18th 2012)
---------------------

- fixed BLACS build
    - diagnostic tools to determine INTERFACE and TRANSCOMM values are now used
- added support for building Bison, CP2K, flex
    - with regression test enabled for CP2K as part of build process
    - note: BLACS built with EasyBuild prior to v0.7 needs to be rebuilt for CP2K to work correctly
- added --enable-mpi-threads to OpenMPI example easyconfigs
    - required for correct CP2K psmp build
- adjusted libsmm example easyconfig for lower build time
    - to make the full regression test finish in a reasonable amount of time
- added script to make porting of easyblocks from old to new EasyBuild codebase easier
    - takes care of refactoring, checks for PyLint warnings/errors, ...
- fixed several small bugs
- prefixed EasyBuild messages with "=="
- full regression test passed (58 easyconfigs tested)

v0.6 (May 11th 2012)
---------------------

- added support for Intel compiler toolkit (ictce)
    - which included the Intel compilers, Intel Math Kernel Library (imkl) and Intel MPI library (impi)
- added support for building Python with nose/numpy/scipy packages
- added simple regression test
- this version is able to build all supplied example easyconfigs

v0.5 (April 6th 2012)
----------------------

- first public release of EasyBuild
    - after a thorough cleanup of the EasyBuild framework of the in-house version
- supports building HPL with goalf compiler toolkit
    - the goalf toolkit consists of the GCC compilers, and the OpenMPI, ATLAS, LAPACK, FFTW and ScaLAPACK libraries
- also support build and installation of MVAPICH2<|MERGE_RESOLUTION|>--- conflicted
+++ resolved
@@ -3,9 +3,6 @@
 
 These release notes can also be consulted at http://easybuild.readthedocs.org/en/latest/Release_notes.html.
 
-<<<<<<< HEAD
-The latest version of easybuild-easyblocks provides 195 software-specific easyblocks and 31 generic easyblocks.
-=======
 The latest version of easybuild-easyblocks provides 197 software-specific easyblocks and 32 generic easyblocks.
 
 v3.7.0 (September 25th 2018)
@@ -57,7 +54,6 @@
   - switch to using CMake install procedure for Eigen 3.3.4 & newer (#1482)
   - bump Lmod version used in Travis config to 6.6.3 (now required by framework) (#1505)
 
->>>>>>> 4f816688
 
 v3.6.2 (July 11th 2018)
 -----------------------
