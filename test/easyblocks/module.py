##
# Copyright 2015-2021 Ghent University
#
# This file is part of EasyBuild,
# originally created by the HPC team of Ghent University (http://ugent.be/hpc/en),
# with support of Ghent University (http://ugent.be/hpc),
# the Flemish Supercomputer Centre (VSC) (https://www.vscentrum.be),
# Flemish Research Foundation (FWO) (http://www.fwo.be/en)
# and the Department of Economy, Science and Innovation (EWI) (http://www.ewi-vlaanderen.be/en).
#
# https://github.com/easybuilders/easybuild
#
# EasyBuild is free software: you can redistribute it and/or modify
# it under the terms of the GNU General Public License as published by
# the Free Software Foundation v2.
#
# EasyBuild is distributed in the hope that it will be useful,
# but WITHOUT ANY WARRANTY; without even the implied warranty of
# MERCHANTABILITY or FITNESS FOR A PARTICULAR PURPOSE.  See the
# GNU General Public License for more details.
#
# You should have received a copy of the GNU General Public License
# along with EasyBuild.  If not, see <http://www.gnu.org/licenses/>.
##
"""
Unit tests to check that easyblocks are compatible with --module-only.

@author: Kenneth Hoste (Ghent University)
"""
import copy
import glob
import os
import re
import stat
import sys
import tempfile
from unittest import TestLoader, TextTestRunner

import easybuild.tools.module_naming_scheme.toolchain as mns_toolchain
import easybuild.tools.options as eboptions
import easybuild.tools.toolchain.utilities as tc_utils
from easybuild.base import fancylogger
from easybuild.base.testing import TestCase
from easybuild.easyblocks.generic.gopackage import GoPackage
from easybuild.easyblocks.generic.intelbase import IntelBase
from easybuild.easyblocks.generic.pythonbundle import PythonBundle
from easybuild.easyblocks.imod import EB_IMOD
from easybuild.easyblocks.openfoam import EB_OpenFOAM
from easybuild.framework.easyconfig import easyconfig
from easybuild.framework.easyblock import EasyBlock
from easybuild.framework.easyconfig import MANDATORY
from easybuild.framework.easyconfig.easyconfig import EasyConfig, get_easyblock_class
from easybuild.framework.easyconfig.tools import get_paths_for
from easybuild.tools import config
from easybuild.tools.config import GENERAL_CLASS, Singleton
from easybuild.tools.filetools import adjust_permissions, change_dir, mkdir, read_file, remove_dir
from easybuild.tools.filetools import remove_file, write_file
from easybuild.tools.modules import get_software_root_env_var_name, get_software_version_env_var_name
from easybuild.tools.options import set_tmpdir


# partial output of actual 'ucx_info -b'
FAKE_UCX_INFO = """#!/bin/bash
echo '#define UCX_CONFIG_H'
echo '#define HAVE_IB                   1'
echo '#define HAVE_MEMALIGN             1'
echo '#define PACKAGE                   "ucx"'
echo '#define PACKAGE_VERSION           "1.10"'
echo '#define VERSION                   "1.10"'
echo '#define test_MODULES              ":module"'
echo '#define ucm_MODULES               ""'
echo '#define uct_MODULES               ":ib:rdmacm:cma"'
echo '#define uct_cuda_MODULES          ""'
echo '#define uct_ib_MODULES            ""'
echo '#define uct_rocm_MODULES          ""'
echo '#define ucx_perftest_MODULES      ""'
echo '#define UCX_MODULE_SUBDIR         "ucx"'
echo '#define test_MODULES              ":module"'
echo '#define ucm_MODULES               ""'
echo '#define uct_MODULES               ":ib:rdmacm:cma"'
echo '#define uct_cuda_MODULES          ""'
echo '#define uct_ib_MODULES            ""'
echo '#define uct_rocm_MODULES          ""'
echo '#define ucx_perftest_MODULES      ""'
"""

TMPDIR = tempfile.mkdtemp()


def cleanup():
    """Perform cleanup of singletons and caches."""
    # clear Singelton instances, to start afresh
    Singleton._instances.clear()

    # empty caches
    tc_utils._initial_toolchain_instances.clear()
    easyconfig._easyconfigs_cache.clear()
    easyconfig._easyconfig_files_cache.clear()
    mns_toolchain._toolchain_details_cache.clear()


def install_fake_command(cmd, cmd_script, tmpdir):
    """Install fake command with given name and script."""
    cmd_path = os.path.join(tmpdir, cmd)
    write_file(cmd_path, cmd_script)
    adjust_permissions(cmd_path, stat.S_IXUSR)
    os.environ['PATH'] = os.pathsep.join([tmpdir, os.getenv('PATH')])


class ModuleOnlyTest(TestCase):
    """ Baseclass for easyblock testcases """

    def writeEC(self, easyblock, name='foo', version='1.3.2', extratxt='', toolchain=None):
        """ create temporary easyconfig file """
        if toolchain is None:
            toolchain = {'name': 'dummy', 'version': 'dummy'}

        txt = '\n'.join([
            'easyblock = "%s"',
            'name = "%s"' % name,
            'version = "%s"' % version,
            'homepage = "http://example.com"',
            'description = "Dummy easyconfig file."',
            "toolchain = {'name': '%(name)s', 'version': '%(version)s'}" % toolchain,
            'sources = []',
            extratxt,
        ])

        write_file(self.eb_file, txt % easyblock)

    def setUp(self):
        """Setup test."""
        super(ModuleOnlyTest, self).setUp()

        self.log = fancylogger.getLogger("EasyblocksModuleOnlyTest", fname=False)
        fd, self.eb_file = tempfile.mkstemp(prefix='easyblocks_module_only_test_', suffix='.eb')
        os.close(fd)

        self.orig_environ = copy.deepcopy(os.environ)

    def tearDown(self):
        """Clean up after running test."""
        super(ModuleOnlyTest, self).tearDown()

        os.environ = self.orig_environ

        remove_file(self.eb_file)

    def test_make_module_pythonpackage(self):
        """Test make_module_step of PythonPackage easyblock."""
        app_class = get_easyblock_class('PythonPackage')
        self.writeEC('PythonPackage', name='testpypkg', version='3.14')
        app = app_class(EasyConfig(self.eb_file))

        # install dir should not be there yet
        self.assertFalse(os.path.exists(app.installdir), "%s should not exist" % app.installdir)

        # create install dir and populate it with subdirs/files
        mkdir(app.installdir, parents=True)
        # $PATH, $LD_LIBRARY_PATH, $LIBRARY_PATH, $CPATH, $PKG_CONFIG_PATH
        write_file(os.path.join(app.installdir, 'bin', 'foo'), 'echo foo!')
        write_file(os.path.join(app.installdir, 'include', 'foo.h'), 'bar')
        write_file(os.path.join(app.installdir, 'lib', 'libfoo.a'), 'libfoo')
        pyver = '.'.join(map(str, sys.version_info[:2]))
        write_file(os.path.join(app.installdir, 'lib', 'python%s' % pyver, 'site-packages', 'foo.egg'), 'foo egg')
        write_file(os.path.join(app.installdir, 'lib64', 'pkgconfig', 'foo.pc'), 'libfoo: foo')

        # PythonPackage relies on the fact that 'python' points to the right Python version
        tmpdir = tempfile.mkdtemp()
        python = os.path.join(tmpdir, 'python')
        write_file(python, '#!/bin/bash\necho $0 $@\n%s "$@"' % sys.executable)
        adjust_permissions(python, stat.S_IXUSR)
        os.environ['PATH'] = '%s:%s' % (tmpdir, os.getenv('PATH', ''))

        from easybuild.tools.filetools import which
        print(which('python'))

        # create module file
        app.make_module_step()

        remove_file(python)

        self.assertTrue(TMPDIR in app.installdir)
        self.assertTrue(TMPDIR in app.installdir_mod)

        modtxt = None
        for cand_mod_filename in ['3.14', '3.14.lua']:
            full_modpath = os.path.join(app.installdir_mod, 'testpypkg', cand_mod_filename)
            if os.path.exists(full_modpath):
                modtxt = read_file(full_modpath)
                break

        self.assertFalse(modtxt is None)

        regexs = [
            (r'^prepend.path.*\WCPATH\W.*include"?\W*$', True),
            (r'^prepend.path.*\WLD_LIBRARY_PATH\W.*lib"?\W*$', True),
            (r'^prepend.path.*\WLIBRARY_PATH\W.*lib"?\W*$', True),
            (r'^prepend.path.*\WPATH\W.*bin"?\W*$', True),
            (r'^prepend.path.*\WPKG_CONFIG_PATH\W.*lib64/pkgconfig"?\W*$', True),
            (r'^prepend.path.*\WPYTHONPATH\W.*lib/python[23]\.[0-9]/site-packages"?\W*$', True),
            # lib64 doesn't contain any library files, so these are *not* included in $LD_LIBRARY_PATH or $LIBRARY_PATH
            (r'^prepend.path.*\WLD_LIBRARY_PATH\W.*lib64', False),
            (r'^prepend.path.*\WLIBRARY_PATH\W.*lib64', False),
        ]
        for (pattern, found) in regexs:
            regex = re.compile(pattern, re.M)
            if found:
                assert_msg = "Pattern '%s' found in: %s" % (regex.pattern, modtxt)
            else:
                assert_msg = "Pattern '%s' not found in: %s" % (regex.pattern, modtxt)

            self.assertEqual(bool(regex.search(modtxt)), found, assert_msg)

    def test_pythonpackage_det_pylibdir(self):
        """Test det_pylibdir function from pythonpackage.py."""
        from easybuild.easyblocks.generic.pythonpackage import det_pylibdir
        for pylibdir in [det_pylibdir(), det_pylibdir(plat_specific=True), det_pylibdir(python_cmd=sys.executable)]:
            self.assertTrue(pylibdir.startswith('lib') and '/python' in pylibdir and pylibdir.endswith('site-packages'))

    def test_pythonpackage_pick_python_cmd(self):
        """Test pick_python_cmd function from pythonpackage.py."""
        from easybuild.easyblocks.generic.pythonpackage import pick_python_cmd
        self.assertTrue(pick_python_cmd() is not None)
        self.assertTrue(pick_python_cmd(2) is not None)
        self.assertTrue(pick_python_cmd(2, 6) is not None)
        self.assertTrue(pick_python_cmd(123, 456) is None)


def template_module_only_test(self, easyblock, name, version='1.3.2', extra_txt='', tmpdir=None):
    """Test whether all easyblocks are compatible with --module-only."""

    if tmpdir is None:
        tmpdir = tempfile.mkdtemp()

    class_regex = re.compile(r"^class (.*)\(.*", re.M)

    self.log.debug("easyblock: %s" % easyblock)

    # read easyblock Python module
    f = open(easyblock, "r")
    txt = f.read()
    f.close()

    # obtain easyblock class name using regex
    res = class_regex.search(txt)
    if res:
        ebname = res.group(1)
        self.log.debug("Found class name for easyblock %s: %s" % (easyblock, ebname))

        toolchain = None

        # figure out list of mandatory variables, and define with dummy values as necessary
        app_class = get_easyblock_class(ebname)

        # easyblocks deriving from IntelBase require a license file to be found for --module-only
        bases = list(app_class.__bases__)
        for base in copy.copy(bases):
            bases.extend(base.__bases__)
        if app_class == IntelBase or IntelBase in bases:
            os.environ['INTEL_LICENSE_FILE'] = os.path.join(tmpdir, 'intel.lic')
            write_file(os.environ['INTEL_LICENSE_FILE'], '# dummy license')

        elif app_class == EB_IMOD:
            # $JAVA_HOME must be set for IMOD
            os.environ['JAVA_HOME'] = tmpdir

        elif app_class == PythonBundle:
            # $EBROOTPYTHON must be set for PythonBundle easyblock
            os.environ['EBROOTPYTHON'] = '/fake/install/prefix/Python/2.7.14-foss-2018a'

        elif app_class == GoPackage:
            # $EBROOTGO must be set for GoPackage easyblock
            os.environ['EBROOTGO'] = '/fake/install/prefix/Go/1.14'
            os.environ['EBVERSIONGO'] = '1.14'

        elif app_class == EB_OpenFOAM:
            # proper toolchain must be used for OpenFOAM(-Extend), to determine value to set for $WM_COMPILER
            write_file(os.path.join(tmpdir, 'GCC', '4.9.3-2.25'), '\n'.join([
                '#%Module',
                'setenv EBROOTGCC %s' % tmpdir,
                'setenv EBVERSIONGCC 4.9.3',
            ]))
            write_file(os.path.join(tmpdir, 'OpenMPI', '1.10.2-GCC-4.9.3-2.25'), '\n'.join([
                '#%Module',
                'setenv EBROOTOPENMPI %s' % tmpdir,
                'setenv EBVERSIONOPENMPI 1.10.2',
            ]))
            write_file(os.path.join(tmpdir, 'gompi', '2016a'), '\n'.join([
                '#%Module',
                'module load GCC/4.9.3-2.25',
                'module load OpenMPI/1.10.2-GCC-4.9.3-2.25',
            ]))
            os.environ['MODULEPATH'] = tmpdir
            toolchain = {'name': 'gompi', 'version': '2016a'}

        # extend easyconfig to make sure mandatory custom easyconfig paramters are defined
        extra_options = app_class.extra_options()
        for (key, val) in extra_options.items():
            if val[2] == MANDATORY:
                # use default value if any is set, otherwise use "foo"
                if val[0]:
                    test_param = val[0]
                else:
                    test_param = 'foo'
                extra_txt += '%s = "%s"\n' % (key, test_param)

        # write easyconfig file
        self.writeEC(ebname, name=name, version=version, extratxt=extra_txt, toolchain=toolchain)

        # take into account that for some easyblock, particular dependencies are hard required early on
        # (in prepare_step for exampel);
        # we just set the corresponding $EBROOT* environment variables here to fool it...
        req_deps = {
            # QScintilla easyblock requires that either PyQt or PyQt5 are available as dependency
            # (PyQt is easier, since PyQt5 is only supported for sufficiently recent QScintilla versions)
            'qscintilla.py': [('PyQt', '4.12')],
            # MotionCor2 and Gctf easyblock requires CUDA as dependency
            'motioncor2.py': [('CUDA', '10.1.105')],
            'gctf.py': [('CUDA', '10.1.105')],
        }
        easyblock_fn = os.path.basename(easyblock)
        for (dep_name, dep_version) in req_deps.get(easyblock_fn, []):
            dep_root_envvar = get_software_root_env_var_name(dep_name)
            os.environ[dep_root_envvar] = '/value/should/not/matter'
            dep_version_envvar = get_software_version_env_var_name(dep_name)
            os.environ[dep_version_envvar] = dep_version

        # initialize easyblock
        # if this doesn't fail, the test succeeds
        app = app_class(EasyConfig(self.eb_file))

        assert app.installdir.startswith(TMPDIR)  # Just to be sure...
        mkdir(app.installdir, parents=True)  # Pretend this exists

        # run all steps, most should be skipped
        orig_workdir = os.getcwd()
        try:
            app.run_all_steps(run_test_cases=False)
        finally:
            change_dir(orig_workdir)

        if os.path.basename(easyblock) == 'modulerc.py':
            # .modulerc must be cleaned up to avoid causing trouble (e.g. "Duplicate version symbol" errors)
            modulerc = os.path.join(TMPDIR, 'modules', 'all', name, '.modulerc')
            if os.path.exists(modulerc):
                remove_file(modulerc)

            modulerc += '.lua'
            if os.path.exists(modulerc):
                remove_file(modulerc)
        else:
            modfile = os.path.join(TMPDIR, 'modules', 'all', name, version)
            if toolchain:
                modfile = '-'.join([modfile, toolchain['name'], toolchain['version']])
            luamodfile = '%s.lua' % modfile
            self.assertTrue(os.path.exists(modfile) or os.path.exists(luamodfile),
                            "Module file %s or %s was generated" % (modfile, luamodfile))

            if os.path.exists(modfile):
                modtxt = read_file(modfile)
            else:
                modtxt = read_file(luamodfile)

            none_regex = re.compile('None')
            self.assertFalse(none_regex.search(modtxt), "None not found in module file: %s" % modtxt)

        # cleanup
        app.close_log()
        remove_file(app.logfile)
        remove_dir(tmpdir)
    else:
        self.assertTrue(False, "Class found in easyblock %s" % easyblock)


def suite():
    """Return all easyblock --module-only tests."""
    def make_inner_test(easyblock, **kwargs):
        def innertest(self):
            template_module_only_test(self, easyblock, **kwargs)
        return innertest

    # initialize configuration (required for e.g. default modules_tool setting)
    cleanup()
    eb_go = eboptions.parse_options(args=['--prefix=%s' % TMPDIR])
    config.init(eb_go.options, eb_go.get_options_by_section('config'))
    build_options = {
        'external_modules_metadata': {},
        # enable --force --module-only
        'force': True,
        'module_only': True,
        'silent': True,
        'suffix_modules_path': GENERAL_CLASS,
        'valid_module_classes': config.module_classes(),
        'valid_stops': [x[0] for x in EasyBlock.get_steps()],
    }
    config.init_build_options(build_options=build_options)
    set_tmpdir()

    # dynamically generate a separate test for each of the available easyblocks
    easyblocks_path = get_paths_for("easyblocks")[0]
    all_pys = glob.glob('%s/*/*.py' % easyblocks_path)
    easyblocks = [eb for eb in all_pys if os.path.basename(eb) != '__init__.py' and '/test/' not in eb]

    # filter out no longer supported easyblocks, or easyblocks that are tested in a different way
    excluded_easyblocks = ['versionindependendpythonpackage.py']
    easyblocks = [e for e in easyblocks if os.path.basename(e) not in excluded_easyblocks]

    # add dummy PrgEnv-* modules, required for testing CrayToolchain easyblock
    for prgenv in ['PrgEnv-cray', 'PrgEnv-gnu', 'PrgEnv-intel', 'PrgEnv-pgi']:
        write_file(os.path.join(TMPDIR, 'modules', 'all', prgenv, '1.2.3'), "#%Module")

    # add foo/1.3.2.1.1 module, required for testing ModuleAlias easyblock
    write_file(os.path.join(TMPDIR, 'modules', 'all', 'foo', '1.2.3.4.5'), "#%Module")

    for easyblock in easyblocks:
        eb_fn = os.path.basename(easyblock)
        # dynamically define new inner functions that can be added as class methods to ModuleOnlyTest
        if eb_fn == 'systemcompiler.py':
            # use GCC as name when testing SystemCompiler easyblock
            innertest = make_inner_test(easyblock, name='GCC', version='system')
        elif eb_fn == 'systemmpi.py':
            # use OpenMPI as name when testing SystemMPI easyblock
            innertest = make_inner_test(easyblock, name='OpenMPI', version='system')
        elif eb_fn == 'craytoolchain.py':
            # make sure that a (known) PrgEnv is included as a dependency
            extra_txt = 'dependencies = [("PrgEnv-gnu/1.2.3", EXTERNAL_MODULE)]'
            innertest = make_inner_test(easyblock, name='CrayCC', extra_txt=extra_txt)
        elif eb_fn == 'modulerc.py':
            # exactly one dependency is included with ModuleRC generic easyblock (and name must match)
            extra_txt = 'dependencies = [("foo", "1.2.3.4.5")]'
            innertest = make_inner_test(easyblock, name='foo', version='1.2.3.4', extra_txt=extra_txt)
        elif eb_fn == 'intel_compilers.py':
            # custom easyblock for intel-compilers (oneAPI) requires v2021.x or newer
            innertest = make_inner_test(easyblock, name='intel-compilers', version='2021.1')
        elif eb_fn == 'openssl_wrapper.py':
            # easyblock to create OpenSSL wrapper expects an OpenSSL version
            innertest = make_inner_test(easyblock, name='OpenSSL-wrapper', version='1.1')
<<<<<<< HEAD
=======
        elif eb_fn == 'ucx_plugins.py':
            # install fake ucx_info command (used in make_module_extra)
            tmpdir = tempfile.mkdtemp()
            install_fake_command('ucx_info', FAKE_UCX_INFO, tmpdir)
            innertest = make_inner_test(easyblock, name='UCX-CUDA', tmpdir=tmpdir)
>>>>>>> da0e3c28
        else:
            # Make up some unique name
            innertest = make_inner_test(easyblock, name=eb_fn.replace('.', '-') + '-sw')

        innertest.__doc__ = "Test for using --module-only with easyblock %s" % easyblock
        innertest.__name__ = "test_easyblock_%s" % '_'.join(easyblock.replace('.py', '').split('/'))
        setattr(ModuleOnlyTest, innertest.__name__, innertest)

    return TestLoader().loadTestsFromTestCase(ModuleOnlyTest)


if __name__ == '__main__':
    res = TextTestRunner(verbosity=1).run(suite())
    remove_dir(TMPDIR)
    sys.exit(len(res.failures))<|MERGE_RESOLUTION|>--- conflicted
+++ resolved
@@ -436,14 +436,11 @@
         elif eb_fn == 'openssl_wrapper.py':
             # easyblock to create OpenSSL wrapper expects an OpenSSL version
             innertest = make_inner_test(easyblock, name='OpenSSL-wrapper', version='1.1')
-<<<<<<< HEAD
-=======
         elif eb_fn == 'ucx_plugins.py':
             # install fake ucx_info command (used in make_module_extra)
             tmpdir = tempfile.mkdtemp()
             install_fake_command('ucx_info', FAKE_UCX_INFO, tmpdir)
             innertest = make_inner_test(easyblock, name='UCX-CUDA', tmpdir=tmpdir)
->>>>>>> da0e3c28
         else:
             # Make up some unique name
             innertest = make_inner_test(easyblock, name=eb_fn.replace('.', '-') + '-sw')
