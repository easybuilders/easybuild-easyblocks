#!/usr/bin/env python
##
# Copyright 2009-2012 Stijn De Weirdt
# Copyright 2010 Dries Verdegem
# Copyright 2010-2012 Kenneth Hoste
# Copyright 2011 Pieter De Baets
# Copyright 2011-2012 Jens Timmerman
# Copyright 2012 Toon Willems
#
# This file is part of EasyBuild,
# originally created by the HPC team of the University of Ghent (http://ugent.be/hpc).
#
# http://github.com/hpcugent/easybuild
#
# EasyBuild is free software: you can redistribute it and/or modify
# it under the terms of the GNU General Public License as published by
# the Free Software Foundation v2.
#
# EasyBuild is distributed in the hope that it will be useful,
# but WITHOUT ANY WARRANTY; without even the implied warranty of
# MERCHANTABILITY or FITNESS FOR A PARTICULAR PURPOSE.  See the
# GNU General Public License for more details.
#
# You should have received a copy of the GNU General Public License
# along with EasyBuild.  If not, see <http://www.gnu.org/licenses/>.
##
"""
Main entry point for EasyBuild: build software from .eb input file
"""

import copy
import platform
import os
import re
import shutil
import sys
import tempfile
import time
from optparse import OptionParser

# optional Python packages, these might be missing
# failing imports are just ignored
# a NameError should be catched where these are used

# PyGraph (used for generating dependency graphs)
try:
    import  pygraph.readwrite.dot as dot
    from pygraph.classes.digraph import digraph
except ImportError, err:
    pass

# graphviz (used for creating dependency graph images)
try:
    sys.path.append('..')
    sys.path.append('/usr/lib/graphviz/python/')
    sys.path.append('/usr/lib64/graphviz/python/')
    import gv
except ImportError, err:
    pass

import easybuild  # required for VERBOSE_VERSION
import easybuild.framework.easyconfig as easyconfig
import easybuild.tools.config as config
import easybuild.tools.filetools as filetools
import easybuild.tools.parallelbuild as parbuild
from easybuild.framework.application import get_class
from easybuild.framework.easyconfig import EasyConfig
from easybuild.tools.build_log import EasyBuildError, initLogger, \
    removeLogHandler, print_msg
from easybuild.tools.class_dumper import dumpClasses
from easybuild.tools.modules import Modules, searchModule, \
    curr_module_paths, mk_module_path
from easybuild.tools.config import getRepository
from easybuild.tools import systemtools


# applications use their own logger, we need to tell them to debug or not
# so this global variable is used.
LOGDEBUG = False

def add_build_options(parser):
    """
    Add build options to options parser
    """
    parser.add_option("-C", "--config",
                        help = "path to EasyBuild config file [default: $EASYBUILDCONFIG or easybuild/easybuild_config.py]")
    parser.add_option("-r", "--robot", metavar="path",
                        help="path to search for easyconfigs for missing dependencies")

    parser.add_option("-a", "--avail-easyconfig-params", action="store_true", help="show available easyconfig parameters")
    parser.add_option("--dump-classes", action="store_true", help="show classes available")
    parser.add_option("--search", help="search for module-files in the robot-directory")

    parser.add_option("-e", "--easyblock", metavar="easyblock.class",
                        help="loads the class from module to process the spec file or dump " \
                               "the options for [default: Application class]")
    parser.add_option("-p", "--pretend", action="store_true",
                        help="does the build/installation in a test directory " \
                               "located in $HOME/easybuildinstall")

    parser.add_option("-s", "--stop", type="choice", choices=EasyConfig.validstops,
                        help="stop the installation after certain step " \
                               "(valid: %s)" % ', '.join(EasyConfig.validstops))
    parser.add_option("-b", "--only-blocks", metavar="blocks", help="Only build blocks blk[,blk2]")
    parser.add_option("-k", "--skip", action="store_true",
                        help="skip existing software (useful for installing additional packages)")
    parser.add_option("-t", "--skip-tests", action="store_true",
                        help="skip testing")
    parser.add_option("-f", "--force", action="store_true", dest="force",
                        help="force to rebuild software even if it's already installed (i.e. can be found as module)")

    parser.add_option("-l", action="store_true", dest="stdoutLog", help="log to stdout")
    parser.add_option("-d", "--debug" , action="store_true", help="log debug messages")
    parser.add_option("-v", "--version", action="store_true", help="show version")
    parser.add_option("--regtest", action="store_true", help="enable regression test mode")
    parser.add_option("--regtest-online", action="store_true", help="enable online regression test mode")
    strictness_options = ['ignore', 'warn', 'error']
    parser.add_option("--strict", type="choice", choices=strictness_options, help="set strictness \
                        level (possible levels: %s" % ', '.join(strictness_options))
    parser.add_option("--job", action="store_true", help="submit the build as job(s)")
    parser.add_option("--dep-graph", metavar="depgraph.<ext>", help="create dependency graph")


def main():
    """
    Main function:
    - parse command line options
    - initialize logger
    - read easyconfig
    - build software
    """
    # disallow running EasyBuild as root
    if os.getuid() == 0:
        sys.stderr.write("ERROR: You seem to be running EasyBuild with root priveleges.\n" \
                        "That's not wise, so let's end this here.\n" \
                        "Exiting.\n")
        sys.exit(1)

    # options parser
    parser = OptionParser()

    parser.usage = "%prog [options] easyconfig [..]"
    parser.description = "Builds software package based on easyconfig (or parse a directory)\n" \
                         "Provide one or more easyconfigs or directories, use -h or --help more information."

    add_build_options(parser)

    (options, paths) = parser.parse_args()

    ## mkstemp returns (fd,filename), fd is from os.open, not regular open!
    fd, logFile = tempfile.mkstemp(suffix='.log', prefix='easybuild-')
    os.close(fd)

    if options.stdoutLog:
        os.remove(logFile)
        logFile = None

    global LOGDEBUG
    LOGDEBUG = options.debug

    configOptions = {}
    if options.pretend:
        configOptions['installPath'] = os.path.join(os.environ['HOME'], 'easybuildinstall')

    if options.only_blocks:
        blocks = options.only_blocks.split(',')
    else:
        blocks = None

    ## Initialize logger
    logFile, log, hn = initLogger(filename=logFile, debug=options.debug, typ="build")

    ## Show version
    if options.version:
        print_msg("This is EasyBuild %s" % easybuild.VERBOSE_VERSION, log)

    ## Initialize configuration
    # - check environment variable EASYBUILDCONFIG
    # - then, check command line option
    # - last, use default config file easybuild_config.py in build.py directory
    config_file = options.config

    if not config_file:
        log.debug("No config file specified on command line, trying other options.")

        config_env_var = config.environmentVariables['configFile']
        if os.getenv(config_env_var):
            log.debug("Environment variable %s, so using that as config file." % config_env_var)
            config_file = os.getenv(config_env_var)
        else:
            appPath = os.path.dirname(os.path.realpath(sys.argv[0]))
            config_file = os.path.join(appPath, "easybuild_config.py")
            log.debug("Falling back to default config: %s" % config_file)

    config.init(config_file, **configOptions)

    # Dump possible options
    if options.avail_easyconfig_params:
        print_avail_params(options.easyblock, log)

    ## Dump available classes
    if options.dump_classes:
        dumpClasses('easybuild.easyblocks')

    ## Search for modules
    if options.search:
        if not options.robot:
            error("Please provide a search-path to --robot when using --search")
        searchModule(options.robot, options.search)

    if options.avail_easyconfig_params or options.dump_classes or options.search or options.version:
        if logFile:
            os.remove(logFile)
        sys.exit(0)

    # set strictness of filetools module
    if options.strict:
        filetools.strictness = options.strict

    # building a dependency graph implies force, so that all dependencies are retained
    # and also skips validation of easyconfigs (e.g. checking os dependencies)
    validate_easyconfigs = True
    retain_all_deps = False
    if options.dep_graph:
        log.info("Enabling force to generate dependency graph.")
        options.force = True
        validate_easyconfigs = False
        retain_all_deps = True

    ## Read easyconfig files
    packages = []
    if len(paths) == 0:
        error("Please provide one or more easyconfig files", optparser=parser)

    for path in paths:
        path = os.path.abspath(path)
        if not (os.path.exists(path)):
            error("Can't find path %s" % path)

        try:
            files = findEasyconfigs(path, log)
            for eb_file in files:
                packages.extend(processEasyconfig(eb_file, log, blocks, validate=validate_easyconfigs))
        except IOError, err:
            log.error("Processing easyconfigs in path %s failed: %s" % (path, err))

    ## Before building starts, take snapshot of environment (watch out -t option!)
    origEnviron = copy.deepcopy(os.environ)
    os.chdir(os.environ['PWD'])

    ## Skip modules that are already installed unless forced
    if not options.force:
        m = Modules()
        packages, checkPackages = [], packages
        for package in checkPackages:
            module = package['module']
            mod = "%s (version %s)" % (module[0], module[1])
            modspath = mk_module_path(curr_module_paths() + [os.path.join(config.installPath("mod"), 'all')])
            if m.exists(module[0], module[1], modspath):
                msg = "%s is already installed (module found in %s), skipping " % (mod, modspath)
                print_msg(msg, log)
                log.info(msg)
            else:
                log.debug("%s is not installed yet, so retaining it" % mod)
                packages.append(package)

    ## Determine an order that will allow all specs in the set to build
    if len(packages) > 0:
        print_msg("resolving dependencies ...", log)
        # force all dependencies to be retained and validation to be skipped for building dep graph
        force = retain_all_deps and not validate_easyconfigs
        orderedSpecs = resolveDependencies(packages, options.robot, log, force=force)
    else:
        print_msg("No packages left to be built.", log)
        orderedSpecs = []

    # create dependency graph and exit
    if options.dep_graph:
        log.info("Creating dependency graph %s" % options.dep_graph)
        try:
            dep_graph(options.dep_graph, orderedSpecs, log)
        except NameError, err:
            log.error("At least one optional Python packages (pygraph, dot, graphviz) required to " \
                      "generate dependency graphs is missing: %s" % err)
        sys.exit(0)

    # submit build as job(s) and exit
    if options.job:
        curdir = os.getcwd()
        easybuild_basedir = os.path.dirname(os.path.dirname(sys.argv[0]))
        eb_path = os.path.join(easybuild_basedir, "eb")

        # Reverse option parser -> string

        # the options to ignore
        ignore = map(parser.get_option, ['--robot', '--help', '--job'])

        # loop over all the different options.
        result_opts = []
        relevant_opts = [o for o in parser.option_list if o not in ignore]
        for opt in relevant_opts:
            value = getattr(options, opt.dest)
            # explicit check for None (some option are store_false)
            if value != None:
                # get_opt_string is not documented (but is a public method)
                name = opt.get_opt_string()
                if opt.action == 'store':
                    result_opts.append("%s %s" % (name, value))
                else:
                    result_opts.append(name)

        opts = ' '.join(result_opts)

        command = "cd %s && %s %%s %s" % (curdir, eb_path, opts)
        jobs = parbuild.build_packages_in_parallel(command, orderedSpecs, "easybuild-build", log)
        print "List of submitted jobs:"
        for job in jobs:
            print "%s: %s" % (job.name, job.jobid)
        print "(%d jobs submitted)" % len(jobs)

        log.info("Submitted parallel build jobs, exiting now")
        sys.exit(0)

    ## Build software, will exit when errors occurs (except when regtesting)
    correct_built_cnt = 0
    all_built_cnt = 0
    for spec in orderedSpecs:
        (success, _) = build(spec, options, log, origEnviron, exitOnFailure=(not options.regtest))
        if success:
            correct_built_cnt += 1
        all_built_cnt += 1

    print_msg("Build succeeded for %s out of %s" % (correct_built_cnt, all_built_cnt), log)

    getRepository().cleanup()
    ## Cleanup tmp log file (all is well, all modules have their own log file)
    try:
        removeLogHandler(hn)
        hn.close()
        if logFile:
            os.remove(logFile)

        for package in packages:
            if 'originalSpec' in package:
                os.remove(package['spec'])

    except IOError, err:
        error("Something went wrong closing and removing the log %s : %s" % (logFile, err))

def error(message, exitCode=1, optparser=None):
    """
    Print error message and exit EasyBuild
    """
    print_msg("ERROR: %s\n" % message)
    if optparser:
        optparser.print_help()
    sys.exit(exitCode)

def findEasyconfigs(path, log):
    """
    Find .eb easyconfig files in path
    """
    if os.path.isfile(path):
        return [path]

    ## Walk through the start directory, retain all files that end in .eb
    files = []
    path = os.path.abspath(path)
    for dirpath, _, filenames in os.walk(path):
        for f in filenames:
            if not f.endswith('.eb'):
                continue

            spec = os.path.join(dirpath, f)
            log.debug("Found easyconfig %s" % spec)
            files.append(spec)

    return files

def processEasyconfig(path, log, onlyBlocks=None, regtest_online=False, validate=True):
    """
    Process easyconfig, returning some information for each block
    """
    blocks = retrieveBlocksInSpec(path, log, onlyBlocks)

    packages = []
    for spec in blocks:
        ## Process for dependencies and real installversionname
        ## - use mod? __init__ and importCfg are ignored.
        log.debug("Processing easyconfig %s" % spec)

        # create easyconfig
        try:
            eb = EasyConfig(spec, validate=validate)
        except EasyBuildError, err:
            msg = "Failed to process easyconfig %s:\n%s" % (spec, err.msg)
            log.exception(msg)

        name = eb['name']

        ## this app will appear as following module in the list
        package = {
            'spec': spec,
            'module': (eb.name(), eb.installversion()),
            'dependencies': []
        }
        if len(blocks) > 1:
            package['originalSpec'] = path

        for d in eb.dependencies():
            dep = (d['name'], d['tk'])
            log.debug("Adding dependency %s for app %s." % (dep, name))
            package['dependencies'].append(dep)

        if eb.toolkit_name() != 'dummy':
            dep = (eb.toolkit_name(), eb.toolkit_version())
            log.debug("Adding toolkit %s as dependency for app %s." % (dep, name))
            package['dependencies'].append(dep)

        del eb

        # this is used by the parallel builder
        package['unresolvedDependencies'] = copy.copy(package['dependencies'])

<<<<<<< HEAD
        # ensure the pathname is equal to the module
        base_name, _ = os.path.splitext(os.path.basename(spec))
        module_name = "-".join(package['module'])
        if base_name.lower() != module_name.lower():
            log.error("easyconfig file: %s does not contain module %s" % (spec, module_name))

=======
>>>>>>> 7579179a
        packages.append(package)

    return packages

def resolveDependencies(unprocessed, robot, log, force=False):
    """
    Work through the list of packages to determine an optimal order
    enabling force results in retaining all dependencies and skipping validation of easyconfigs
    """

    if force:
        # assume that no modules are available when forced
        availableModules = []
        log.info("Forcing all dependencies to be retained.")
    else:
        # Get a list of all available modules (format: [(name, installversion), ...])
        availableModules = Modules().available()

        if len(availableModules) == 0:
            log.warning("No installed modules. Your MODULEPATH is probably incomplete.")

    orderedSpecs = []
    # All available modules can be used for resolving dependencies except
    # those that will be installed
    beingInstalled = [p['module'] for p in unprocessed]
    processed = [m for m in availableModules if not m in beingInstalled]

    ## As long as there is progress in processing the modules, keep on trying
    loopcnt = 0
    maxloopcnt = 10000
    robotAddedDependency = True
    while robotAddedDependency:

        robotAddedDependency = False

        # make sure this stops, we really don't want to get stuck in an infinite loop
        loopcnt += 1
        if loopcnt > maxloopcnt:
            msg = "Maximum loop cnt %s reached, so quitting." % maxloopcnt
            log.error(msg)

        ## First try resolving dependencies without using external dependencies
        lastProcessedCount = -1
        while len(processed) > lastProcessedCount:
            lastProcessedCount = len(processed)
            orderedSpecs.extend(findResolvedModules(unprocessed, processed, log))

        ## Robot: look for an existing dependency, add one
        if robot and len(unprocessed) > 0:

            beingInstalled = [p['module'] for p in unprocessed]

            for module in unprocessed:
                ## Do not choose a module that is being installed in the current run
                ## if they depend, you probably want to rebuild them using the new dependency
                candidates = [d for d in module['dependencies'] if not d in beingInstalled]
                if len(candidates) > 0:
                    ## find easyconfig, might not find any
                    path = robotFindEasyconfig(log, robot, candidates[0])

                else:
                    path = None
                    log.debug("No more candidate dependencies to resolve for module %s" % str(module['module']))

                if path:
                    log.info("Robot: resolving dependency %s with %s" % (candidates[0], path))

                    processedSpecs = processEasyconfig(path, log, validate=(not force))

                    # ensure the pathname is equal to the module
                    mods = [spec['module'] for spec in processedSpecs]
                    if not candidates[0] in mods:
                        log.error("easyconfig file %s does not contain module %s" % (path, candidates[0]))

                    unprocessed.extend(processedSpecs)
                    robotAddedDependency = True
                    break

    ## There are dependencies that cannot be resolved
    if len(unprocessed) > 0:
        log.debug("List of unresolved dependencies: %s" % unprocessed)
        missingDependencies = {}
        for module in unprocessed:
            for dep in module['dependencies']:
                missingDependencies[dep] = True

        msg = "Dependencies not met. Cannot resolve %s" % missingDependencies.keys()
        log.error(msg)

    log.info("Dependency resolution complete, building as follows:\n%s" % orderedSpecs)
    return orderedSpecs

def findResolvedModules(unprocessed, processed, log):
    """
    Find modules in unprocessed which can be fully resolved using packages in processed
    """
    orderedSpecs = []

    for module in unprocessed:
        module['dependencies'] = [d for d in module['dependencies'] if not d in processed]

        if len(module['dependencies']) == 0:
            log.debug("Adding easyconfig %s to final list" % module['spec'])
            orderedSpecs.append(module)
            processed.append(module['module'])

    unprocessed[:] = [m for m in unprocessed if len(m['dependencies']) > 0]

    return orderedSpecs

def robotFindEasyconfig(log, path, module):
    """
    Find an easyconfig for module in path
    """
    name, version = module
    # candidate easyconfig paths
    easyconfigsPaths = [os.path.join(path, name, version + ".eb"),
                         os.path.join(path, name, "%s-%s.eb" % (name, version)),
                         os.path.join(path, name.lower()[0], name, "%s-%s.eb" % (name, version)),
                         os.path.join(path, "%s-%s.eb" % (name, version)),
                         ]
    for easyconfigPath in easyconfigsPaths:
        log.debug("Checking easyconfig path %s" % easyconfigPath)
        if os.path.isfile(easyconfigPath):
            log.debug("Found easyconfig file for %s at %s" % (module, easyconfigPath))
            return os.path.abspath(easyconfigPath)

    return None

def retrieveBlocksInSpec(spec, log, onlyBlocks):
    """
    Easyconfigs can contain blocks (headed by a [Title]-line)
    which contain commands specific to that block. Commands in the beginning of the file
    above any block headers are common and shared between each block.
    """
    regBlock = re.compile(r"^\s*\[([\w.-]+)\]\s*$", re.M)
    regDepBlock = re.compile(r"^\s*block\s*=(\s*.*?)\s*$", re.M)

    cfgName = os.path.basename(spec)
    pieces = regBlock.split(open(spec).read())

    ## The first block contains common statements
    common = pieces.pop(0)
    if pieces:
        ## Make a map of blocks
        blocks = []
        while pieces:
            blockName = pieces.pop(0)
            blockContents = pieces.pop(0)

            if blockName in [b['name'] for b in blocks]:
                msg = "Found block %s twice in %s." % (blockName, spec)
                log.error(msg)

            block = {'name': blockName, 'contents': blockContents}

            ## Dependency block
            depBlock = regDepBlock.search(blockContents)
            if depBlock:
                dependencies = eval(depBlock.group(1))
                if type(dependencies) == list:
                    block['dependencies'] = dependencies
                else:
                    block['dependencies'] = [dependencies]

            blocks.append(block)

        ## Make a new easyconfig for each block
        ## They will be processed in the same order as they are all described in the original file
        specs = []
        for block in blocks:
            name = block['name']
            if onlyBlocks and not (name in onlyBlocks):
                print_msg("Skipping block %s-%s" % (cfgName, name))
                continue

            (fd, blockPath) = tempfile.mkstemp(prefix='easybuild-', suffix='%s-%s' % (cfgName, name))
            os.close(fd)
            try:
                f = open(blockPath, 'w')
                f.write(common)

                if 'dependencies' in block:
                    for dep in block['dependencies']:
                        if not dep in [b['name'] for b in blocks]:
                            msg = "Block %s depends on %s, but block was not found." % (name, dep)
                            log.error(msg)

                        dep = [b for b in blocks if b['name'] == dep][0]
                        f.write("\n## Dependency block %s" % (dep['name']))
                        f.write(dep['contents'])

                f.write("\n## Main block %s" % name)
                f.write(block['contents'])
                f.close()

            except Exception:
                msg = "Failed to write block %s to easyconfig %s" % (name, spec)
                log.exception(msg)

            specs.append(blockPath)

        log.debug("Found %s block(s) in %s" % (len(specs), spec))
        return specs
    else:
        ## no blocks, one file
        return [spec]

def build(module, options, log, origEnviron, exitOnFailure=True):
    """
    Build the software
    """
    spec = module['spec']

    print_msg("processing EasyBuild easyconfig %s" % spec, log)

    ## Restore original environment
    log.info("Resetting environment")
    filetools.errorsFoundInLog = 0
    if not filetools.modifyEnv(os.environ, origEnviron):
        error("Failed changing the environment back to original")

    cwd = os.getcwd()

    ## Load easyblock
    easyblock = options.easyblock
    if not easyblock:
        ## Try to look in .eb file
        reg = re.compile(r"^\s*easyblock\s*=(.*)$")
        for line in open(spec).readlines():
            match = reg.search(line)
            if match:
                easyblock = eval(match.group(1))
                break

    name = module['module'][0]
    try:
        app_class = get_class(easyblock, log, name=name)
        app = app_class(spec, debug=options.debug)
        log.info("Obtained application instance of for %s (easyblock: %s)" % (name, easyblock))
    except EasyBuildError, err:
        error("Failed to get application instance for %s (easyblock: %s): %s" % (name, easyblock, err.msg))

    ## Application settings
    if options.stop:
        log.debug("Stop set to %s" % options.stop)
        app.setcfg('stop', options.stop)

    if options.skip:
        log.debug("Skip set to %s" % options.skip)
        app.setcfg('skip', options.skip)

    ## Build easyconfig
    errormsg = '(no error)'
    # timing info
    starttime = time.time()
    try:
        result = app.autobuild(spec, runTests=not options.skip_tests, regtest_online=options.regtest_online)
    except EasyBuildError, err:
        lastn = 300
        errormsg = "autoBuild Failed (last %d chars): %s" % (lastn, err.msg[-lastn:])
        log.exception(errormsg)
        result = False

    ended = "ended"

    ## Successful build
    if result:

        ## Collect build stats
        log.info("Collecting build stats...")
        buildtime = round(time.time() - starttime, 2)
        installsize = 0
        try:
            # change to home dir, to avoid that cwd no longer exists
            os.chdir(os.getenv('HOME'))

            # walk install dir to determine total size
            for dirpath, _, filenames in os.walk(app.installdir):
                for filename in filenames:
                    fullpath = os.path.join(dirpath, filename)
                    if os.path.exists(fullpath):
                        installsize += os.path.getsize(fullpath)
        except OSError, err:
            log.error("Failed to determine install size: %s" % err)

        currentbuildstats = app.getcfg('buildstats')
        buildstats = {'build_time' : buildtime,
                 'platform' : platform.platform(),
                 'core_count' : systemtools.get_core_count(),
                 'cpu_model': systemtools.get_cpu_model(),
                 'install_size' : installsize,
                 'timestamp' : int(time.time()),
                 'host' : os.uname()[1],
                 }
        log.debug("Build stats: %s" % buildstats)

        if app.getcfg('stop'):
            ended = "STOPPED"
            newLogDir = os.path.join(app.builddir, config.logPath())
        else:
            newLogDir = os.path.join(app.installdir, config.logPath())

            try:
                ## Upload spec to central repository
                repo = getRepository()
                if 'originalSpec' in module:
                    repo.addEasyconfig(module['originalSpec'], app.name(), app.installversion() + ".block", buildstats, currentbuildstats)
                repo.addEasyconfig(spec, app.name(), app.installversion(), buildstats, currentbuildstats)
                repo.commit("Built %s/%s" % (app.name(), app.installversion()))
                del repo
            except EasyBuildError, err:
                log.warn("Unable to commit easyconfig to repository (%s)", err)

        exitCode = 0
        succ = "successfully"
        summary = "COMPLETED"

        ## Cleanup logs
        app.closelog()
        try:
            if not os.path.isdir(newLogDir):
                os.makedirs(newLogDir)
            applicationLog = os.path.join(newLogDir, os.path.basename(app.logfile))
            shutil.move(app.logfile, applicationLog)
        except IOError, err:
            error("Failed to move log file %s to new log file %s: %s" % (app.logfile, applicationLog, err))

        try:
            shutil.copy(spec, os.path.join(newLogDir, "%s-%s.eb" % (app.name(), app.installversion())))
        except IOError, err:
            error("Failed to move easyconfig %s to log dir %s: %s" % (spec, newLogDir, err))

    ## Build failed
    else:
        exitCode = 1
        summary = "FAILED"

        buildDir = ''
        if app.builddir:
            buildDir = " (build directory: %s)" % (app.builddir)
        succ = "unsuccessfully%s:\n%s" % (buildDir, errormsg)

        ## Cleanup logs
        app.closelog()
        applicationLog = app.logfile

    print_msg("%s: Installation %s %s" % (summary, ended, succ), log)

    ## Check for errors
    if exitCode > 0 or filetools.errorsFoundInLog > 0:
        print_msg("\nWARNING: Build exited with exit code %d. %d possible error(s) were detected in the " \
                  "build logs, please verify the build.\n" % (exitCode, filetools.errorsFoundInLog),
                  log)

    if app.postmsg:
        print_msg("\nWARNING: %s\n" % app.postmsg, log)

    print_msg("Results of the build can be found in the log file %s" % applicationLog, log)

    del app
    os.chdir(cwd)

    if exitCode > 0:
        # don't exit on failure in test suite
        if exitOnFailure:
            sys.exit(exitCode)
        else:
            return (False, applicationLog)
    else:
        return (True, applicationLog)

def print_avail_params(easyblock, log):
    app = get_class(easyblock, log)
    extra = app.extra_options()
    mapping = easyconfig.convert_to_help(EasyConfig.default_config + extra)

    for key, values in mapping.items():
        print "%s" % key.upper()
        print '-' * len(key)
        for name, value in values:
            tabs = "\t" * (3 - (len(name) + 1) / 8)
            print "%s:%s%s" % (name, tabs, value)

        print


def dep_graph(fn, specs, log):
    """
    Create a dependency graph for the given easyconfigs.
    """

    # check whether module names are unique
    # if so, we can omit versions in the graph 
    names = set()
    for spec in specs:
        names.add(spec['module'][0])
    omit_versions = len(names) == len(specs)

    def mk_node_name(mod):
        if omit_versions:
            return mod[0]
        else:
            return '-'.join(mod)

    # enhance list of specs
    for spec in specs:
        spec['module'] = mk_node_name(spec['module'])
        spec['unresolvedDependencies'] = [mk_node_name(s) for s in spec['unresolvedDependencies']] #[s[0] for s in spec['unresolvedDependencies']]

    # build directed graph
    dgr = digraph()
    dgr.add_nodes([spec['module'] for spec in specs])
    for spec in specs:
        for dep in spec['unresolvedDependencies']:
            dgr.add_edge((spec['module'], dep))

    # write to file
    dottxt = dot.write(dgr)
    if fn.endswith(".dot"):
        # create .dot file
        try:
            f = open(fn, "w")
            f.write(dottxt)
            f.close()
        except IOError, err:
            log.error("Failed to create file %s: %s" % (fn, err))
    else:
        # try and render graph in specified file format
        gvv = gv.readstring(dottxt)
        gv.layout(gvv, 'dot')
        gv.render(gvv, fn.split('.')[-1], fn)

    print "Wrote dependency graph to %s" % fn


if __name__ == "__main__":
    try:
        main()
    except EasyBuildError, e:
        sys.stderr.write('ERROR: %s\n' % e.msg)
        sys.exit(1)<|MERGE_RESOLUTION|>--- conflicted
+++ resolved
@@ -422,15 +422,6 @@
         # this is used by the parallel builder
         package['unresolvedDependencies'] = copy.copy(package['dependencies'])
 
-<<<<<<< HEAD
-        # ensure the pathname is equal to the module
-        base_name, _ = os.path.splitext(os.path.basename(spec))
-        module_name = "-".join(package['module'])
-        if base_name.lower() != module_name.lower():
-            log.error("easyconfig file: %s does not contain module %s" % (spec, module_name))
-
-=======
->>>>>>> 7579179a
         packages.append(package)
 
     return packages
