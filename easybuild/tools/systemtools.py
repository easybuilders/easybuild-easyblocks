--- conflicted
+++ resolved
@@ -89,27 +89,6 @@
     except IOError:
         pass
     # Darwin (OS X)
-<<<<<<< HEAD
-    out, exitcode = run_cmd("sysctl -n machdep.cpu.vendor")
-    out = out.strip()
-    if not exitcode and out and out in VENDORS:
-        return VENDORS[out]
-
-    # BSD
-    out, exitcode = run_cmd("sysctl -n hw.model")
-    out = out.strip()
-    if not exitcode and out:
-        return out.split(' ')[0]
-
-    raise SystemToolsException("Could not detect cpu vendor")
-
-def get_kernel_name():
-    """Try to determine kernel name
-
-    e.g., 'Linux', 'Darwin', ...
-    """
-    try:
-=======
 
     out, exitcode = run_cmd("sysctl -n machdep.cpu.vendor")
     out = out.strip()
@@ -149,7 +128,6 @@
     e.g., 'Linux', 'Darwin', ...
     """
     try:
->>>>>>> 4f50bbf2
         kernel_name = os.uname()[0]
         return kernel_name
     except OSError, err:
@@ -170,7 +148,8 @@
         return shared_lib_exts[kernel_name]
 
     else:
-        raise SystemToolsException("Unable to determine extention for shared libraries, unknown kernel name: %s" % kernel_name)
+        raise SystemToolsException("Unable to determine extention for shared libraries," \
+                                   " unknown kernel name: %s" % kernel_name)
 
 def get_platform_name(withversion=False):
     """Try and determine platform name
@@ -191,8 +170,5 @@
     else:
         platform_name = '%s-%s-%s' % (machine, vendor, kernel_name.lower())
 
-<<<<<<< HEAD
     return platform_name
-=======
-    return platform_name
->>>>>>> 4f50bbf2
+
