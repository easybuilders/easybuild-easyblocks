--- conflicted
+++ resolved
@@ -102,8 +102,4 @@
                 'dirs': [det_pylibdir()],
             }
 
-<<<<<<< HEAD
-        return super(EB_torchvision, self).sanity_check_step(custom_commands=custom_commands)
-=======
-        return super(EB_torchvision, self).sanity_check_step(custom_commands=custom_commands, custom_paths=custom_paths)
->>>>>>> d28d2e1f
+        return super(EB_torchvision, self).sanity_check_step(custom_commands=custom_commands, custom_paths=custom_paths)