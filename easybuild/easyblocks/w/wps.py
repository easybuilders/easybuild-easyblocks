--- conflicted
+++ resolved
@@ -231,17 +231,12 @@
             cmd = os.path.join(wpsdir, "%s.exe" % cmdname)
 
             if mpi_cmd:
-<<<<<<< HEAD
-                cmd = self.toolchain.mpi_cmd_for(cmd, 1)
-
-=======
                 if build_option('mpi_tests'):
                     cmd = self.toolchain.mpi_cmd_for(cmd, 1)
                 else:
                     self.log.info("Skipping MPI test for %s, since MPI tests are disabled", cmd)
                     return
             
->>>>>>> bd8d6d08
             (out, _) = run_cmd(cmd, log_all=True, simple=False)
 
             re_success = re.compile("Successful completion of %s" % cmdname)
