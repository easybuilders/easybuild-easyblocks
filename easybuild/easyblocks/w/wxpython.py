--- conflicted
+++ resolved
@@ -34,10 +34,7 @@
 
 from distutils.version import LooseVersion
 from easybuild.easyblocks.generic.pythonpackage import PythonPackage, det_python_version
-<<<<<<< HEAD
-=======
 from easybuild.tools.filetools import change_dir, symlink
->>>>>>> dd2cbce0
 from easybuild.tools.modules import get_software_root
 from easybuild.tools.run import run_cmd
 from easybuild.tools.systemtools import get_shared_lib_ext
@@ -95,11 +92,7 @@
             cmd = "pip install --no-deps --prefix=%(prefix)s dist/wxPython-%(version)s-cp%(pyver)s*.whl" % {
                    'prefix': self.installdir,
                    'version': self.version,
-<<<<<<< HEAD
-                   'pyver': pyver }
-=======
                    'pyver': pyver}
->>>>>>> dd2cbce0
         else:
             script = os.path.join('wxPython', 'build-wxpython.py')
             cmd = INSTALL_CMD % {
