--- conflicted
+++ resolved
@@ -126,32 +126,22 @@
         # PTHREADS: enable support for POSIX threads
         # COLVARS: enable support for collective variables (related to NAMD/LAMMPS)
         # NOSILENT: verbose build command
-<<<<<<< HEAD
         # OPENGL - nix install 
         # MESA - nix install
         # FLTK - nix install
         # NETCDF - from easybuild
-        self.cfg.update('configopts', "LINUXAMD64 LP64 IMD PTHREADS FLTK TK COLVARS NOSILENT TCL OPENGL MESA NETCDF")
-=======
+        self.cfg.update('configopts', "LINUXAMD64 LP64 IMD PTHREADS FLTK TK COLVARS NOSILENT TCL OPENGL MESA NETCDF", allow_duplicate=False)
         self.cfg.update('configopts', "LINUXAMD64 LP64 IMD PTHREADS COLVARS NOSILENT", allow_duplicate=False)
->>>>>>> dd270b67
 
         # add additional configopts based on available dependencies
         for key in deps:
             if deps[key]:
-<<<<<<< HEAD
-                if key == 'OptiX':
-                    self.cfg.update('configopts', "LIBOPTIX")
-                elif key == 'Python27-SciPy-Stack':
-                    self.cfg.update('configopts', "PYTHON NUMPY")
-=======
                 if key == 'Mesa':
                     self.cfg.update('configopts', "OPENGL MESA", allow_duplicate=False)
                 elif key == 'OptiX':
                     self.cfg.update('configopts', "LIBOPTIX", allow_duplicate=False)
                 elif key == 'Python':
                     self.cfg.update('configopts', "PYTHON NUMPY", allow_duplicate=False)
->>>>>>> dd270b67
                 else:
                     self.cfg.update('configopts', key.upper(), allow_duplicate=False)
 
