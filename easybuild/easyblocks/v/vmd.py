--- conflicted
+++ resolved
@@ -126,15 +126,11 @@
         # PTHREADS: enable support for POSIX threads
         # COLVARS: enable support for collective variables (related to NAMD/LAMMPS)
         # NOSILENT: verbose build command
-<<<<<<< HEAD
         # OPENGL - nix install 
         # MESA - nix install
         # FLTK - nix install
         # NETCDF - from easybuild
         self.cfg.update('configopts', "LINUXAMD64 LP64 IMD PTHREADS FLTK TK COLVARS NOSILENT TCL OPENGL MESA NETCDF", allow_duplicate=False)
-=======
-        self.cfg.update('configopts', "LINUXAMD64 LP64 IMD PTHREADS COLVARS NOSILENT", allow_duplicate=False)
->>>>>>> e3a4cd70
 
         # add additional configopts based on available dependencies
         for key in deps:
