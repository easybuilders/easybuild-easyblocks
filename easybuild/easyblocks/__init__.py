##
# Copyright 2009-2017 Ghent University
#
# This file is part of EasyBuild,
# originally created by the HPC team of Ghent University (http://ugent.be/hpc/en),
# with support of Ghent University (http://ugent.be/hpc),
# the Flemish Supercomputer Centre (VSC) (https://www.vscentrum.be),
# Flemish Research Foundation (FWO) (http://www.fwo.be/en)
# and the Department of Economy, Science and Innovation (EWI) (http://www.ewi-vlaanderen.be/en).
#
# http://github.com/hpcugent/easybuild
#
# EasyBuild is free software: you can redistribute it and/or modify
# it under the terms of the GNU General Public License as published by
# the Free Software Foundation v2.
#
# EasyBuild is distributed in the hope that it will be useful,
# but WITHOUT ANY WARRANTY; without even the implied warranty of
# MERCHANTABILITY or FITNESS FOR A PARTICULAR PURPOSE.  See the
# GNU General Public License for more details.
#
# You should have received a copy of the GNU General Public License
# along with EasyBuild.  If not, see <http://www.gnu.org/licenses/>.
##
"""
easybuild.easyblocks package declaration

@author: Stijn De Weirdt (Ghent University)
@author: Dries Verdegem (Ghent University)
@author: Kenneth Hoste (Ghent University)
@author: Pieter De Baets (Ghent University)
@author: Jens Timmerman (Ghent University)
"""
import os
import pkg_resources
from distutils.version import LooseVersion
from pkgutil import extend_path

# note: release candidates should be versioned as a pre-release, e.g. "1.1rc1"
# 1.1-rc1 would indicate a post-release, i.e., and update of 1.1, so beware
#
# important note: dev versions should follow the 'X.Y.Z.dev0' format
# see https://www.python.org/dev/peps/pep-0440/#developmental-releases
# recent setuptools versions will *TRANSFORM* something like 'X.Y.Zdev' into 'X.Y.Z.dev0', with a warning like
#   UserWarning: Normalizing '2.4.0dev' to '2.4.0.dev0'
# This causes problems further up the dependency chain...
<<<<<<< HEAD
VERSION = LooseVersion('3.2.1')
=======
VERSION = LooseVersion('3.3.0')
>>>>>>> bb3a8d04
UNKNOWN = 'UNKNOWN'


def get_git_revision():
    """
    Returns the git revision (e.g. aab4afc016b742c6d4b157427e192942d0e131fe),
    or UNKNOWN is getting the git revision fails

    relies on GitPython (see http://gitorious.org/git-python)
    """
    try:
        import git
    except ImportError:
        return UNKNOWN
    try:
        path = os.path.dirname(__file__)
        gitrepo = git.Git(path)
        return gitrepo.rev_list("HEAD").splitlines()[0]
    except git.GitCommandError:
        return UNKNOWN


git_rev = get_git_revision()
if git_rev == UNKNOWN:
    VERBOSE_VERSION = VERSION
else:
    VERBOSE_VERSION = LooseVersion("%s-r%s" % (VERSION, git_rev))

# extend path so python finds our easyblocks in the subdirectories where they are located
subdirs = [chr(l) for l in range(ord('a'), ord('z') + 1)] + ['0']
for subdir in subdirs:
    __path__ = extend_path(__path__, '%s.%s' % (__name__, subdir))

del subdir, subdirs, l, git_rev

# let python know this is not the only place to look for easyblocks, so we can have multiple
# easybuild/easyblocks paths in the Python search path, next to the official easyblocks distribution
pkg_resources.declare_namespace(__name__)<|MERGE_RESOLUTION|>--- conflicted
+++ resolved
@@ -44,11 +44,7 @@
 # recent setuptools versions will *TRANSFORM* something like 'X.Y.Zdev' into 'X.Y.Z.dev0', with a warning like
 #   UserWarning: Normalizing '2.4.0dev' to '2.4.0.dev0'
 # This causes problems further up the dependency chain...
-<<<<<<< HEAD
-VERSION = LooseVersion('3.2.1')
-=======
 VERSION = LooseVersion('3.3.0')
->>>>>>> bb3a8d04
 UNKNOWN = 'UNKNOWN'
 
 
