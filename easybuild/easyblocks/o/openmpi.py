--- conflicted
+++ resolved
@@ -79,11 +79,7 @@
             # for OpenMPI v4.x, the openib BTL should be disabled when UCX is used;
             # this is required to avoid "error initializing an OpenFabrics device" warnings,
             # see also https://www.open-mpi.org/faq/?category=all#ofa-device-error
-<<<<<<< HEAD
-            if LooseVersion(self.version) >= LooseVersion('4.0.0') and '--with-ucx=' in self.cfg['configopts']:
-=======
             if LooseVersion(self.version) >= LooseVersion('4.0.0') and '--with-ucx' in self.cfg['configopts']:
->>>>>>> dd2cbce0
                 self.cfg.update('configopts', '--without-verbs')
 
             else:
