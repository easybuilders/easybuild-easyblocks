--- conflicted
+++ resolved
@@ -185,11 +185,7 @@
 
         # inject compiler variables into wmake/rules files
         ldirs = glob.glob(os.path.join(self.builddir, self.openfoamdir, 'wmake', 'rules', 'linux*'))
-<<<<<<< HEAD
-        if LooseVersion(self.version) >= LooseVersion('v1906'):
-=======
         if self.looseversion >= LooseVersion('1906'):
->>>>>>> 6282ee39
             ldirs += glob.glob(os.path.join(self.builddir, self.openfoamdir, 'wmake', 'rules', 'General', '*'))
         langs = ['c', 'c++']
 
@@ -220,11 +216,7 @@
             'c++OPT': os.environ['CXXFLAGS'],
         }
         for wmake_rules_file in wmake_rules_files:
-<<<<<<< HEAD
-            # the cOpt and c++Opt files don't exist in the General directories
-=======
             # the cOpt and c++Opt files don't exist in the General directories (which are included for recent versions)
->>>>>>> 6282ee39
             if not os.path.isfile(wmake_rules_file):
                 continue
             fullpath = os.path.join(self.builddir, self.openfoamdir, wmake_rules_file)
@@ -325,11 +317,7 @@
             run_cmd_qa(cmd_tmpl % 'Allwmake.firstInstall', qa, no_qa=noqa, log_all=True, simple=True, maxhits=500)
         else:
             cmd = 'Allwmake'
-<<<<<<< HEAD
-            if LooseVersion(self.version.strip('v+')) > LooseVersion('1606'):
-=======
             if self.looseversion > LooseVersion('1606'):
->>>>>>> 6282ee39
                 # use Allwmake -log option if possible since this can be useful during builds, but also afterwards
                 cmd += ' -log'
             run_cmd(cmd_tmpl % cmd, log_all=True, simple=True, log_output=True)
