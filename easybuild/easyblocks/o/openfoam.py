--- conflicted
+++ resolved
@@ -482,14 +482,12 @@
             if self.looseversion < LooseVersion("11"):
                 tools.append("buoyantFoam")
                 tools.append("reactingFoam")
-<<<<<<< HEAD
+        # modifyMesh is no longer there in OpenFOAM >= 12
+        if self.is_dot_org and self.looseversion >= LooseVersion("12"):
+            tools.remove("modifyMesh")
         if self.looseversion >= LooseVersion('2406'):
             # built from the plugins
             tools.append("cartesianMesh")
-=======
-        if self.is_dot_org and self.looseversion >= LooseVersion("12"):
-            tools.remove("modifyMesh")
->>>>>>> b6bb92f2
 
         bins = [os.path.join(self.openfoamdir, "bin", x) for x in ["paraFoam"]] + \
                [os.path.join(toolsdir, x) for x in tools]
