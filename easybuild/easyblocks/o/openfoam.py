--- conflicted
+++ resolved
@@ -63,11 +63,7 @@
         env.set("WM_THIRD_PARTY_DIR", os.path.join(self.installdir, self.thrdpartydir))
 
         # compiler
-<<<<<<< HEAD
-        comp_fam = self.toolkit().toolkit_comp_family()
-=======
-        comp_fam = self.tk.comp_family()
->>>>>>> 41a32331
+        comp_fam = self.toolkit().comp_family()
 
         if comp_fam == toolkit.GCC:
             self.wm_compiler="Gcc"
@@ -84,11 +80,7 @@
         env.set("WM_COMPILER",self.wm_compiler)
 
         # type of MPI
-<<<<<<< HEAD
-        mpi_type = self.toolkit().toolkit_mpi_type()
-=======
-        mpi_type = self.tk.mpi_type()
->>>>>>> 41a32331
+        mpi_type = self.toolkit().mpi_type()
 
         if mpi_type == toolkit.INTEL:
             self.mpipath = os.path.join(get_software_root('IMPI'),'intel64')
