--- conflicted
+++ resolved
@@ -122,13 +122,6 @@
         # SSL certificates
         # OPENSSLDIR is already populated by the installation of OpenSSL
         # try to symlink system certificates in the empty 'certs' directory
-<<<<<<< HEAD
-        openssl_certs_dir = os.path.join(self.installdir, 'ssl', 'certs')
-
-        if self.ssl_certs_dir:
-            remove_dir(openssl_certs_dir)
-            symlink(self.ssl_certs_dir, openssl_certs_dir)
-=======
         ssl_dir = os.path.join(self.installdir, 'ssl')
         openssl_certs_dir = os.path.join(ssl_dir, 'certs')
 
@@ -141,7 +134,6 @@
             cert_pem_path = os.path.join(os.path.dirname(self.ssl_certs_dir), 'cert.pem')
             if os.path.isfile(cert_pem_path):
                 symlink(cert_pem_path, os.path.join(ssl_dir, os.path.basename(cert_pem_path)))
->>>>>>> 7753aa1c
         else:
             print_warning("OpenSSL successfully installed without system SSL certificates. "
                           "Some packages might experience limited functionality.")
