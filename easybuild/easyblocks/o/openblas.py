--- conflicted
+++ resolved
@@ -245,7 +245,6 @@
                       'lib/libopenblas.a', f'lib/libopenblas.{shlib_ext}'],
             'dirs': [],
         }
-<<<<<<< HEAD
         if self.cfg['enable_ilp64']:
             for suffixtype in 'lib', 'symbol':
                 filename_suffix = self.cfg[f'ilp64_{suffixtype}_suffix']
@@ -253,7 +252,4 @@
                     custom_paths['files'].extend(f"lib/libopenblas{filename_suffix}.{ext}"
                                                  for ext in ['a', shlib_ext])
 
-        super(EB_OpenBLAS, self).sanity_check_step(custom_paths=custom_paths)
-=======
-        super().sanity_check_step(custom_paths=custom_paths)
->>>>>>> d96e5c99
+        super().sanity_check_step(custom_paths=custom_paths)