"""
EasyBuild support for building and installing OpenBLAS, implemented as an easyblock

@author: Andrew Edmondson (University of Birmingham)
@author: Alex Domingo (Vrije Universiteit Brussel)
<<<<<<< HEAD
@author: Jasper Grimm (University of York)
=======
@author: Kenneth Hoste (Ghent University)
>>>>>>> 10c5110f
"""
import os
import re
from easybuild.tools import LooseVersion
from easybuild.easyblocks.generic.configuremake import ConfigureMake
from easybuild.framework.easyconfig import CUSTOM
<<<<<<< HEAD
from easybuild.tools.systemtools import POWER, get_cpu_architecture, get_shared_lib_ext
from easybuild.tools.build_log import print_warning
from easybuild.tools.config import ERROR
from easybuild.tools.run import run_cmd, check_log_for_errors

=======
from easybuild.tools.build_log import EasyBuildError, print_warning
from easybuild.tools.config import build_option
from easybuild.tools.run import run_shell_cmd
from easybuild.tools.systemtools import AARCH64, POWER, get_cpu_architecture, get_shared_lib_ext
from easybuild.tools.toolchain.compiler import OPTARCH_GENERIC
import easybuild.tools.environment as env

LAPACK_TEST_TARGET = 'lapack-test'
>>>>>>> 10c5110f
TARGET = 'TARGET'


class EB_OpenBLAS(ConfigureMake):
    """Support for building/installing OpenBLAS."""

    @staticmethod
    def extra_options():
<<<<<<< HEAD
        extra_vars = ConfigureMake.extra_options()
        extra_vars.update({
            'build_ilp64': [True, "Also build OpenBLAS with 64-bit integer support", CUSTOM],
            'ilp64_lib_suffix': ['ilp64', "Library name suffix to use when building with 64-bit integers", CUSTOM],
            'ilp64_symbol_suffix': ['64_', "Symbol suffix to use when building with 64-bit integers", CUSTOM],
        })
        return extra_vars

    def __init__(self, *args, **kwargs):
        """ Ensure iterative build if also building with 64-bit integer support """
        super(EB_OpenBLAS, self).__init__(*args, **kwargs)

        if self.cfg['build_ilp64']:
            if not type(self.cfg['buildopts']) is list:
                niter = 1 + sum([bool(self.cfg[x]) for x in ['ilp64_lib_suffix', 'ilp64_symbol_suffix']])
                # ensure iterative build
                self.cfg['buildopts'] = [self.cfg['buildopts']] * niter
            else:
                print_warning("buildopts cannot be a list when 'build_ilp64' is enabled; ignoring 'build_ilp64'")
                self.cfg['build_ilp64'] = False

        self.baseopts = {
            'buildopts': '',
            'testopts': '',
            'installopts': '',
        }

=======
        """Custom easyconfig parameters for OpenBLAS easyblock."""
        extra_vars = {
            'max_failing_lapack_tests_num_errors': [0, "Maximum number of LAPACK tests failing "
                                                    "due to numerical errors", CUSTOM],
            'max_failing_lapack_tests_other_errors': [0, "Maximum number of LAPACK tests failing "
                                                      "due to non-numerical errors", CUSTOM],
            'run_lapack_tests': [False, "Run LAPACK tests during test step, "
                                        "and check whether failing tests exceeds threshold", CUSTOM],
        }

        return ConfigureMake.extra_options(extra_vars)

>>>>>>> 10c5110f
    def configure_step(self):
        """ set up some options - but no configure command to run"""
        default_opts = {
            'BINARY': '64',
            'CC': os.getenv('CC'),
            'FC': os.getenv('FC'),
            'MAKE_NB_JOBS': '-1',  # Disable internal parallelism to let EB choose
            'USE_OPENMP': '1',
            'USE_THREAD': '1',
        }

        ilp64_lib_opts = {
            'INTERFACE64': '1',
            'LIBNAMESUFFIX': self.cfg['ilp64_lib_suffix'],
        }
        ilp64_symbol_opts = {
            'INTERFACE64': '1',
            'SYMBOLSUFFIX': self.cfg['ilp64_symbol_suffix'],
        }

        # ensure build/test/install options don't persist between iterations
        if self.cfg['build_ilp64']:
            if self.iter_idx > 0:
                # reset to original options
                for k in self.baseopts.keys():
                    self.cfg[k] = self.baseopts[k]
            else:
                # store original options
                for k in self.baseopts.keys():
                    self.baseopts[k] = self.cfg[k]

        if '%s=' % TARGET in self.cfg['buildopts']:
            # Add any TARGET in buildopts to default_opts, so it is passed to testopts and installopts
            for buildopt in self.cfg['buildopts'].split():
                optpair = buildopt.split('=')
                if optpair[0] == TARGET:
                    default_opts[optpair[0]] = optpair[1]
        elif LooseVersion(self.version) < LooseVersion('0.3.6') and get_cpu_architecture() == POWER:
            # There doesn't seem to be a POWER9 option yet, but POWER8 should work.
            print_warning("OpenBLAS 0.3.5 and lower have known issues on POWER systems")
            default_opts[TARGET] = 'POWER8'

<<<<<<< HEAD
        all_opts = default_opts.copy()
        if self.iter_idx > 0 and self.cfg['build_ilp64']:
            if self.cfg['ilp64_lib_suffix'] and self.cfg['ilp64_symbol_suffix']:
                if self.iter_idx == 1:
                    all_opts.update(ilp64_lib_opts)
                else:
                    all_opts.update(ilp64_symbol_opts)
            elif self.cfg['ilp64_lib_suffix']:
                all_opts.update(ilp64_lib_opts)
            elif self.cfg['ilp64_symbol_suffix']:
                all_opts.update(ilp64_symbol_opts)

        for key in sorted(all_opts.keys()):
=======
        # special care must be taken when performing a generic build of OpenBLAS
        if build_option('optarch') == OPTARCH_GENERIC:
            default_opts['DYNAMIC_ARCH'] = '1'

            if get_cpu_architecture() == AARCH64:
                # when building for aarch64/generic, we also need to set TARGET=ARMV8 to make sure
                # that the driver parts of OpenBLAS are compiled generically;
                # see also https://github.com/OpenMathLib/OpenBLAS/issues/4945
                default_opts[TARGET] = 'ARMV8'

                # use -mtune=generic rather than -mcpu=generic in $CFLAGS for aarch64/generic,
                # because -mcpu=generic implies a particular -march=armv* which clashes with those used by OpenBLAS
                # when building with DYNAMIC_ARCH=1
                cflags = os.getenv('CFLAGS').replace('-mcpu=generic', '-mtune=generic')
                self.log.info("Replaced -mcpu=generic with -mtune=generic in $CFLAGS")
                env.setvar('CFLAGS', cflags)

        for key in sorted(default_opts.keys()):
>>>>>>> 10c5110f
            for opts_key in ['buildopts', 'testopts', 'installopts']:
                if '%s=' % key not in self.cfg[opts_key]:
                    self.cfg.update(opts_key, "%s='%s'" % (key, all_opts[key]))

        self.cfg.update('installopts', 'PREFIX=%s' % self.installdir)

    def build_step(self):
        """ Custom build step excluding the tests """

        # Equivalent to `make all` without the tests
        build_parts = []
        if LooseVersion(self.version) < LooseVersion('0.3.23'):
            build_parts += ['libs', 'netlib']
            for buildopt in self.cfg['buildopts'].split():
                if 'BUILD_RELAPACK' in buildopt and '1' in buildopt:
                    build_parts += ['re_lapack']
        # just shared is necessary and sufficient with 0.3.23 + xianyi/OpenBLAS#3983
        build_parts += ['shared']

        # Pass CFLAGS through command line to avoid redefinitions (issue xianyi/OpenBLAS#818)
        cflags = 'CFLAGS'
        if os.environ[cflags]:
            self.cfg.update('buildopts', "%s='%s'" % (cflags, os.environ[cflags]))
            del os.environ[cflags]
            self.log.info("Environment variable %s unset and passed through command line" % cflags)

        makecmd = f'make {self.parallel_flag}'

        cmd = ' '.join([self.cfg['prebuildopts'], makecmd, ' '.join(build_parts), self.cfg['buildopts']])
        run_shell_cmd(cmd)

    def check_lapack_test_results(self, test_output):
        """Check output of OpenBLAS' LAPACK test suite ('make lapack-test')."""

        # example:
        #                         -->   LAPACK TESTING SUMMARY  <--
        # SUMMARY                 nb test run     numerical error         other error
        # ================        ===========     =================       ================
        # ...
        # --> ALL PRECISIONS      4116982         4172    (0.101%)        0       (0.000%)
        test_summary_pattern = r'\s+'.join([
            r"^--> ALL PRECISIONS",
            r"(?P<test_cnt>[0-9]+)",
            r"(?P<test_fail_num_error>[0-9]+)\s+\([0-9.]+\%\)",
            r"(?P<test_fail_other_error>[0-9]+)\s+\([0-9.]+\%\)",
        ])
        regex = re.compile(test_summary_pattern, re.M)
        res = regex.search(test_output)
        if res:
            (tot_cnt, fail_cnt_num_errors, fail_cnt_other_errors) = [int(x) for x in res.groups()]
            msg = "%d LAPACK tests run - %d failed due to numerical errors - %d failed due to other errors"
            self.log.info(msg, tot_cnt, fail_cnt_num_errors, fail_cnt_other_errors)

            if fail_cnt_other_errors > self.cfg['max_failing_lapack_tests_other_errors']:
                raise EasyBuildError("Too many LAPACK tests failed due to non-numerical errors: %d (> %d)",
                                     fail_cnt_other_errors, self.cfg['max_failing_lapack_tests_other_errors'])

            if fail_cnt_num_errors > self.cfg['max_failing_lapack_tests_num_errors']:
                raise EasyBuildError("Too many LAPACK tests failed due to numerical errors: %d (> %d)",
                                     fail_cnt_num_errors, self.cfg['max_failing_lapack_tests_num_errors'])
        else:
            raise EasyBuildError("Failed to find test summary using pattern '%s' in test output: %s",
                                 test_summary_pattern, test_output)

    def test_step(self):
        """ Mandatory test step plus optional runtest"""

        run_tests = ['tests']

        if self.cfg['run_lapack_tests']:
            run_tests += [LAPACK_TEST_TARGET]

        if self.cfg['runtest']:
            run_tests += [self.cfg['runtest']]

        for runtest in run_tests:
            cmd = "%s make %s %s" % (self.cfg['pretestopts'], runtest, self.cfg['testopts'])
            res = run_shell_cmd(cmd)

            # Raise an error if any test failed
            regex = re.compile("FATAL ERROR", re.M)
            errors = regex.findall(res.output)
            if errors:
                raise EasyBuildError("Found %d fatal errors in test output!", len(errors))

            # check number of failing LAPACK tests more closely
            if runtest == LAPACK_TEST_TARGET:
                self.check_lapack_test_results(res.output)

    def sanity_check_step(self):
        """ Custom sanity check for OpenBLAS """
        custom_paths = {
            'files': ['include/cblas.h', 'include/f77blas.h', 'include/lapacke_config.h', 'include/lapacke.h',
                      'include/lapacke_mangling.h', 'include/lapacke_utils.h', 'include/openblas_config.h',
                      'lib/libopenblas.a', 'lib/libopenblas.%s' % get_shared_lib_ext()],
            'dirs': [],
        }
        if self.cfg['build_ilp64']:
            if self.cfg['ilp64_lib_suffix']:
                custom_paths['files'].extend('lib/libopenblas_%s.%s' % (self.cfg['ilp64_lib_suffix'], x)
                                             for x in ['a', get_shared_lib_ext()])
            if self.cfg['ilp64_symbol_suffix']:
                custom_paths['files'].extend('lib/libopenblas%s.%s' % (self.cfg['ilp64_symbol_suffix'], x)
                                             for x in ['a', get_shared_lib_ext()])

        super(EB_OpenBLAS, self).sanity_check_step(custom_paths=custom_paths)<|MERGE_RESOLUTION|>--- conflicted
+++ resolved
@@ -3,24 +3,14 @@
 
 @author: Andrew Edmondson (University of Birmingham)
 @author: Alex Domingo (Vrije Universiteit Brussel)
-<<<<<<< HEAD
 @author: Jasper Grimm (University of York)
-=======
 @author: Kenneth Hoste (Ghent University)
->>>>>>> 10c5110f
 """
 import os
 import re
 from easybuild.tools import LooseVersion
 from easybuild.easyblocks.generic.configuremake import ConfigureMake
 from easybuild.framework.easyconfig import CUSTOM
-<<<<<<< HEAD
-from easybuild.tools.systemtools import POWER, get_cpu_architecture, get_shared_lib_ext
-from easybuild.tools.build_log import print_warning
-from easybuild.tools.config import ERROR
-from easybuild.tools.run import run_cmd, check_log_for_errors
-
-=======
 from easybuild.tools.build_log import EasyBuildError, print_warning
 from easybuild.tools.config import build_option
 from easybuild.tools.run import run_shell_cmd
@@ -29,7 +19,6 @@
 import easybuild.tools.environment as env
 
 LAPACK_TEST_TARGET = 'lapack-test'
->>>>>>> 10c5110f
 TARGET = 'TARGET'
 
 
@@ -38,14 +27,21 @@
 
     @staticmethod
     def extra_options():
-<<<<<<< HEAD
-        extra_vars = ConfigureMake.extra_options()
-        extra_vars.update({
+        """Custom easyconfig parameters for OpenBLAS easyblock."""
+        extra_vars = {
             'build_ilp64': [True, "Also build OpenBLAS with 64-bit integer support", CUSTOM],
             'ilp64_lib_suffix': ['ilp64', "Library name suffix to use when building with 64-bit integers", CUSTOM],
             'ilp64_symbol_suffix': ['64_', "Symbol suffix to use when building with 64-bit integers", CUSTOM],
-        })
-        return extra_vars
+            'max_failing_lapack_tests_num_errors': [0, "Maximum number of LAPACK tests failing "
+                                                    "due to numerical errors", CUSTOM],
+            'max_failing_lapack_tests_other_errors': [0, "Maximum number of LAPACK tests failing "
+                                                      "due to non-numerical errors", CUSTOM],
+            'run_lapack_tests': [False, "Run LAPACK tests during test step, "
+                                        "and check whether failing tests exceeds threshold", CUSTOM],
+        }
+
+        return ConfigureMake.extra_options(extra_vars)
+
 
     def __init__(self, *args, **kwargs):
         """ Ensure iterative build if also building with 64-bit integer support """
@@ -66,20 +62,7 @@
             'installopts': '',
         }
 
-=======
-        """Custom easyconfig parameters for OpenBLAS easyblock."""
-        extra_vars = {
-            'max_failing_lapack_tests_num_errors': [0, "Maximum number of LAPACK tests failing "
-                                                    "due to numerical errors", CUSTOM],
-            'max_failing_lapack_tests_other_errors': [0, "Maximum number of LAPACK tests failing "
-                                                      "due to non-numerical errors", CUSTOM],
-            'run_lapack_tests': [False, "Run LAPACK tests during test step, "
-                                        "and check whether failing tests exceeds threshold", CUSTOM],
-        }
-
-        return ConfigureMake.extra_options(extra_vars)
-
->>>>>>> 10c5110f
+
     def configure_step(self):
         """ set up some options - but no configure command to run"""
         default_opts = {
@@ -122,7 +105,23 @@
             print_warning("OpenBLAS 0.3.5 and lower have known issues on POWER systems")
             default_opts[TARGET] = 'POWER8'
 
-<<<<<<< HEAD
+        # special care must be taken when performing a generic build of OpenBLAS
+        if build_option('optarch') == OPTARCH_GENERIC:
+            default_opts['DYNAMIC_ARCH'] = '1'
+
+            if get_cpu_architecture() == AARCH64:
+                # when building for aarch64/generic, we also need to set TARGET=ARMV8 to make sure
+                # that the driver parts of OpenBLAS are compiled generically;
+                # see also https://github.com/OpenMathLib/OpenBLAS/issues/4945
+                default_opts[TARGET] = 'ARMV8'
+
+                # use -mtune=generic rather than -mcpu=generic in $CFLAGS for aarch64/generic,
+                # because -mcpu=generic implies a particular -march=armv* which clashes with those used by OpenBLAS
+                # when building with DYNAMIC_ARCH=1
+                cflags = os.getenv('CFLAGS').replace('-mcpu=generic', '-mtune=generic')
+                self.log.info("Replaced -mcpu=generic with -mtune=generic in $CFLAGS")
+                env.setvar('CFLAGS', cflags)
+
         all_opts = default_opts.copy()
         if self.iter_idx > 0 and self.cfg['build_ilp64']:
             if self.cfg['ilp64_lib_suffix'] and self.cfg['ilp64_symbol_suffix']:
@@ -136,26 +135,6 @@
                 all_opts.update(ilp64_symbol_opts)
 
         for key in sorted(all_opts.keys()):
-=======
-        # special care must be taken when performing a generic build of OpenBLAS
-        if build_option('optarch') == OPTARCH_GENERIC:
-            default_opts['DYNAMIC_ARCH'] = '1'
-
-            if get_cpu_architecture() == AARCH64:
-                # when building for aarch64/generic, we also need to set TARGET=ARMV8 to make sure
-                # that the driver parts of OpenBLAS are compiled generically;
-                # see also https://github.com/OpenMathLib/OpenBLAS/issues/4945
-                default_opts[TARGET] = 'ARMV8'
-
-                # use -mtune=generic rather than -mcpu=generic in $CFLAGS for aarch64/generic,
-                # because -mcpu=generic implies a particular -march=armv* which clashes with those used by OpenBLAS
-                # when building with DYNAMIC_ARCH=1
-                cflags = os.getenv('CFLAGS').replace('-mcpu=generic', '-mtune=generic')
-                self.log.info("Replaced -mcpu=generic with -mtune=generic in $CFLAGS")
-                env.setvar('CFLAGS', cflags)
-
-        for key in sorted(default_opts.keys()):
->>>>>>> 10c5110f
             for opts_key in ['buildopts', 'testopts', 'installopts']:
                 if '%s=' % key not in self.cfg[opts_key]:
                     self.cfg.update(opts_key, "%s='%s'" % (key, all_opts[key]))
