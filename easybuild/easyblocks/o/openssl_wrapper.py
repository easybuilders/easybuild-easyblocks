--- conflicted
+++ resolved
@@ -433,13 +433,9 @@
             pc_file['requires'] = []
             for require_type in ['Requires', 'Requires.private']:
                 require_print = require_type.lower().replace('.', '-')
-<<<<<<< HEAD
-                requires, _ = run_cmd("pkg-config --print-%s %s" % (require_print, pc_name), simple=False, log_ok=False)
-=======
                 pc_print_cmd = "pkg-config --print-%s %s" % (require_print, pc_name)
                 out, _ = run_cmd(pc_print_cmd, simple=False, log_ok=False)
                 self.log.info("Output of '%s': %s", pc_print_cmd, out)
->>>>>>> daeed8d6
 
                 if out:
                     requires = out
@@ -458,11 +454,6 @@
                 pc_file['libs'] = "Libs: -L${libdir} -l%s" % c_lib_name
                 pc_file['cflags'] = "Cflags: -I${includedir}"
                 # infer private libs through pkg-config
-<<<<<<< HEAD
-                linker_libs, _ = run_cmd("pkg-config --libs %s" % pc_name, simple=False, log_ok=False)
-                all_libs, _ = run_cmd("pkg-config --libs --static %s" % pc_name, simple=False, log_ok=False)
-                libs_priv = "%s " % all_libs.rstrip()
-=======
                 pc_libs_cmd = "pkg-config --libs %s" % pc_name
                 out, _ = run_cmd(pc_libs_cmd, simple=False, log_ok=False)
                 self.log.info("Output of '%s': %s", pc_libs_cmd, out)
@@ -473,7 +464,6 @@
                 self.log.info("Output of '%s': %s", pc_libs_static_cmd, out)
 
                 libs_priv = "%s " % out.rstrip()
->>>>>>> daeed8d6
                 for flag in linker_libs.rstrip().split(' '):
                     libs_priv = libs_priv.replace("%s " % flag, '')
                 pc_file['libs'] += "\nLibs.private: %s" % libs_priv
