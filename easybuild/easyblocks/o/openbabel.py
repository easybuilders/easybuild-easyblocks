##
# Copyright 2013 Ghent University
#
# This file is part of EasyBuild,
# originally created by the HPC team of Ghent University (http://ugent.be/hpc/en),
# with support of Ghent University (http://ugent.be/hpc),
# the Flemish Supercomputer Centre (VSC) (https://www.vscentrum.be),
# Flemish Research Foundation (FWO) (http://www.fwo.be/en)
# and the Department of Economy, Science and Innovation (EWI) (http://www.ewi-vlaanderen.be/en).
#
# https://github.com/easybuilders/easybuild
#
# EasyBuild is free software: you can redistribute it and/or modify
# it under the terms of the GNU General Public License as published by
# the Free Software Foundation v2.
#
# EasyBuild is distributed in the hope that it will be useful,
# but WITHOUT ANY WARRANTY; without even the implied warranty of
# MERCHANTABILITY or FITNESS FOR A PARTICULAR PURPOSE.  See the
# GNU General Public License for more details.
#
# You should have received a copy of the GNU General Public License
# along with EasyBuild.  If not, see <http://www.gnu.org/licenses/>.
##
"""
EasyBuild support for OpenBabel, implemented as an easyblock

@author: Ward Poelmans (Ghent University)
@author: Oliver Stueker (Compute Canada/ACENET)
"""
import os
from easybuild.easyblocks.generic.cmakemake import CMakeMake
<<<<<<< HEAD
=======
from easybuild.easyblocks.generic.pythonpackage import det_pylibdir
>>>>>>> 3c92355e
from easybuild.framework.easyconfig import CUSTOM
from easybuild.tools.modules import get_software_root, get_software_version
from easybuild.tools.systemtools import get_shared_lib_ext
from distutils.version import LooseVersion

class EB_OpenBabel(CMakeMake):
    """Support for installing the OpenBabel package."""

    @staticmethod
    def extra_options():
        extra_vars = {
<<<<<<< HEAD
            'try_python': [True, "Try to build Open Babel's Python bindings. (-DPYTHON_BINDINGS=ON)", CUSTOM],
        }
        return CMakeMake.extra_options(extra_vars)

=======
            'with_python_bindings': [True, "Try to build Open Babel's Python bindings. (-DPYTHON_BINDINGS=ON)", CUSTOM],
        }
        return CMakeMake.extra_options(extra_vars)

    def __init__(self, *args, **kwargs):
        """Initialize OpenBabel-specific variables."""
        super(EB_OpenBabel, self).__init__(*args, **kwargs)
        self.with_python = False

>>>>>>> 3c92355e
    def configure_step(self):

        # Use separate build directory
        self.cfg['separate_build_dir'] = True

        self.cfg['configopts'] += "-DENABLE_TESTS=ON "
        # Needs wxWidgets
        self.cfg['configopts'] += "-DBUILD_GUI=OFF "

        root_python = get_software_root('Python')
<<<<<<< HEAD
        if root_python and self.cfg['try_python']:
=======
        if root_python and self.cfg['with_python_bindings']:
>>>>>>> 3c92355e
            self.log.info("Enabling Python bindings")
            self.with_python = True
            shortpyver = '.'.join(get_software_version('Python').split('.')[:2])
            self.cfg['configopts'] += "-DPYTHON_BINDINGS=ON "
            shlib_ext = get_shared_lib_ext()
            self.cfg['configopts'] += "-DPYTHON_LIBRARY=%s/lib/libpython%s.%s " % (root_python, shortpyver, shlib_ext)
            self.cfg['configopts'] += "-DPYTHON_INCLUDE_DIR=%s/include/python%s " % (root_python, shortpyver)
        else:
            self.log.info("Not enabling Python bindings")
            self.with_python = False

        root_eigen = get_software_root("Eigen")
        if root_eigen:
            self.log.info("Using Eigen")
            self.cfg['configopts'] += "-DEIGEN3_INCLUDE_DIR='%s/include' " % root_eigen
        else:
            self.log.info("Not using Eigen")

        super(EB_OpenBabel, self).configure_step()

    def sanity_check_step(self):
        """Custom sanity check for OpenBabel."""
        custom_paths = {
            'files': ['bin/babel', 'lib/libopenbabel.%s' % get_shared_lib_ext()],
            'dirs': ['share/openbabel'],
        }
        super(EB_OpenBabel, self).sanity_check_step(custom_paths=custom_paths)

    def make_module_extra(self):
        """Custom variables for OpenBabel module."""
        txt = super(EB_OpenBabel, self).make_module_extra()
        if self.with_python:
            if LooseVersion(self.version) >= LooseVersion('2.4'):
                # since OpenBabel 2.4.0 the Python bindings under 
                # ${PREFIX}/lib/python2.7/site-packages  rather than ${PREFIX}/lib
<<<<<<< HEAD
                shortpyver = '.'.join(get_software_version('Python').split('.')[:2])
                ob_pythonpath = 'lib/python%s/site-packages/' % (shortpyver)
=======
                ob_pythonpath = det_pylibdir()
>>>>>>> 3c92355e
            else:
                ob_pythonpath = 'lib'
            txt += self.module_generator.prepend_paths('PYTHONPATH', [ob_pythonpath])
        babel_libdir = os.path.join(self.installdir, 'lib', 'openbabel', self.version)
        txt += self.module_generator.set_environment('BABEL_LIBDIR', babel_libdir)
        babel_datadir = os.path.join(self.installdir, 'share', 'openbabel', self.version)
        txt += self.module_generator.set_environment('BABEL_DATADIR', babel_datadir)
        return txt<|MERGE_RESOLUTION|>--- conflicted
+++ resolved
@@ -30,10 +30,7 @@
 """
 import os
 from easybuild.easyblocks.generic.cmakemake import CMakeMake
-<<<<<<< HEAD
-=======
 from easybuild.easyblocks.generic.pythonpackage import det_pylibdir
->>>>>>> 3c92355e
 from easybuild.framework.easyconfig import CUSTOM
 from easybuild.tools.modules import get_software_root, get_software_version
 from easybuild.tools.systemtools import get_shared_lib_ext
@@ -45,12 +42,6 @@
     @staticmethod
     def extra_options():
         extra_vars = {
-<<<<<<< HEAD
-            'try_python': [True, "Try to build Open Babel's Python bindings. (-DPYTHON_BINDINGS=ON)", CUSTOM],
-        }
-        return CMakeMake.extra_options(extra_vars)
-
-=======
             'with_python_bindings': [True, "Try to build Open Babel's Python bindings. (-DPYTHON_BINDINGS=ON)", CUSTOM],
         }
         return CMakeMake.extra_options(extra_vars)
@@ -60,7 +51,6 @@
         super(EB_OpenBabel, self).__init__(*args, **kwargs)
         self.with_python = False
 
->>>>>>> 3c92355e
     def configure_step(self):
 
         # Use separate build directory
@@ -71,11 +61,7 @@
         self.cfg['configopts'] += "-DBUILD_GUI=OFF "
 
         root_python = get_software_root('Python')
-<<<<<<< HEAD
-        if root_python and self.cfg['try_python']:
-=======
         if root_python and self.cfg['with_python_bindings']:
->>>>>>> 3c92355e
             self.log.info("Enabling Python bindings")
             self.with_python = True
             shortpyver = '.'.join(get_software_version('Python').split('.')[:2])
@@ -85,7 +71,6 @@
             self.cfg['configopts'] += "-DPYTHON_INCLUDE_DIR=%s/include/python%s " % (root_python, shortpyver)
         else:
             self.log.info("Not enabling Python bindings")
-            self.with_python = False
 
         root_eigen = get_software_root("Eigen")
         if root_eigen:
@@ -111,12 +96,7 @@
             if LooseVersion(self.version) >= LooseVersion('2.4'):
                 # since OpenBabel 2.4.0 the Python bindings under 
                 # ${PREFIX}/lib/python2.7/site-packages  rather than ${PREFIX}/lib
-<<<<<<< HEAD
-                shortpyver = '.'.join(get_software_version('Python').split('.')[:2])
-                ob_pythonpath = 'lib/python%s/site-packages/' % (shortpyver)
-=======
                 ob_pythonpath = det_pylibdir()
->>>>>>> 3c92355e
             else:
                 ob_pythonpath = 'lib'
             txt += self.module_generator.prepend_paths('PYTHONPATH', [ob_pythonpath])
