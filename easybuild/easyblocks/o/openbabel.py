--- conflicted
+++ resolved
@@ -107,11 +107,7 @@
             babel_exec = os.path.join('bin', 'obabel')
 
         custom_paths = {
-<<<<<<< HEAD
             'files': [babel_exec, 'lib/libopenbabel.%s' % get_shared_lib_ext()],
-=======
-            'files': ['bin/obabel', 'lib/libopenbabel.%s' % get_shared_lib_ext()],
->>>>>>> 9a838020
             'dirs': ['share/openbabel'],
         }
         super(EB_OpenBabel, self).sanity_check_step(custom_paths=custom_paths)
