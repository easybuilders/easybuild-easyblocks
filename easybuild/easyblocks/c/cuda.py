--- conflicted
+++ resolved
@@ -153,18 +153,9 @@
         # instead of segfaulting in the cuda-installer.
         remove_file('/tmp/cuda-installer.log')
 
-<<<<<<< HEAD
-        # overriding maxhits default value to 300 (300s wait for nothing to change in the output without seeing a known
-        # question)
-        run_cmd_qa(cmd, qanda, std_qa=stdqa, no_qa=noqanda, log_all=True, simple=True, maxhits=300)
-=======
         # overriding maxhits default value to 1000 (seconds to wait for nothing to change in the output
         # without seeing a known question)
         run_cmd_qa(cmd, qanda, std_qa=stdqa, no_qa=noqanda, log_all=True, simple=True, maxhits=1000)
-
-        # Remove the cuda-installer log file
-        remove_file('/tmp/cuda-installer.log')
->>>>>>> 8b6852c9
 
         # Remove the cuda-installer log file
         remove_file('/tmp/cuda-installer.log')
