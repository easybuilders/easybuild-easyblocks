--- conflicted
+++ resolved
@@ -86,13 +86,10 @@
             'bootstrap': [True, "Bootstrap Clang using GCC", CUSTOM],
             'build_extra_clang_tools': [False, "Build extra Clang tools", CUSTOM],
             'build_lld': [False, "Build the LLVM lld linker", CUSTOM],
-<<<<<<< HEAD
             'build_lldb': [False, "Build the LLVM lldb debugger", CUSTOM],
-=======
             'build_targets': [None, "Build targets for LLVM (host architecture if None). Possible values: " +
                                     ', '.join(CLANG_TARGETS), CUSTOM],
             'default_cuda_capability': [None, "Default CUDA capability specified for clang, e.g. '7.5'", CUSTOM],
->>>>>>> 7753aa1c
             'default_openmp_runtime': [None, "Default OpenMP runtime for clang (for example, 'libomp')", CUSTOM],
             'enable_rtti': [False, "Enable Clang RTTI", CUSTOM],
             'python_bindings': [False, "Install python bindings", CUSTOM],
