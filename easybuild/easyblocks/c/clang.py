##
# Copyright 2013 Dmitri Gribenko
# Copyright 2013-2022 Ghent University
#
# This file is triple-licensed under GPLv2 (see below), MIT, and
# BSD three-clause licenses.
#
# This file is part of EasyBuild,
# originally created by the HPC team of Ghent University (http://ugent.be/hpc/en),
# with support of Ghent University (http://ugent.be/hpc),
# the Flemish Supercomputer Centre (VSC) (https://www.vscentrum.be),
# Flemish Research Foundation (FWO) (http://www.fwo.be/en)
# and the Department of Economy, Science and Innovation (EWI) (http://www.ewi-vlaanderen.be/en).
#
# https://github.com/easybuilders/easybuild
#
# EasyBuild is free software: you can redistribute it and/or modify
# it under the terms of the GNU General Public License as published by
# the Free Software Foundation v2.
#
# EasyBuild is distributed in the hope that it will be useful,
# but WITHOUT ANY WARRANTY; without even the implied warranty of
# MERCHANTABILITY or FITNESS FOR A PARTICULAR PURPOSE.  See the
# GNU General Public License for more details.
#
# You should have received a copy of the GNU General Public License
# along with EasyBuild.  If not, see <http://www.gnu.org/licenses/>.
##
"""
Support for building and installing Clang, implemented as an easyblock.

@author: Dmitri Gribenko (National Technical University of Ukraine "KPI")
@author: Ward Poelmans (Ghent University)
@author: Alan O'Cais (Juelich Supercomputing Centre)
@author: Maxime Boissonneault (Digital Research Alliance of Canada, Universite Laval)
"""

import glob
import os
import shutil
from distutils.version import LooseVersion

from easybuild.easyblocks.generic.cmakemake import CMakeMake
from easybuild.framework.easyconfig import CUSTOM
from easybuild.tools import run
from easybuild.tools.build_log import EasyBuildError, print_warning
from easybuild.tools.config import build_option
from easybuild.tools.filetools import apply_regex_substitutions, change_dir, mkdir
from easybuild.tools.modules import get_software_root
from easybuild.tools.run import run_cmd
from easybuild.tools.systemtools import AARCH32, AARCH64, POWER, X86_64
from easybuild.tools.systemtools import get_cpu_architecture, get_os_name, get_os_version, get_shared_lib_ext
from easybuild.tools.environment import setvar

# List of all possible build targets for Clang
CLANG_TARGETS = ["all", "AArch64", "AMDGPU", "ARM", "CppBackend", "Hexagon", "Mips",
                 "MBlaze", "MSP430", "NVPTX", "PowerPC", "R600", "Sparc",
                 "SystemZ", "X86", "XCore"]

# Mapping of EasyBuild CPU architecture names to list of default LLVM target names
DEFAULT_TARGETS_MAP = {
    AARCH32: ['ARM'],
    AARCH64: ['AArch64'],
    POWER: ['PowerPC'],
    X86_64: ['X86'],
}

# List of all possible AMDGPU gfx targets supported by LLVM
AMDGPU_GFX_SUPPORT = ['gfx700', 'gfx701', 'gfx801', 'gfx803', 'gfx900',
                      'gfx902', 'gfx906', 'gfx908', 'gfx90a', 'gfx90c',
                      'gfx1010', 'gfx1030', 'gfx1031']

# List of all supported CUDA toolkit versions supported by LLVM
CUDA_TOOLKIT_SUPPORT = ['80', '90', '91', '92', '100', '101', '102', '110', '111', '112']


class EB_Clang(CMakeMake):
    """Support for bootstrapping Clang."""

    @staticmethod
    def extra_options():
        extra_vars = CMakeMake.extra_options()
        extra_vars.update({
            'amd_gfx_list': [None, "List of AMDGPU targets to build for. Possible values: " +
                             ', '.join(AMDGPU_GFX_SUPPORT), CUSTOM],
            'assertions': [True, "Enable assertions.  Helps to catch bugs in Clang.", CUSTOM],
            'bootstrap': [True, "Bootstrap Clang using GCC", CUSTOM],
            'build_extra_clang_tools': [False, "Build extra Clang tools", CUSTOM],
            'build_lld': [False, "Build the LLVM lld linker", CUSTOM],
            'build_lldb': [False, "Build the LLVM lldb debugger", CUSTOM],
            'build_targets': [None, "Build targets for LLVM (host architecture if None). Possible values: " +
                                    ', '.join(CLANG_TARGETS), CUSTOM],
            'default_cuda_capability': [None, "Default CUDA capability specified for clang, e.g. '7.5'", CUSTOM],
            'default_openmp_runtime': [None, "Default OpenMP runtime for clang (for example, 'libomp')", CUSTOM],
            'enable_rtti': [False, "Enable Clang RTTI", CUSTOM],
            'python_bindings': [False, "Install python bindings", CUSTOM],
            'libcxx': [False, "Build the LLVM C++ standard library", CUSTOM],
            'skip_all_tests': [False, "Skip running of tests", CUSTOM],
            'static_analyzer': [True, "Install the static analyser of Clang", CUSTOM],
            # The sanitizer tests often fail on HPC systems due to the 'weird' environment.
            'skip_sanitizer_tests': [True, "Do not run the sanitizer tests", CUSTOM],
            'usepolly': [False, "Build Clang with polly", CUSTOM],
        })
        # disable regular out-of-source build, too simplistic for Clang to work
        extra_vars['separate_build_dir'][0] = False
        return extra_vars

    def __init__(self, *args, **kwargs):
        """Initialize custom class variables for Clang."""

        super(EB_Clang, self).__init__(*args, **kwargs)
        self.llvm_src_dir = None
        self.llvm_obj_dir_stage1 = None
        self.llvm_obj_dir_stage2 = None
        self.llvm_obj_dir_stage3 = None
        self.make_parallel_opts = ""

    def check_readiness_step(self):
        """Fail early on RHEL 5.x and derivatives because of known bug in libc."""
        super(EB_Clang, self).check_readiness_step()
        # RHEL 5.x have a buggy libc.  Building stage 2 will fail.
        if get_os_name() in ['redhat', 'RHEL', 'centos', 'SL'] and get_os_version().startswith('5.'):
            raise EasyBuildError("Can not build Clang on %s v5.x: libc is buggy, building stage 2 will fail. "
                                 "See http://stackoverflow.com/questions/7276828/", get_os_name())

    def extract_step(self):
        """
<<<<<<< HEAD
        Prepare a combined LLVM source tree.  The layout is:
        llvm/             Unpack llvm-*.tar.gz here
          projects/
            compiler-rt/  Unpack compiler-rt-*.tar.gz here
            openmp/       Unpack openmp-*.tar.xz here
          tools/
            clang/        Unpack clang-*.tar.gz here
              tools/
                extra/    Unpack clang-tools-extra-*.tar.gz here
            polly/        Unpack polly-*.tar.gz here
            libcxx/       Unpack libcxx-*.tar.gz here
            libcxxabi/    Unpack libcxxabi-*.tar.gz here
            lld/          Unpack lld-*.tar.gz here
            lldb/         Unpack lldb-*.tar.gz here
        libunwind/        Unpack libunwind-*.tar.gz here
=======
        Prepare a combined LLVM source tree.  The layout is different for versions earlier and later than 14.
>>>>>>> df19190a
        """

        # Extract everything into separate directories.
        super(EB_Clang, self).extract_step()

        # Find the full path to the directory that was unpacked from llvm-*.tar.gz.
        for tmp in self.src:
            if tmp['name'].startswith("llvm-"):
                self.llvm_src_dir = tmp['finalpath']
                break

        if self.llvm_src_dir is None:
            raise EasyBuildError("Could not determine LLVM source root (LLVM source was not unpacked?)")

        src_dirs = {}

        def find_source_dir(globpatterns, targetdir):
            """Search for directory with globpattern and rename it to targetdir"""
            if not isinstance(globpatterns, list):
                globpatterns = [globpatterns]

            glob_src_dirs = [glob_dir for globpattern in globpatterns for glob_dir in glob.glob(globpattern)]
            if len(glob_src_dirs) != 1:
                raise EasyBuildError("Failed to find exactly one source directory for pattern %s: %s", globpatterns,
                                     glob_src_dirs)
            src_dirs[glob_src_dirs[0]] = targetdir

        # the expected directory structure has completely changed in version 14.x of the project
        if LooseVersion(self.version) >= LooseVersion('14'):
            # For versions 14 and later, all tarballs get extracted at the directory level
            # in a directory named after the component name

<<<<<<< HEAD
        if self.cfg["usepolly"]:
            find_source_dir('polly-*', os.path.join(self.llvm_src_dir, 'tools', 'polly'))

        if self.cfg["build_lld"]:
            find_source_dir('lld-*', os.path.join(self.llvm_src_dir, 'tools', 'lld'))
            if LooseVersion(self.version) >= LooseVersion('12.0.1'):
                find_source_dir('libunwind-*', os.path.normpath(os.path.join(self.llvm_src_dir, '..', 'libunwind')))

        if self.cfg["build_lldb"]:
            find_source_dir('lldb-*', os.path.join(self.llvm_src_dir, 'tools', 'lldb'))

        if self.cfg["libcxx"]:
            find_source_dir('libcxx-*', os.path.join(self.llvm_src_dir, 'projects', 'libcxx'))
            find_source_dir('libcxxabi-*', os.path.join(self.llvm_src_dir, 'projects', 'libcxxabi'))

        find_source_dir(['clang-[1-9]*', 'cfe-*'], os.path.join(self.llvm_src_dir, 'tools', 'clang'))
=======
            # the first extracted tarball behaves differently, we must change its finalpath
            for tmp in self.src:
                if tmp['name'].startswith("llvm-"):
                    tmp['finalpath'] = os.path.join(tmp['finalpath'], "..")
                    break
>>>>>>> df19190a

            # make the directory which will contain all extracted tarballs
            self.llvm_src_dir = os.path.join(self.builddir, "llvm-project-%s" % self.version)
            mkdir(self.llvm_src_dir)

            components = ['llvm', 'cmake', 'compiler-rt', 'clang', 'openmp']
            if self.cfg["usepolly"]:
                components += ['polly']
            if self.cfg["build_lld"]:
                components += ['lld', 'libunwind']
            if self.cfg["build_lldb"]:
                components += ['lldb']
            if self.cfg["libcxx"]:
                components += ['libcxx', 'libcxxabi']
            if self.cfg["build_extra_clang_tools"]:
                components += ['clang-tools-extra']

            for component in components:
                find_source_dir("%s-[0-9]*" % component, os.path.join(self.llvm_src_dir, component))

        else:
            # Layout for previous versions
            #        llvm/             Unpack llvm-*.tar.gz here
            #          projects/
            #            compiler-rt/  Unpack compiler-rt-*.tar.gz here
            #            openmp/       Unpack openmp-*.tar.xz here
            #          tools/
            #            clang/        Unpack clang-*.tar.gz here
            #              tools/
            #                extra/    Unpack clang-tools-extra-*.tar.gz here
            #            polly/        Unpack polly-*.tar.gz here
            #            libcxx/       Unpack libcxx-*.tar.gz here
            #            libcxxabi/    Unpack libcxxabi-*.tar.gz here
            #            lld/          Unpack lld-*.tar.gz here
            #            lldb/         Unpack lldb-*.tar.gz here
            #        libunwind/        Unpack libunwind-*.tar.gz here
            find_source_dir('compiler-rt-*', os.path.join(self.llvm_src_dir, 'projects', 'compiler-rt'))

            if self.cfg["usepolly"]:
                find_source_dir('polly-*', os.path.join(self.llvm_src_dir, 'tools', 'polly'))

            if self.cfg["build_lld"]:
                find_source_dir('lld-*', os.path.join(self.llvm_src_dir, 'tools', 'lld'))
                if LooseVersion(self.version) >= LooseVersion('12.0.1'):
                    find_source_dir('libunwind-*', os.path.normpath(os.path.join(self.llvm_src_dir, '..', 'libunwind')))

            if self.cfg["build_lldb"]:
                find_source_dir('lldb-*', os.path.join(self.llvm_src_dir, 'tools', 'lldb'))

            if self.cfg["libcxx"]:
                find_source_dir('libcxx-*', os.path.join(self.llvm_src_dir, 'projects', 'libcxx'))
                find_source_dir('libcxxabi-*', os.path.join(self.llvm_src_dir, 'projects', 'libcxxabi'))

            find_source_dir(['clang-[1-9]*', 'cfe-*'], os.path.join(self.llvm_src_dir, 'tools', 'clang'))

            if self.cfg["build_extra_clang_tools"]:
                find_source_dir('clang-tools-extra-*',
                                os.path.join(self.llvm_src_dir, 'tools', 'clang', 'tools', 'extra'))

            if LooseVersion(self.version) >= LooseVersion('3.8'):
                find_source_dir('openmp-*', os.path.join(self.llvm_src_dir, 'projects', 'openmp'))

        for src in self.src:
            for (dirname, new_path) in src_dirs.items():
                if src['name'].startswith(dirname):
                    old_path = os.path.join(src['finalpath'], dirname)
                    try:
                        shutil.move(old_path, new_path)
                    except IOError as err:
                        raise EasyBuildError("Failed to move %s to %s: %s", old_path, new_path, err)
                    src['finalpath'] = new_path
                    break

    def prepare_step(self, *args, **kwargs):
        """Prepare build environment."""
        super(EB_Clang, self).prepare_step(*args, **kwargs)

        build_targets = self.cfg['build_targets']
        if build_targets is None:
            arch = get_cpu_architecture()
            try:
                default_targets = DEFAULT_TARGETS_MAP[arch][:]
                # If CUDA is included as a dep, add NVPTX as a target
                if get_software_root("CUDA"):
                    default_targets += ["NVPTX"]
                # For AMDGPU support we need ROCR-Runtime and
                # ROCT-Thunk-Interface, however, since ROCT is a dependency of
                # ROCR we only check for the ROCR-Runtime here
                # https://openmp.llvm.org/SupportAndFAQ.html#q-how-to-build-an-openmp-amdgpu-offload-capable-compiler
                if get_software_root("ROCR-Runtime"):
                    default_targets += ["AMDGPU"]
                self.cfg['build_targets'] = build_targets = default_targets
                self.log.debug("Using %s as default build targets for CPU/GPU architecture %s.", default_targets, arch)
            except KeyError:
                raise EasyBuildError("No default build targets defined for CPU architecture %s.", arch)

        # carry on with empty list from this point forward if no build targets are specified
        if build_targets is None:
            self.cfg['build_targets'] = build_targets = []

        unknown_targets = [target for target in build_targets if target not in CLANG_TARGETS]

        if unknown_targets:
            raise EasyBuildError("Some of the chosen build targets (%s) are not in %s.",
                                 ', '.join(unknown_targets), ', '.join(CLANG_TARGETS))

        if LooseVersion(self.version) < LooseVersion('3.4') and "R600" in build_targets:
            raise EasyBuildError("Build target R600 not supported in < Clang-3.4")

        if LooseVersion(self.version) > LooseVersion('3.3') and "MBlaze" in build_targets:
            raise EasyBuildError("Build target MBlaze is not supported anymore in > Clang-3.3")

    def configure_step(self):
        """Run CMake for stage 1 Clang."""

        if all(dep['name'] != 'ncurses' for dep in self.cfg['dependencies']):
            print_warning('Clang requires ncurses to run, did you forgot to add it to dependencies?')

        self.llvm_obj_dir_stage1 = os.path.join(self.builddir, 'llvm.obj.1')
        if self.cfg['bootstrap']:
            self.llvm_obj_dir_stage2 = os.path.join(self.builddir, 'llvm.obj.2')
            self.llvm_obj_dir_stage3 = os.path.join(self.builddir, 'llvm.obj.3')

        if LooseVersion(self.version) >= LooseVersion('3.3'):
            disable_san_tests = False
            # all sanitizer tests will fail when there's a limit on the vmem
            # this is ugly but I haven't found a cleaner way so far
            (vmemlim, ec) = run_cmd("ulimit -v", regexp=False)
            if not vmemlim.startswith("unlimited"):
                disable_san_tests = True
                self.log.warn("There is a virtual memory limit set of %s KB. The tests of the "
                              "sanitizers will be disabled as they need unlimited virtual "
                              "memory unless --strict=error is used." % vmemlim.strip())

            # the same goes for unlimited stacksize
            (stacklim, ec) = run_cmd("ulimit -s", regexp=False)
            if stacklim.startswith("unlimited"):
                disable_san_tests = True
                self.log.warn("The stacksize limit is set to unlimited. This causes the ThreadSanitizer "
                              "to fail. The sanitizers tests will be disabled unless --strict=error is used.")

            if (disable_san_tests or self.cfg['skip_sanitizer_tests']) and build_option('strict') != run.ERROR:
                self.log.debug("Disabling the sanitizer tests")
                self.disable_sanitizer_tests()

        # Create and enter build directory.
        mkdir(self.llvm_obj_dir_stage1)
        change_dir(self.llvm_obj_dir_stage1)

        # GCC and Clang are installed in different prefixes and Clang will not
        # find the GCC installation on its own.
        # First try with GCCcore, as GCC built on top of GCCcore is just a wrapper for GCCcore and binutils,
        # instead of a full-fledge compiler
        gcc_prefix = get_software_root('GCCcore')

        # If that doesn't work, try with GCC
        if gcc_prefix is None:
            gcc_prefix = get_software_root('GCC')

        # If that doesn't work either, print error and exit
        if gcc_prefix is None:
            raise EasyBuildError("Can't find GCC or GCCcore to use")

        self.cfg.update('configopts', "-DGCC_INSTALL_PREFIX='%s'" % gcc_prefix)
        self.log.debug("Using %s as GCC_INSTALL_PREFIX", gcc_prefix)

        # Configure some default options
        if self.cfg["enable_rtti"]:
            self.cfg.update('configopts', '-DLLVM_REQUIRES_RTTI=ON')
            self.cfg.update('configopts', '-DLLVM_ENABLE_RTTI=ON')
            self.cfg.update('configopts', '-DLLVM_ENABLE_EH=ON')
        if self.cfg["default_openmp_runtime"]:
            self.cfg.update(
                'configopts',
                '-DCLANG_DEFAULT_OPENMP_RUNTIME=%s' % self.cfg["default_openmp_runtime"]
            )

        if self.cfg['assertions']:
            self.cfg.update('configopts', "-DLLVM_ENABLE_ASSERTIONS=ON")
        else:
            self.cfg.update('configopts', "-DLLVM_ENABLE_ASSERTIONS=OFF")

        if self.cfg["usepolly"]:
            self.cfg.update('configopts', "-DLINK_POLLY_INTO_TOOLS=ON")

        # If Z3 is included as a dep, enable support in static analyzer (if enabled)
        if self.cfg["static_analyzer"] and LooseVersion(self.version) >= LooseVersion('9.0.0'):
            z3_root = get_software_root("Z3")
            if z3_root:
                self.cfg.update('configopts', "-DLLVM_ENABLE_Z3_SOLVER=ON")
                self.cfg.update('configopts', "-DLLVM_Z3_INSTALL_DIR=%s" % z3_root)

        build_targets = self.cfg['build_targets']

        if self.cfg["usepolly"] and "NVPTX" in build_targets:
            self.cfg.update('configopts', "-DPOLLY_ENABLE_GPGPU_CODEGEN=ON")

        self.cfg.update('configopts', '-DLLVM_TARGETS_TO_BUILD="%s"' % ';'.join(build_targets))

        if self.cfg['parallel']:
            self.make_parallel_opts = "-j %s" % self.cfg['parallel']

        # If hwloc is included as a dep, use it in OpenMP runtime for affinity
        hwloc_root = get_software_root('hwloc')
        if hwloc_root:
            self.cfg.update('configopts', '-DLIBOMP_USE_HWLOC=ON')
            self.cfg.update('configopts', '-DLIBOMP_HWLOC_INSTALL_DIR=%s' % hwloc_root)

        # If 'NVPTX' is in the build targets we assume the user would like OpenMP offload support as well
        if 'NVPTX' in build_targets:
            # list of CUDA compute capabilities to use can be specifed in two ways (where (2) overrules (1)):
            # (1) in the easyconfig file, via the custom cuda_compute_capabilities;
            # (2) in the EasyBuild configuration, via --cuda-compute-capabilities configuration option;
            ec_cuda_cc = self.cfg['cuda_compute_capabilities']
            cfg_cuda_cc = build_option('cuda_compute_capabilities')
            cuda_cc = cfg_cuda_cc or ec_cuda_cc or []
            if not cuda_cc:
                raise EasyBuildError("Can't build Clang with CUDA support "
                                     "without specifying 'cuda-compute-capabilities'")
            default_cc = self.cfg['default_cuda_capability'] or min(cuda_cc)
            if not self.cfg['default_cuda_capability']:
                print_warning("No default CUDA capability defined! "
                              "Using '%s' taken as minimum from 'cuda_compute_capabilities'" % default_cc)
            cuda_cc = [cc.replace('.', '') for cc in cuda_cc]
            default_cc = default_cc.replace('.', '')
            self.cfg.update('configopts', '-DCLANG_OPENMP_NVPTX_DEFAULT_ARCH=sm_%s' % default_cc)
            self.cfg.update('configopts', '-DLIBOMPTARGET_NVPTX_COMPUTE_CAPABILITIES=%s' % ','.join(cuda_cc))
        # If we don't want to build with CUDA (not in dependencies) trick CMakes FindCUDA module into not finding it by
        # using the environment variable which is used as-is and later checked for a falsy value when determining
        # whether CUDA was found
        if not get_software_root('CUDA'):
            setvar('CUDA_NVCC_EXECUTABLE', 'IGNORE')
        # If 'AMDGPU' is in the build targets we assume the user would like OpenMP offload support for AMD
        if 'AMDGPU' in build_targets:
            if not get_software_root('ROCR-Runtime'):
                raise EasyBuildError("Can't build Clang with AMDGPU support "
                                     "without dependency 'ROCR-Runtime'")
            ec_amdgfx = self.cfg['amd_gfx_list']
            if not ec_amdgfx:
                raise EasyBuildError("Can't build Clang with AMDGPU support "
                                     "without specifying 'amd_gfx_list'")
            self.cfg.update('configopts', '-DLIBOMPTARGET_AMDGCN_GFXLIST=%s' % ' '.join(ec_amdgfx))

        # benchmarks are now in a third-party directory which is not found in any tarball component
        # see https://github.com/llvm/llvm-project/issues/58320
        if LooseVersion(self.version) >= LooseVersion("14"):
            self.cfg.update('configopts', '-DLLVM_INCLUDE_BENCHMARKS=OFF')

        self.log.info("Configuring")

        # directory structure has changed in version 14.x, cmake must start in llvm sub directory
        if LooseVersion(self.version) >= LooseVersion("14"):
            super(EB_Clang, self).configure_step(srcdir=os.path.join(self.llvm_src_dir, "llvm"))
        else:
            super(EB_Clang, self).configure_step(srcdir=self.llvm_src_dir)

    def disable_sanitizer_tests(self):
        """Disable the tests of all the sanitizers by removing the test directories from the build system"""
        if LooseVersion(self.version) < LooseVersion('3.6'):
            # for Clang 3.5 and lower, the tests are scattered over several CMakeLists.
            # We loop over them, and patch out the rule that adds the sanitizers tests to the testsuite
            patchfiles = ['lib/asan', 'lib/dfsan', 'lib/lsan', 'lib/msan', 'lib/tsan', 'lib/ubsan']

            for patchfile in patchfiles:
                cmakelists = os.path.join(self.llvm_src_dir, 'projects/compiler-rt', patchfile, 'CMakeLists.txt')
                if os.path.exists(cmakelists):
                    regex_subs = [(r'.*add_subdirectory\(lit_tests\).*', '')]
                    apply_regex_substitutions(cmakelists, regex_subs)

            # There is a common part seperate for the specific saniters, we disable all the common tests
            cmakelists = os.path.join('projects', 'compiler-rt', 'lib', 'sanitizer_common', 'CMakeLists.txt')
            regex_subs = [(r'.*add_subdirectory\(tests\).*', '')]
            apply_regex_substitutions(cmakelists, regex_subs)

        else:
            # In Clang 3.6, the sanitizer tests are grouped together in one CMakeLists
            # We patch out adding the subdirectories with the sanitizer tests
            if LooseVersion(self.version) >= LooseVersion("14"):
                cmakelists_tests = os.path.join(self.llvm_src_dir, 'compiler-rt', 'test', 'CMakeLists.txt')
            else:
                cmakelists_tests = os.path.join(self.llvm_src_dir, 'projects', 'compiler-rt', 'test', 'CMakeLists.txt')
            regex_subs = []
            if LooseVersion(self.version) >= LooseVersion('5.0'):
                regex_subs.append((r'compiler_rt_test_runtime.*san.*', ''))
            else:
                regex_subs.append((r'add_subdirectory\((.*san|sanitizer_common)\)', ''))

            apply_regex_substitutions(cmakelists_tests, regex_subs)

    def build_with_prev_stage(self, prev_obj, next_obj):
        """Build Clang stage N using Clang stage N-1"""

        # Create and enter build directory.
        mkdir(next_obj)
        change_dir(next_obj)

        # Configure.
        CC = os.path.join(prev_obj, 'bin', 'clang')
        CXX = os.path.join(prev_obj, 'bin', 'clang++')

        options = "-DCMAKE_INSTALL_PREFIX=%s " % self.installdir
        options += "-DCMAKE_C_COMPILER='%s' " % CC
        options += "-DCMAKE_CXX_COMPILER='%s' " % CXX
        options += self.cfg['configopts']
        options += "-DCMAKE_BUILD_TYPE=%s" % self.build_type

        self.log.info("Configuring")
        if LooseVersion(self.version) >= LooseVersion("14"):
            run_cmd("cmake %s %s" % (options, os.path.join(self.llvm_src_dir, "llvm")), log_all=True)
        else:
            run_cmd("cmake %s %s" % (options, self.llvm_src_dir), log_all=True)

        self.log.info("Building")
        run_cmd("make %s" % self.make_parallel_opts, log_all=True)

    def run_clang_tests(self, obj_dir):
        """Run Clang tests in specified directory (unless disabled)."""
        if not self.cfg['skip_all_tests']:
            change_dir(obj_dir)

            self.log.info("Running tests")
            run_cmd("make %s check-all" % self.make_parallel_opts, log_all=True)

    def build_step(self):
        """Build Clang stage 1, 2, 3"""

        # Stage 1: build using system compiler.
        self.log.info("Building stage 1")
        change_dir(self.llvm_obj_dir_stage1)
        super(EB_Clang, self).build_step()

        if self.cfg['bootstrap']:
            # Stage 1: run tests.
            self.run_clang_tests(self.llvm_obj_dir_stage1)

            self.log.info("Building stage 2")
            self.build_with_prev_stage(self.llvm_obj_dir_stage1, self.llvm_obj_dir_stage2)
            self.run_clang_tests(self.llvm_obj_dir_stage2)

            self.log.info("Building stage 3")
            self.build_with_prev_stage(self.llvm_obj_dir_stage2, self.llvm_obj_dir_stage3)
            # Don't run stage 3 tests here, do it in the test step.

    def test_step(self):
        """Run Clang tests."""
        if self.cfg['bootstrap']:
            self.run_clang_tests(self.llvm_obj_dir_stage3)
        else:
            self.run_clang_tests(self.llvm_obj_dir_stage1)

    def install_step(self):
        """Install stage 3 binaries."""

        if self.cfg['bootstrap']:
            change_dir(self.llvm_obj_dir_stage3)
        else:
            change_dir(self.llvm_obj_dir_stage1)
        super(EB_Clang, self).install_step()

        # the static analyzer is not installed by default
        # we do it by hand
        if self.cfg['static_analyzer'] and LooseVersion(self.version) < LooseVersion('3.8'):
            try:
                tools_src_dir = os.path.join(self.llvm_src_dir, 'tools', 'clang', 'tools')
                analyzer_target_dir = os.path.join(self.installdir, 'libexec', 'clang-analyzer')
                bindir = os.path.join(self.installdir, 'bin')
                for scan_dir in ['scan-build', 'scan-view']:
                    shutil.copytree(os.path.join(tools_src_dir, scan_dir), os.path.join(analyzer_target_dir, scan_dir))
                    os.symlink(os.path.relpath(bindir, os.path.join(analyzer_target_dir, scan_dir)),
                               os.path.join(analyzer_target_dir, scan_dir, 'bin'))
                    os.symlink(os.path.relpath(os.path.join(analyzer_target_dir, scan_dir, scan_dir), bindir),
                               os.path.join(bindir, scan_dir))

                mandir = os.path.join(self.installdir, 'share', 'man', 'man1')
                os.makedirs(mandir)
                shutil.copy2(os.path.join(tools_src_dir, 'scan-build', 'scan-build.1'), mandir)
            except OSError as err:
                raise EasyBuildError("Failed to copy static analyzer dirs to install dir: %s", err)

    def post_install_step(self):
        """Install python bindings."""
        super(EB_Clang, self).post_install_step()

        # copy Python bindings here in post-install step so that it is not done more than once in multi_deps context
        if self.cfg['python_bindings']:
            python_bindings_source_dir = os.path.join(self.llvm_src_dir, "tools", "clang", "bindings", "python")
            python_bindins_target_dir = os.path.join(self.installdir, 'lib', 'python')

            shutil.copytree(python_bindings_source_dir, python_bindins_target_dir)

    def sanity_check_step(self):
        """Custom sanity check for Clang."""
        shlib_ext = get_shared_lib_ext()
        custom_paths = {
            'files': [
                "bin/clang", "bin/clang++", "bin/llvm-ar", "bin/llvm-nm", "bin/llvm-as", "bin/opt", "bin/llvm-link",
                "bin/llvm-config", "bin/llvm-symbolizer", "include/llvm-c/Core.h", "include/clang-c/Index.h",
                "lib/libclang.%s" % shlib_ext, "lib/clang/%s/include/stddef.h" % self.version,
            ],
            'dirs': ["include/clang", "include/llvm", "lib/clang/%s/lib" % self.version],
        }
        if self.cfg['static_analyzer']:
            custom_paths['files'].extend(["bin/scan-build", "bin/scan-view"])

        if self.cfg['build_extra_clang_tools'] and LooseVersion(self.version) >= LooseVersion('3.4'):
            custom_paths['files'].extend(["bin/clang-tidy"])

        if self.cfg["usepolly"]:
            custom_paths['files'].extend(["lib/LLVMPolly.%s" % shlib_ext])
            custom_paths['dirs'].extend(["include/polly"])

        if self.cfg["build_lld"]:
            custom_paths['files'].extend(["bin/lld"])

        if self.cfg["build_lldb"]:
            custom_paths['files'].extend(["bin/lldb"])

        if self.cfg["libcxx"]:
            custom_paths['files'].extend(["lib/libc++.%s" % shlib_ext])
            custom_paths['files'].extend(["lib/libc++abi.%s" % shlib_ext])

        if LooseVersion(self.version) >= LooseVersion('3.8'):
            custom_paths['files'].extend(["lib/libomp.%s" % shlib_ext, "lib/clang/%s/include/omp.h" % self.version])

        # Detect OpenMP support for CPU architecture
        arch = get_cpu_architecture()
        # Check architecture explicitly since Clang uses potentially
        # different names
        if arch == X86_64:
            arch = 'x86_64'
        elif arch == POWER:
            arch = 'ppc64'
        elif arch == AARCH64:
            arch = 'aarch64'
        else:
            print_warning("Unknown CPU architecture (%s) for OpenMP library check!" % arch)
        custom_paths['files'].extend(["lib/libomptarget.%s" % shlib_ext,
                                      "lib/libomptarget.rtl.%s.%s" % (arch, shlib_ext)])
        # If building for CUDA check that OpenMP target library was created
        if 'NVPTX' in self.cfg['build_targets']:
            custom_paths['files'].append("lib/libomptarget.rtl.cuda.%s" % shlib_ext)
            # The static 'nvptx.a' library is not built from version 12 onwards
            if LooseVersion(self.version) < LooseVersion('12.0'):
                custom_paths['files'].append("lib/libomptarget-nvptx.a")
            ec_cuda_cc = self.cfg['cuda_compute_capabilities']
            cfg_cuda_cc = build_option('cuda_compute_capabilities')
            cuda_cc = cfg_cuda_cc or ec_cuda_cc or []
            # We need the CUDA capability in the form of '75' and not '7.5'
            cuda_cc = [cc.replace('.', '') for cc in cuda_cc]
            if LooseVersion('11.0') < LooseVersion(self.version) < LooseVersion('13.0'):
                custom_paths['files'].extend(["lib/libomptarget-nvptx-cuda_%s-sm_%s.bc" % (x, y)
                                             for x in CUDA_TOOLKIT_SUPPORT for y in cuda_cc])
            else:
                custom_paths['files'].extend(["lib/libomptarget-nvptx-sm_%s.bc" % cc
                                             for cc in cuda_cc])
            # From version 13, and hopefully onwards, the naming of the CUDA
            # '.bc' files became a bit simpler and now we don't need to take
            # into account the CUDA version Clang was compiled with, making it
            # easier to check for the bitcode files we expect
            if LooseVersion(self.version) >= LooseVersion('13.0'):
                custom_paths['files'].extend(["lib/libomptarget-new-nvptx-sm_%s.bc" % cc
                                              for cc in cuda_cc])
        # If building for AMDGPU check that OpenMP target library was created
        if 'AMDGPU' in self.cfg['build_targets']:
            custom_paths['files'].append("lib/libLLVMAMDGPUCodeGen.a")
            # OpenMP offloading support to AMDGPU was not added until version
            # 13, however, building for the AMDGPU target predates this and so
            # doesn't necessarily mean that the AMDGPU target failed
            if LooseVersion(self.version) >= LooseVersion('13.0'):
                custom_paths['files'].append("lib/libomptarget.rtl.amdgpu.%s" % shlib_ext)
                custom_paths['files'].extend(["lib/libomptarget-amdgcn-%s.bc" % gfx
                                              for gfx in self.cfg['amd_gfx_list']])
                custom_paths['files'].append("bin/amdgpu-arch")
            if LooseVersion(self.version) >= LooseVersion('14.0'):
                custom_paths['files'].extend(["lib/libomptarget-new-amdgpu-%s.bc" % gfx
                                              for gfx in self.cfg['amd_gfx_list']])

        custom_commands = ['clang --help', 'clang++ --help', 'llvm-config --cxxflags']
        if self.cfg['python_bindings']:
            custom_paths['files'].extend([os.path.join("lib", "python", "clang", "cindex.py")])
            custom_commands.extend(["python -c 'import clang'"])

        super(EB_Clang, self).sanity_check_step(custom_paths=custom_paths, custom_commands=custom_commands)

    def make_module_extra(self):
        """Custom variables for Clang module."""
        txt = super(EB_Clang, self).make_module_extra()
        # we set the symbolizer path so that asan/tsan give meanfull output by default
        asan_symbolizer_path = os.path.join(self.installdir, 'bin', 'llvm-symbolizer')
        txt += self.module_generator.set_environment('ASAN_SYMBOLIZER_PATH', asan_symbolizer_path)
        if self.cfg['python_bindings']:
            txt += self.module_generator.prepend_paths('PYTHONPATH', os.path.join("lib", "python"))
        return txt<|MERGE_RESOLUTION|>--- conflicted
+++ resolved
@@ -125,25 +125,7 @@
 
     def extract_step(self):
         """
-<<<<<<< HEAD
-        Prepare a combined LLVM source tree.  The layout is:
-        llvm/             Unpack llvm-*.tar.gz here
-          projects/
-            compiler-rt/  Unpack compiler-rt-*.tar.gz here
-            openmp/       Unpack openmp-*.tar.xz here
-          tools/
-            clang/        Unpack clang-*.tar.gz here
-              tools/
-                extra/    Unpack clang-tools-extra-*.tar.gz here
-            polly/        Unpack polly-*.tar.gz here
-            libcxx/       Unpack libcxx-*.tar.gz here
-            libcxxabi/    Unpack libcxxabi-*.tar.gz here
-            lld/          Unpack lld-*.tar.gz here
-            lldb/         Unpack lldb-*.tar.gz here
-        libunwind/        Unpack libunwind-*.tar.gz here
-=======
         Prepare a combined LLVM source tree.  The layout is different for versions earlier and later than 14.
->>>>>>> df19190a
         """
 
         # Extract everything into separate directories.
@@ -176,30 +158,11 @@
             # For versions 14 and later, all tarballs get extracted at the directory level
             # in a directory named after the component name
 
-<<<<<<< HEAD
-        if self.cfg["usepolly"]:
-            find_source_dir('polly-*', os.path.join(self.llvm_src_dir, 'tools', 'polly'))
-
-        if self.cfg["build_lld"]:
-            find_source_dir('lld-*', os.path.join(self.llvm_src_dir, 'tools', 'lld'))
-            if LooseVersion(self.version) >= LooseVersion('12.0.1'):
-                find_source_dir('libunwind-*', os.path.normpath(os.path.join(self.llvm_src_dir, '..', 'libunwind')))
-
-        if self.cfg["build_lldb"]:
-            find_source_dir('lldb-*', os.path.join(self.llvm_src_dir, 'tools', 'lldb'))
-
-        if self.cfg["libcxx"]:
-            find_source_dir('libcxx-*', os.path.join(self.llvm_src_dir, 'projects', 'libcxx'))
-            find_source_dir('libcxxabi-*', os.path.join(self.llvm_src_dir, 'projects', 'libcxxabi'))
-
-        find_source_dir(['clang-[1-9]*', 'cfe-*'], os.path.join(self.llvm_src_dir, 'tools', 'clang'))
-=======
             # the first extracted tarball behaves differently, we must change its finalpath
             for tmp in self.src:
                 if tmp['name'].startswith("llvm-"):
                     tmp['finalpath'] = os.path.join(tmp['finalpath'], "..")
                     break
->>>>>>> df19190a
 
             # make the directory which will contain all extracted tarballs
             self.llvm_src_dir = os.path.join(self.builddir, "llvm-project-%s" % self.version)
