--- conflicted
+++ resolved
@@ -126,11 +126,8 @@
             libcxx/       Unpack libcxx-*.tar.gz here
             libcxxabi/    Unpack libcxxabi-*.tar.gz here
             lld/          Unpack lld-*.tar.gz here
-<<<<<<< HEAD
             lldb/         Unpack lldb-*.tar.gz here
-=======
         libunwind/        Unpack libunwind-*.tar.gz here
->>>>>>> 0d6dceb6
         """
 
         # Extract everything into separate directories.
