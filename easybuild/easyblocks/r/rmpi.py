--- conflicted
+++ resolved
@@ -74,18 +74,10 @@
         # it might be needed to get the R cmd and run it with mympirun...
         super(EB_Rmpi, self).install_extension()
 
-<<<<<<< HEAD
-    def install_extension_async(self):
-=======
-    def run_async(self, *args, **kwargs):
->>>>>>> 7ff6d2a8
+    def install_extension_async(self, *args, **kwargs):
         """
         Asynchronously install Rmpi as extension, after seting various configure arguments.
         """
         self.prepare_rmpi_configureargs()
         # it might be needed to get the R cmd and run it with mympirun...
-<<<<<<< HEAD
-        super(EB_Rmpi, self).install_extension_async()
-=======
-        return super(EB_Rmpi, self).run_async(*args, **kwargs)
->>>>>>> 7ff6d2a8
+        super(EB_Rmpi, self).install_extension_async(*args, **kwargs)