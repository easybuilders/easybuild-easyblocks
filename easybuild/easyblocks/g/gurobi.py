# -*- coding: utf-8 -*-
##
# Copyright 2009-2023 Ghent University
#
# This file is part of EasyBuild,
# originally created by the HPC team of Ghent University (http://ugent.be/hpc/en),
# with support of Ghent University (http://ugent.be/hpc),
# the Flemish Supercomputer Centre (VSC) (https://vscentrum.be/nl/en),
# Flemish Research Foundation (FWO) (http://www.fwo.be/en)
# and the Department of Economy, Science and Innovation (EWI) (http://www.ewi-vlaanderen.be/en).
#
# https://github.com/easybuilders/easybuild
#
# EasyBuild is free software: you can redistribute it and/or modify
# it under the terms of the GNU General Public License as published by
# the Free Software Foundation v2.
#
# EasyBuild is distributed in the hope that it will be useful,
# but WITHOUT ANY WARRANTY; without even the implied warranty of
# MERCHANTABILITY or FITNESS FOR A PARTICULAR PURPOSE.  See the
# GNU General Public License for more details.
#
# You should have received a copy of the GNU General Public License
# along with EasyBuild.  If not, see <http://www.gnu.org/licenses/>.
##
"""
EasyBuild support for installing Gurobi, implemented as an easyblock

@author: Bob Dröge (University of Groningen)
@author: Samuel Moors (Vrije Universiteit Brussel)
"""
import os

from easybuild.easyblocks.generic.pythonpackage import det_pylibdir
from easybuild.easyblocks.generic.tarball import Tarball
from easybuild.framework.easyconfig import CUSTOM
from easybuild.tools import LooseVersion
from easybuild.tools.build_log import EasyBuildError
from easybuild.tools.filetools import copy_file
from easybuild.tools.modules import get_software_root
from easybuild.tools.run import run_shell_cmd


class EB_Gurobi(Tarball):
    """Support for installing linux64 version of Gurobi."""

    @staticmethod
    def extra_options(extra_vars=None):
        """Define extra options for Gurobi"""
        extra = {
            'copy_license_file': [True, "Copy license_file to installdir", CUSTOM],
        }
        return Tarball.extra_options(extra_vars=extra)

    def __init__(self, *args, **kwargs):
        """Easyblock constructor, define custom class variables specific to Gurobi."""
        super(EB_Gurobi, self).__init__(*args, **kwargs)

        # make sure license file is available
        self.orig_license_file = self.cfg['license_file']
        if self.orig_license_file is None:
            self.orig_license_file = os.getenv('EB_GUROBI_LICENSE_FILE', None)

        if self.cfg['copy_license_file']:
            self.license_file = os.path.join(self.installdir, 'gurobi.lic')
        else:
            self.license_file = self.orig_license_file

    def install_step(self):
        """Install Gurobi and license file."""
        super(EB_Gurobi, self).install_step()

        if self.cfg['copy_license_file']:
            if self.orig_license_file is None or not os.path.exists(self.orig_license_file):
                raise EasyBuildError("No existing license file specified: %s", self.orig_license_file)

            copy_file(self.orig_license_file, self.license_file)

<<<<<<< HEAD
        if get_software_root('Python'):
            run_shell_cmd("python setup.py install --prefix=%s" % self.installdir)
=======
        if get_software_root('Python') and LooseVersion(self.version) < LooseVersion('11'):
            run_cmd("python setup.py install --prefix=%s" % self.installdir)
>>>>>>> a2864e76

    def sanity_check_step(self):
        """Custom sanity check for Gurobi."""
        custom_paths = {
            'files': ['bin/%s' % f for f in ['grbprobe', 'grbtune', 'gurobi_cl', 'gurobi.sh']],
            'dirs': ['matlab'],
        }

        custom_commands = [
            "gurobi_cl --help",
            'test -f $GRB_LICENSE_FILE',
        ]

        if get_software_root('Python'):
            custom_commands.append("python -c 'import gurobipy'")

        super(EB_Gurobi, self).sanity_check_step(custom_commands=custom_commands, custom_paths=custom_paths)

    def make_module_extra(self):
        """Custom extra module file entries for Gurobi."""
        txt = super(EB_Gurobi, self).make_module_extra()
        txt += self.module_generator.set_environment('GUROBI_HOME', self.installdir)
        txt += self.module_generator.set_environment('GRB_LICENSE_FILE', self.license_file)

        if get_software_root('Python'):
            txt += self.module_generator.prepend_paths('PYTHONPATH', det_pylibdir())

        txt += self.module_generator.prepend_paths('MATLABPATH', 'matlab')

        return txt<|MERGE_RESOLUTION|>--- conflicted
+++ resolved
@@ -76,13 +76,8 @@
 
             copy_file(self.orig_license_file, self.license_file)
 
-<<<<<<< HEAD
-        if get_software_root('Python'):
+        if get_software_root('Python') and LooseVersion(self.version) < LooseVersion('11'):
             run_shell_cmd("python setup.py install --prefix=%s" % self.installdir)
-=======
-        if get_software_root('Python') and LooseVersion(self.version) < LooseVersion('11'):
-            run_cmd("python setup.py install --prefix=%s" % self.installdir)
->>>>>>> a2864e76
 
     def sanity_check_step(self):
         """Custom sanity check for Gurobi."""
