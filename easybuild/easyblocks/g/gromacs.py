--- conflicted
+++ resolved
@@ -37,22 +37,16 @@
 from vsc.utils.missing import any
 
 import easybuild.tools.environment as env
-<<<<<<< HEAD
 import easybuild.tools.toolchain as toolchain
-=======
 from easybuild.easyblocks.generic.configuremake import ConfigureMake
->>>>>>> 6141b7ca
 from easybuild.easyblocks.generic.cmakemake import CMakeMake
 from easybuild.framework.easyconfig import CUSTOM
 from easybuild.tools.build_log import EasyBuildError
 from easybuild.tools.filetools import download_file, extract_file
 from easybuild.tools.modules import get_software_root
-<<<<<<< HEAD
+from easybuild.tools.run import run_cmd
 from easybuild.tools.systemtools import get_platform_name , get_shared_lib_ext
-=======
-from easybuild.tools.run import run_cmd
-from easybuild.tools.systemtools import get_platform_name
->>>>>>> 6141b7ca
+
 
 class EB_GROMACS(CMakeMake):
     """Support for building/installing GROMACS."""
@@ -107,7 +101,7 @@
 
             # I don't think it's necessary to explicitly set the location
             # of math libraries (MKL and/or BLAS, LAPACK) but we shall see.
-            
+
             # Because ConfigureMake is (currently) an ancestral class of
             # CMakeMake, we may not need to specify it as an ancestral class
             # of gromacs.py.
@@ -161,43 +155,12 @@
                 for libname in ['BLAS', 'LAPACK']:
                     lib_dir = os.getenv('%s_LIB_DIR' % libname)
                     libs = os.getenv('LIB%s' % libname)
-<<<<<<< HEAD
                     if self.toolchain.toolchain_family() == toolchain.CRAYPE:
                         self.cfg.update('configopts', '-DGMX_%s_USER="%s/libsci_gnu_mpi_mp.a"' % (libname, lib_dir))
                     else:
-                        self.cfg.update('configopts', '-DGMX_%s_USER="-L%s %s"' % (libname, lib_dir, libs))
-
-            # set regression test path
-            prefix = 'regressiontests'
-            if any([src['name'].startswith(prefix) for src in self.src]):
-                self.cfg.update('configopts', "-DREGRESSIONTEST_PATH='%%(builddir)s/%s-%%(version)s' " % prefix)
-
-        # no more GSL support in GROMACS 5.x, see http://redmine.gromacs.org/issues/1472
-        if LooseVersion(self.version) < LooseVersion('5.0'):
-            # enable GSL when it's provided
-            if get_software_root('GSL'):
-                self.cfg.update('configopts', "-DGMX_GSL=ON")
-            else:
-                self.cfg.update('configopts', "-DGMX_GSL=OFF")
-
-        # complete configuration with configure_method of parent
-        out = super(EB_GROMACS, self).configure_step()
-
-        # for recent GROMACS versions, make very sure that a decent BLAS, LAPACK and FFT is found and used
-        if LooseVersion(self.version) >= LooseVersion('4.6.5'):
-            patterns = [
-                r"Using external FFT library - \S*",
-                r"Looking for dgemm_ - found",
-                r"Looking for cheev_ - found",
-            ]
-            for pattern in patterns:
-                regex = re.compile(pattern, re.M)
-                if not regex.search(out):
-                    raise EasyBuildError("Pattern '%s' not found in GROMACS configuration output.", pattern)
-=======
-                    libfile = "lib" + libs.split('-l')[1].rstrip() + ".so"
-                    libstr = os.path.join(lib_dir, libfile)
-                    self.cfg.update('configopts', '-DGMX_%s_USER="%s"' % (libname, libstr))
+                        libfile = "lib" + libs.split('-l')[1].rstrip() + ".so"
+                        libstr = os.path.join(lib_dir, libfile)
+                        self.cfg.update('configopts', '-DGMX_%s_USER="%s"' % (libname, libstr))
 
             # no more GSL support in GROMACS 5.x, see http://redmine.gromacs.org/issues/1472
             if LooseVersion(self.version) < LooseVersion('5.0'):
@@ -206,6 +169,11 @@
                     self.cfg.update('configopts', "-DGMX_GSL=ON")
                 else:
                     self.cfg.update('configopts', "-DGMX_GSL=OFF")
+
+            # set regression test path
+            prefix = 'regressiontests'
+            if any([src['name'].startswith(prefix) for src in self.src]):
+                self.cfg.update('configopts', "-DREGRESSIONTEST_PATH='%%(builddir)s/%s-%%(version)s' " % prefix)
 
             # complete configuration with configure_method of parent
             self.cmake_objdir_normal = 'build-normal'
@@ -228,15 +196,16 @@
             os.chdir('..')
 
     def build_step(self):
-        
+
         if LooseVersion(self.version) >= LooseVersion('4.6'):
             os.chdir(self.cmake_objdir_normal)
         else:
             self.cfg.update("prebuildopts", 'LIBS="${EBVARLIBLAPACK} ${LIBS}"')
+
         super(EB_GROMACS, self).build_step()
+
         if LooseVersion(self.version) >= LooseVersion('4.6'):
             os.chdir('..')
->>>>>>> 6141b7ca
 
     def test_step(self):
         """Run the basic tests (but not necessarily the full regression tests)
@@ -337,15 +306,13 @@
         if self.toolchain.options.get('usempi', None):
             suff = '_mpi'
 
-<<<<<<< HEAD
         # Add the _d suffix to the suffix, in case of the double precission
         if '-DGMX_DOUBLE=on' in self.cfg['configopts']:
             suff = suff + '_d'
         elif '-DGMX_DOUBLE=ON' in self.cfg['configopts']:
             suff = suff + '_d'
-=======
+
         dirs = [os.path.join('include', 'gromacs')]
->>>>>>> 6141b7ca
 
         # in GROMACS v5.1, only 'gmx' binary is there
         # (only) in GROMACS v5.0, other binaries are symlinks to 'gmx'
@@ -368,16 +335,12 @@
             if self.toolchain.options.get('usempi', None):
                 libnames.extend(['{0}{1}'.format(libname, suff) for libname in libnames])
 
-<<<<<<< HEAD
         libs = ['lib%s%s.%s' % (libname, suff, self.libext) for libname in libnames]
-=======
-        libs = ['lib%s.a' % libname for libname in libnames]
 
         # I don't know when the pkgconfig directory was introduced.
         # This LooseVersion number may have to be tweaked.
         if LooseVersion(self.version) > LooseVersion('3.3.3'):
             dirs.append(os.path.join(self.lib_subdir, "pkgconfig"))
->>>>>>> 6141b7ca
 
         custom_paths = {
             'files': ['bin/%s' % binary for binary in binaries] +
