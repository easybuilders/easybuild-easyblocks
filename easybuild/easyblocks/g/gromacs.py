##
# Copyright 2013 Ghent University
#
# This file is part of EasyBuild,
# originally created by the HPC team of Ghent University (http://ugent.be/hpc/en),
# with support of Ghent University (http://ugent.be/hpc),
# the Flemish Supercomputer Centre (VSC) (https://www.vscentrum.be),
# Flemish Research Foundation (FWO) (http://www.fwo.be/en)
# and the Department of Economy, Science and Innovation (EWI) (http://www.ewi-vlaanderen.be/en).
#
# https://github.com/easybuilders/easybuild
#
# EasyBuild is free software: you can redistribute it and/or modify
# it under the terms of the GNU General Public License as published by
# the Free Software Foundation v2.
#
# EasyBuild is distributed in the hope that it will be useful,
# but WITHOUT ANY WARRANTY; without even the implied warranty of
# MERCHANTABILITY or FITNESS FOR A PARTICULAR PURPOSE.  See the
# GNU General Public License for more details.
#
# You should have received a copy of the GNU General Public License
# along with EasyBuild.  If not, see <http://www.gnu.org/licenses/>.
##
"""
EasyBuild support for building and installing GROMACS, implemented as an easyblock

@author: Kenneth Hoste (Ghent University)
@author: Ward Poelmans (Ghent University)
@author: Benjamin Roberts (The University of Auckland)
@author: Luca Marsella (CSCS)
@author: Guilherme Peretti-Pezzi (CSCS)
@author: Oliver Stueker (Compute Canada/ACENET)
"""
import glob
import os
import re
import shutil
from distutils.version import LooseVersion

import easybuild.tools.environment as env
import easybuild.tools.toolchain as toolchain
from easybuild.easyblocks.generic.configuremake import ConfigureMake
from easybuild.easyblocks.generic.cmakemake import CMakeMake
from easybuild.framework.easyconfig import CUSTOM
from easybuild.tools.build_log import EasyBuildError
from easybuild.tools.config import build_option
from easybuild.tools.filetools import download_file, extract_file, which
from easybuild.tools.modules import get_software_libdir, get_software_root, get_software_version
from easybuild.tools.run import run_cmd
from easybuild.tools.systemtools import get_platform_name , get_shared_lib_ext


class EB_GROMACS(CMakeMake):
    """Support for building/installing GROMACS."""

    @staticmethod
    def extra_options():
        extra_vars = {
            'double_precision': [False, "Additional build(s) with double precision enabled (-DGMX_DOUBLE=ON)", CUSTOM],
            'mpisuffix': ['_mpi', "Suffix to append to MPI-enabled executables (only for GROMACS < 4.6)", CUSTOM],
            'mpiexec': ['mpirun', "MPI executable to use when running tests", CUSTOM],
            'mpiexec_numproc_flag': ['-np', "Flag to introduce the number of MPI tasks when running tests", CUSTOM],
            'mpi_numprocs': [0, "Number of MPI tasks to use when running tests", CUSTOM],
        }
        return CMakeMake.extra_options(extra_vars)

    def __init__(self, *args, **kwargs):
        """Initialize GROMACS-specific variables."""
        super(EB_GROMACS, self).__init__(*args, **kwargs)
        self.lib_subdir = ''
        self.pre_env = ''

    def get_gromacs_arch(self):
        """Determine value of GMX_SIMD CMake flag based on optarch string.

        Refs:
        [0] http://manual.gromacs.org/documentation/2016.3/install-guide/index.html#typical-installation
        [1] http://manual.gromacs.org/documentation/2016.3/install-guide/index.html#simd-support
        [2] http://www.gromacs.org/Documentation/Acceleration_and_parallelization
        """
        # default: fall back on autodetection
        res = None

        optarch = build_option('optarch', default='')
        # take into account that optarch value is a dictionary if it is specified by compiler family
        if isinstance(optarch, dict):
            comp_fam = self.toolchain.comp_family()
            optarch = optarch.get(comp_fam, '').upper()

        if 'AVX512' in optarch and LooseVersion(self.version) >= LooseVersion('2016'):
            res = 'AVX_512'
        elif 'AVX2' in optarch and LooseVersion(self.version) >= LooseVersion('5.0'):
            res = 'AVX2_256'
        elif 'AVX' in optarch:
            res = 'AVX_256'
        elif 'SSE3' in optarch or 'SSE2' in optarch or 'MARCH=NOCONA' in optarch:
            # Gromacs doesn't have any GMX_SIMD=SSE3 but only SSE2 and SSE4.1 [1].
            # According to [2] the performance difference between SSE2 and SSE4.1 is minor on x86
            # and SSE4.1 is not supported by AMD Magny-Cours[1].
            res = 'SSE2'

        if res:
            self.log.info("Target architecture based on optarch configuration option ('%s'): %s", optarch, res)
        else:
            self.log.info("No target architecture specified based on optarch configuration option ('%s')", optarch)

        return res

    def configure_step(self):
        """Custom configuration procedure for GROMACS: set configure options for configure or cmake."""

        # check whether PLUMED is loaded as a dependency
        plumed_root = get_software_root('PLUMED')
        if plumed_root:
            # Need to check if PLUMED has an engine for this version
            engine = 'gromacs-%s' % self.version

            (out, _) = run_cmd("plumed-patch -l", log_all=True, simple=False)
            if not re.search(engine, out):
                raise EasyBuildError("There is no support in PLUMED version %s for GROMACS %s: %s",
                                     get_software_version('PLUMED'), self.version, out)

            # PLUMED patching must be done at different stages depending on
            # version of GROMACS. Just prepare first part of cmd here
            plumed_cmd = "plumed-patch -p -e %s" % engine

        if LooseVersion(self.version) < LooseVersion('4.6'):
            self.log.info("Using configure script for configuring GROMACS build.")
            # Use static libraries if possible
            self.cfg.update('configopts', "--enable-static")

            # Use external BLAS and LAPACK
            self.cfg.update('configopts', "--with-external-blas --with-external-lapack")
            env.setvar('LIBS', "%s %s" % (os.environ['LIBLAPACK'], os.environ['LIBS']))

            # Don't use the X window system
            self.cfg.update('configopts', "--without-x")

            # OpenMP is not supported for versions older than 4.5.
            if LooseVersion(self.version) >= LooseVersion('4.5'):
                # enable OpenMP support if desired
                if self.toolchain.options.get('openmp', None):
                    self.cfg.update('configopts', "--enable-threads")
                else:
                    self.cfg.update('configopts', "--disable-threads")
            elif self.toolchain.options.get('openmp', None):
                raise EasyBuildError("GROMACS version %s does not support OpenMP" % self.version)

            # GSL support
            if get_software_root('GSL'):
                self.cfg.update('configopts', "--with-gsl")
            else:
                self.cfg.update('configopts', "--without-gsl")

            # actually run configure via ancestor (not direct parent)
            ConfigureMake.configure_step(self)

            # Now patch GROMACS for PLUMED between configure and build
            if plumed_root:
                run_cmd(plumed_cmd, log_all=True, simple=True)

        else:
            # Now patch GROMACS for PLUMED before cmake
            if plumed_root:
                if LooseVersion(self.version) >= LooseVersion('5.1'):
                    # Use shared or static patch depending on
                    # setting of self.toolchain.options.get('dynamic')
                    # and adapt cmake flags accordingly as per instructions
                    # from "plumed patch -i"
                    if self.toolchain.options.get('dynamic', False):
                        mode = 'shared'
                    else:
                        mode = 'static'
                    plumed_cmd = plumed_cmd + ' -m %s' % mode

                run_cmd(plumed_cmd, log_all=True, simple=True)

            # build a release build
            self.cfg.update('configopts', "-DCMAKE_BUILD_TYPE=Release")

            # prefer static libraries, if available
            if self.toolchain.options.get('dynamic', False):
                self.cfg.update('configopts', "-DGMX_PREFER_STATIC_LIBS=OFF")
            else:
                self.cfg.update('configopts', "-DGMX_PREFER_STATIC_LIBS=ON")
                if plumed_root:
                    self.cfg.update('configopts', "-DBUILD_SHARED_LIBS=OFF")

            # at this point force sp build; the DP and MPI builds are done later
            self.cfg.update('configopts', "-DGMX_DOUBLE=OFF")

            # always specify to use external BLAS/LAPACK
            self.cfg.update('configopts', "-DGMX_EXTERNAL_BLAS=ON -DGMX_EXTERNAL_LAPACK=ON")

            # disable GUI tools
            self.cfg.update('configopts', "-DGMX_X11=OFF")

<<<<<<< HEAD
            # convince to build for an older architecture then present on the build node by setting GMX_SIMD CMake flag.
            if build_option('optarch', default=None) and self.toolchain.comp_family() in build_option('optarch'):
                build_arch = build_option('optarch')[self.toolchain.comp_family()]
                gmx_simd = self.get_gromacs_arch(build_arch)
                if gmx_simd:
                    if LooseVersion(self.version) < LooseVersion('5.0'):
                        self.cfg.update('configopts', "-DGMX_CPU_ACCELERATION=%s" % gmx_simd)
                    else:
                        self.cfg.update('configopts', "-DGMX_SIMD=%s" % gmx_simd)
=======
            # convince to build for an older architecture than present on the build node by setting GMX_SIMD CMake flag
            gmx_simd = self.get_gromacs_arch()
            if gmx_simd:
                if LooseVersion(self.version) < LooseVersion('5.0'):
                    self.cfg.update('configopts', "-DGMX_CPU_ACCELERATION=%s" % gmx_simd)
                else:
                    self.cfg.update('configopts', "-DGMX_SIMD=%s" % gmx_simd)
>>>>>>> 8130de8f

            # set regression test path
            prefix = 'regressiontests'
            if any([src['name'].startswith(prefix) for src in self.src]):
                major_minor_version = '.'.join(self.version.split('.')[:2])
                self.cfg.update('configopts', "-DREGRESSIONTEST_PATH='%%(builddir)s/%s-%%(version)s' " % prefix)

            # enable OpenMP support if desired
            if self.toolchain.options.get('openmp', None):
                self.cfg.update('configopts', "-DGMX_OPENMP=ON")
            else:
                self.cfg.update('configopts', "-DGMX_OPENMP=OFF")

            # disable MPI support for initial, serial/SMP build; actual MPI build is done later
            self.cfg.update('configopts', "-DGMX_MPI=OFF")

            # explicitly disable GPU support if CUDA is not available,
            # to avoid that GROMACS find and uses a system-wide CUDA compiler
            cuda = get_software_root('CUDA')
            if cuda:
                self.cfg.update('configopts', "-DGMX_GPU=ON -DCUDA_TOOLKIT_ROOT_DIR=%s" % cuda)
            else:
                self.cfg.update('configopts', "-DGMX_GPU=OFF")

            if get_software_root('imkl'):
                # using MKL for FFT, so it will also be used for BLAS/LAPACK
                self.cfg.update('configopts', '-DGMX_FFT_LIBRARY=mkl -DMKL_INCLUDE_DIR="$EBROOTMKL/mkl/include" ')
                mkl_libs = [os.path.join(os.getenv('LAPACK_LIB_DIR'), lib) for lib in ['libmkl_lapack.a']]
                self.cfg.update('configopts', '-DMKL_LIBRARIES="%s" ' % ';'.join(mkl_libs))
            else:
                shlib_ext = get_shared_lib_ext()
                for libname in ['BLAS', 'LAPACK']:
                    libdir = os.getenv('%s_LIB_DIR' % libname)
                    if self.toolchain.toolchain_family() == toolchain.CRAYPE:
                        libsci_mpi_mp_lib = glob.glob(os.path.join(libdir, 'libsci_*_mpi_mp.a'))
                        if libsci_mpi_mp_lib:
                            self.cfg.update('configopts', '-DGMX_%s_USER=%s' % (libname, libsci_mpi_mp_lib[0]))
                        else:
                            raise EasyBuildError("Failed to find libsci library to link with for %s", libname)
                    else:
                        # -DGMX_BLAS_USER & -DGMX_LAPACK_USER require full path to library
                        libs = os.getenv('%s_STATIC_LIBS' % libname).split(',')
                        libpaths = [os.path.join(libdir, lib) for lib in libs if lib != 'libgfortran.a']
                        self.cfg.update('configopts', '-DGMX_%s_USER="%s"' % (libname, ';'.join(libpaths)))
                        # if libgfortran.a is listed, make sure it gets linked in too to avoiding linking issues
                        if 'libgfortran.a' in libs:
                            env.setvar('LDFLAGS', "%s -lgfortran -lm" % os.environ.get('LDFLAGS', ''))

            # no more GSL support in GROMACS 5.x, see http://redmine.gromacs.org/issues/1472
            if LooseVersion(self.version) < LooseVersion('5.0'):
                # enable GSL when it's provided
                if get_software_root('GSL'):
                    self.cfg.update('configopts', "-DGMX_GSL=ON")
                else:
                    self.cfg.update('configopts', "-DGMX_GSL=OFF")

            # include flags for linking to zlib/XZ in $LDFLAGS if they're listed as a dep;
            # this is important for the tests, to correctly link against libxml2
            for dep, link_flag in [('XZ', '-llzma'), ('zlib', '-lz')]:
                root = get_software_root(dep)
                if root:
                    libdir = get_software_libdir(dep)
                    ldflags = os.environ.get('LDFLAGS', '')
                    env.setvar('LDFLAGS', "%s -L%s %s" % (ldflags, os.path.join(root, libdir), link_flag))

            # complete configuration with configure_method of parent
            self.cfg['separate_build_dir'] = True
            out = super(EB_GROMACS, self).configure_step()

            # for recent GROMACS versions, make very sure that a decent BLAS, LAPACK and FFT is found and used
            if LooseVersion(self.version) >= LooseVersion('4.6.5'):
                patterns = [
                    r"Using external FFT library - \S*",
                    r"Looking for dgemm_ - found",
                    r"Looking for cheev_ - found",
                ]
                for pattern in patterns:
                    regex = re.compile(pattern, re.M)
                    if not regex.search(out):
                        raise EasyBuildError("Pattern '%s' not found in GROMACS configuration output.", pattern)

    def test_step(self):
        """Run the basic tests (but not necessarily the full regression tests) using make check"""
        # allow to escape testing by setting runtest to False
        if not self.cfg['runtest'] and not isinstance(self.cfg['runtest'], bool):

            # make very sure OMP_NUM_THREADS is set to 1, to avoid hanging GROMACS regression test
            env.setvar('OMP_NUM_THREADS', '1')

            self.cfg['runtest'] = 'check'
            super(EB_GROMACS, self).test_step()

    def install_step(self):
        """
        Custom install step for GROMACS; figure out where libraries were installed to.
        Also, install the MPI version of the executable in a separate step.
        """
        # run 'make install' in parallel since it involves more compilation
        self.cfg.update('installopts', "-j %s" % self.cfg['parallel'])
        super(EB_GROMACS, self).install_step()

        # the GROMACS libraries get installed in different locations (deeper subdirectory), depending on the platform;
        # this is determined by the GNUInstallDirs CMake module;
        # rather than trying to replicate the logic, we just figure out where the library was placed

        if self.toolchain.options.get('dynamic', False):
            self.libext = get_shared_lib_ext()
        else:
            self.libext = 'a'

        if LooseVersion(self.version) < LooseVersion('5.0'):
            libname = 'libgmx*.%s' % self.libext
        else:
            libname = 'libgromacs*.%s' % self.libext

        for libdir in ['lib', 'lib64']:
            if os.path.exists(os.path.join(self.installdir, libdir)):
                for subdir in [libdir, os.path.join(libdir, '*')]:
                    libpaths = glob.glob(os.path.join(self.installdir, subdir, libname))
                    if libpaths:
                        self.lib_subdir = os.path.dirname(libpaths[0])[len(self.installdir)+1:]
                        self.log.info("Found lib subdirectory that contains %s: %s", libname, self.lib_subdir)
                        break
        if not self.lib_subdir:
            raise EasyBuildError("Failed to determine lib subdirectory in %s", self.installdir)

        # Build and install a DP version without MPI
        if self.cfg['double_precision'] :
            if LooseVersion(self.version) < LooseVersion('4.6'):

                cmd = "make distclean"
                (out, _) = run_cmd(cmd, log_all=True, simple=False)

                self.cfg.update('configopts', "--enable-double --program-suffix={0}".format('_d'))
                ConfigureMake.configure_step(self)

                super(EB_GROMACS, self).build_step()
                super(EB_GROMACS, self).install_step()

            else:
                self.cfg.update('configopts', "-DGMX_DOUBLE=ON")

                # clean up obj dir before reconfiguring
                shutil.rmtree(os.path.join(self.builddir, 'easybuild_obj'))

                # rebuild/test/install with MPI options
                super(EB_GROMACS, self).configure_step()
                super(EB_GROMACS, self).build_step()
                super(EB_GROMACS, self).test_step()
                super(EB_GROMACS, self).install_step()

                self.log.info("A full regression test suite is available from the GROMACS web site")


        # Build and install version(s) with MPI
        if self.toolchain.options.get('usempi', None):
            if LooseVersion(self.version) < LooseVersion('4.6'):

                cmd = "make distclean"
                (out, _) = run_cmd(cmd, log_all=True, simple=False)

                # Build and install a SP version with MPI
                self.cfg['configopts'] = re.sub(r'(--enable-double|--enable-mpi|--program-suffix=[^\s]+)', r'', self.cfg['configopts'])
                self.cfg.update('configopts', "--enable-mpi --program-suffix={0}".format(self.cfg['mpisuffix']))
                ConfigureMake.configure_step(self)

                super(EB_GROMACS, self).build_step()
                super(EB_GROMACS, self).install_step()

                # Build and install a DP version with MPI
                if self.cfg['double_precision']:
                    cmd = "make distclean"
                    (out, _) = run_cmd(cmd, log_all=True, simple=False)

                    self.cfg.update('configopts', "--enable-double --enable-mpi --program-suffix={0}".format(self.cfg['mpisuffix']+'_d'))
                    ConfigureMake.configure_step(self)

                    super(EB_GROMACS, self).build_step()
                    super(EB_GROMACS, self).install_step()

            else:
                # Build and install a DP version with MPI
                self.cfg['configopts'] = re.sub(r'-DGMX_DOUBLE=ON', r'-DGMX_DOUBLE=OFF', self.cfg['configopts'])
                self.cfg['configopts'] = re.sub(r'-DGMX_MPI=OFF', r'', self.cfg['configopts'])

                if self.cfg['mpi_numprocs'] == 0:
                    self.log.info("No number of test MPI tasks specified -- using default: %s" % self.cfg['parallel'])
                    self.cfg['mpi_numprocs'] = self.cfg['parallel']

                elif self.cfg['mpi_numprocs'] > self.cfg['parallel']:
                    self.log.warning("Number of test MPI tasks (%s) is greater than value for 'parallel': %s",
                                     self.cfg['mpi_numprocs'], self.cfg['parallel'])

                self.cfg.update('configopts', "-DGMX_MPI=ON -DGMX_THREAD_MPI=OFF")

                mpiexec = which(self.cfg['mpiexec'])
                if mpiexec:
                    self.cfg.update('configopts', "-DMPIEXEC=%s" % mpiexec)
                    self.cfg.update('configopts', "-DMPIEXEC_NUMPROC_FLAG=%s" % self.cfg['mpiexec_numproc_flag'])
                    self.cfg.update('configopts', "-DNUMPROC=%s" % self.cfg['mpi_numprocs'])
                elif self.cfg['runtest']:
                    raise EasyBuildError("'%s' not found in $PATH", self.cfg['mpiexec'])

                self.log.info("Using %s as MPI executable when testing, with numprocs flag '%s' and %s tasks",
                              self.cfg['mpiexec'], self.cfg['mpiexec_numproc_flag'], self.cfg['mpi_numprocs'])

                # clean up obj dir before reconfiguring
                shutil.rmtree(os.path.join(self.builddir, 'easybuild_obj'))

                # rebuild/test/install with MPI options
                super(EB_GROMACS, self).configure_step()
                super(EB_GROMACS, self).build_step()
                super(EB_GROMACS, self).test_step()
                super(EB_GROMACS, self).install_step()

                # Build and install a DP version with MP
                if self.cfg['double_precision']:
                    self.cfg['configopts'] = re.sub(r'-DGMX_DOUBLE=OFF', r'-DGMX_DOUBLE=ON', self.cfg['configopts'])
                    self.cfg['configopts'] = re.sub(r'-DGMX_MPI=OFF', r'', self.cfg['configopts'])

                    self.cfg.update('configopts', "-DGMX_MPI=ON -DGMX_THREAD_MPI=OFF")

                    self.log.info("Using %s as MPI executable when testing, with numprocs flag '%s' and %s tasks",
                                  self.cfg['mpiexec'], self.cfg['mpiexec_numproc_flag'], self.cfg['mpi_numprocs'])

                    # clean up obj dir before reconfiguring
                    shutil.rmtree(os.path.join(self.builddir, 'easybuild_obj'))

                    # rebuild/test/install with MPI options
                    super(EB_GROMACS, self).configure_step()
                    super(EB_GROMACS, self).build_step()
                    super(EB_GROMACS, self).test_step()
                    super(EB_GROMACS, self).install_step()

                self.log.info("A full regression test suite is available from the GROMACS web site")

    def make_module_req_guess(self):
        """Custom library subdirectories for GROMACS."""
        guesses = super(EB_GROMACS, self).make_module_req_guess()
        guesses.update({
            'LD_LIBRARY_PATH': [self.lib_subdir],
            'LIBRARY_PATH': [self.lib_subdir],
            'PKG_CONFIG_PATH': [os.path.join(self.lib_subdir, 'pkgconfig')],
        })
        return guesses

    def sanity_check_step(self):
        """Custom sanity check for GROMACS."""

        dirs = [os.path.join('include', 'gromacs')]

        # in GROMACS v5.1, only 'gmx' binary is there
        # (only) in GROMACS v5.0, other binaries are symlinks to 'gmx'
        bins = []
        libnames = []
        if LooseVersion(self.version) < LooseVersion('5.1'):
            bins.extend(['editconf', 'g_lie', 'genbox', 'genconf', 'mdrun'])

        if LooseVersion(self.version) >= LooseVersion('5.0'):
            bins.append('gmx')
            libnames.append('gromacs')
            if LooseVersion(self.version) < LooseVersion('5.1') and self.toolchain.options.get('usempi', None):
                bins.append('mdrun')
        else:
            libnames.extend(['gmxana', 'gmx', 'md'])
            # note: gmxpreprocess may also already be there for earlier versions
            if LooseVersion(self.version) > LooseVersion('4.6'):
                libnames.append('gmxpreprocess')

        # also check for MPI-specific binaries/libraries
        if self.toolchain.options.get('usempi', None):
            if LooseVersion(self.version) < LooseVersion('4.6'):
                mpisuff = self.cfg['mpisuffix']
            else:
                mpisuff = '_mpi'

            bins.extend([binary + mpisuff for binary in bins])
            libnames.extend([libname + mpisuff for libname in libnames])

        # add the _d suffix to the suffix, in case of the double precission
        if re.search('DGMX_DOUBLE=(ON|YES|TRUE|Y|[1-9])', self.cfg['configopts'], re.I):
            bins.extend([binary + '_d' for binary in bins])
            libnames.extend([libname + '_d' for libname in libnames])

        libs = ['lib%s.%s' % (libname, self.libext) for libname in libnames]

        # pkgconfig dir not available for earlier versions, exact version to use here is unclear
        if LooseVersion(self.version) >= LooseVersion('4.6'):
            dirs.append(os.path.join(self.lib_subdir, 'pkgconfig'))

        custom_paths = {
            'files': [os.path.join('bin', b ) for b in bins] + [os.path.join(self.lib_subdir, l) for l in libs],
            'dirs': dirs,
        }
        super(EB_GROMACS, self).sanity_check_step(custom_paths=custom_paths)

    def get_gromacs_arch(self, build_arch):
        """Determine value of GMX_SIMD CMake flag based on optarch string.

        Refs:
        [0] http://manual.gromacs.org/documentation/2016.3/install-guide/index.html#typical-installation
        [1] http://manual.gromacs.org/documentation/2016.3/install-guide/index.html#simd-support
        [2] http://www.gromacs.org/Documentation/Acceleration_and_parallelization
        """
        build_arch = build_arch.upper()
        if build_arch.endswith(("AVX512")) and not LooseVersion(self.version) < LooseVersion('2016'):
            return "AVX_512"
        elif build_arch.endswith(("AVX2")) and not LooseVersion(self.version) < LooseVersion('5.0'):
            return "AVX2_256"
        elif build_arch.endswith(("AVX")):
            return "AVX_256"
        elif build_arch.endswith(("SSE3" ,"SSE2") or build_arch.contains("MARCH=NOCONA")):
            # Gromacs doesn't have any GMX_SIMD=SSE3 but only SSE2 and SSE4.1 [1].
            # According to [2] the performance difference between SSE2 and SSE4.1 is minor on x86
            # and SSE4.1 is not supported by AMD Magny-Cours[1].
            return "SSE2"
        else:
            # fall back on autodetection
            return None<|MERGE_RESOLUTION|>--- conflicted
+++ resolved
@@ -196,17 +196,6 @@
             # disable GUI tools
             self.cfg.update('configopts', "-DGMX_X11=OFF")
 
-<<<<<<< HEAD
-            # convince to build for an older architecture then present on the build node by setting GMX_SIMD CMake flag.
-            if build_option('optarch', default=None) and self.toolchain.comp_family() in build_option('optarch'):
-                build_arch = build_option('optarch')[self.toolchain.comp_family()]
-                gmx_simd = self.get_gromacs_arch(build_arch)
-                if gmx_simd:
-                    if LooseVersion(self.version) < LooseVersion('5.0'):
-                        self.cfg.update('configopts', "-DGMX_CPU_ACCELERATION=%s" % gmx_simd)
-                    else:
-                        self.cfg.update('configopts', "-DGMX_SIMD=%s" % gmx_simd)
-=======
             # convince to build for an older architecture than present on the build node by setting GMX_SIMD CMake flag
             gmx_simd = self.get_gromacs_arch()
             if gmx_simd:
@@ -214,7 +203,6 @@
                     self.cfg.update('configopts', "-DGMX_CPU_ACCELERATION=%s" % gmx_simd)
                 else:
                     self.cfg.update('configopts', "-DGMX_SIMD=%s" % gmx_simd)
->>>>>>> 8130de8f
 
             # set regression test path
             prefix = 'regressiontests'
@@ -510,27 +498,3 @@
             'dirs': dirs,
         }
         super(EB_GROMACS, self).sanity_check_step(custom_paths=custom_paths)
-
-    def get_gromacs_arch(self, build_arch):
-        """Determine value of GMX_SIMD CMake flag based on optarch string.
-
-        Refs:
-        [0] http://manual.gromacs.org/documentation/2016.3/install-guide/index.html#typical-installation
-        [1] http://manual.gromacs.org/documentation/2016.3/install-guide/index.html#simd-support
-        [2] http://www.gromacs.org/Documentation/Acceleration_and_parallelization
-        """
-        build_arch = build_arch.upper()
-        if build_arch.endswith(("AVX512")) and not LooseVersion(self.version) < LooseVersion('2016'):
-            return "AVX_512"
-        elif build_arch.endswith(("AVX2")) and not LooseVersion(self.version) < LooseVersion('5.0'):
-            return "AVX2_256"
-        elif build_arch.endswith(("AVX")):
-            return "AVX_256"
-        elif build_arch.endswith(("SSE3" ,"SSE2") or build_arch.contains("MARCH=NOCONA")):
-            # Gromacs doesn't have any GMX_SIMD=SSE3 but only SSE2 and SSE4.1 [1].
-            # According to [2] the performance difference between SSE2 and SSE4.1 is minor on x86
-            # and SSE4.1 is not supported by AMD Magny-Cours[1].
-            return "SSE2"
-        else:
-            # fall back on autodetection
-            return None