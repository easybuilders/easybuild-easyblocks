--- conflicted
+++ resolved
@@ -96,9 +96,6 @@
 
         configopts = (' '.join(configopts)) % {'installdir': self.installdir}
 
-<<<<<<< HEAD
-        cmd = '%s ./Configure -de -Dcc="$CC" -Dccflags="$CFLAGS" %s' % (self.cfg['preconfigopts'], configopts)
-=======
         # if $COLUMNS is set to 0, 'ls' produces a warning like:
         #   ls: ignoring invalid width in environment variable COLUMNS: 0
         # this confuses Perl's Configure script and makes it fail,
@@ -106,8 +103,7 @@
         if os.getenv('COLUMNS', None) == '0':
             unset_env_vars(['COLUMNS'])
 
-        cmd = './Configure -de %s' % configopts
->>>>>>> 8b976f74
+        cmd = '%s ./Configure -de -Dcc="$CC" -Dccflags="$CFLAGS" %s' % (self.cfg['preconfigopts'], configopts)
         run_cmd(cmd, log_all=True, simple=True)
 
     def test_step(self):
