--- conflicted
+++ resolved
@@ -61,11 +61,6 @@
         """
         majver = self.version.split('.')[0]
         configopts = [
-            self.cfg['configopts'],
-<<<<<<< HEAD
-=======
-            '-Dcc="{0}"'.format(os.getenv('CC')),
-            '-Dccflags="{0}"'.format(os.getenv('CFLAGS')),
             '-Dinc_version_list=none',
             '-Dprefix=%(installdir)s',
             # guarantee that scripts are installed in /bin in the installation directory (and not in a guessed path)
@@ -76,18 +71,14 @@
             # guarantee that the install directory has the form lib/perlX/
             # see https://github.com/easybuilders/easybuild-easyblocks/issues/1700
             "-Dinstallstyle='lib/perl%s'" % majver,
->>>>>>> bce5bb81
+            self.cfg['configopts'],
         ]
         if self.cfg['use_perl_threads']:
             configopts.append('-Dusethreads')
 
-<<<<<<< HEAD
-        cmd = '%s ./Configure -de -Dcc="$CC" -Dccflags="$CFLAGS" -Dinc_version_list=none -Dprefix="%s" %s' % (self.cfg['preconfigopts'], self.installdir, ' '.join(configopts) )
-=======
         configopts = (' '.join(configopts)) % {'installdir': self.installdir}
 
-        cmd = './Configure -de %s' % configopts
->>>>>>> bce5bb81
+        cmd = '%s ./Configure -de -Dcc="$CC" -Dccflags="$CFLAGS" %s' % (self.cfg['preconfigopts'], configopts)
         run_cmd(cmd, log_all=True, simple=True)
 
     def test_step(self):
