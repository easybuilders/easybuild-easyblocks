--- conflicted
+++ resolved
@@ -45,17 +45,13 @@
     def extra_options():
         """Add extra config options specific to Perl."""
         extra_vars = {
-<<<<<<< HEAD
-            'use_perl_threads': [True, "Use internal Perl threads by means of the -Dusethreads compiler directive", CUSTOM],
+            'use_perl_threads': [True, "Enable use of internal Perl threads via -Dusethreads configure option", CUSTOM],
             'extensions_configopts': [None, "configopts specific to extensions", CUSTOM],
             'extensions_preconfigopts': [None, "preconfigopts specific to extensions", CUSTOM],
             'extensions_buildopts': [None, "buildopts specific to extensions", CUSTOM],
             'extensions_prebuildopts': [None, "prebuildopts specific to extensions", CUSTOM],
             'extensions_installopts': [None, "installopts specific to extensions", CUSTOM],
             'extensions_preinstallopts': [None, "preinstallopts specific to extensions", CUSTOM],
-=======
-            'use_perl_threads': [True, "Enable use of internal Perl threads via -Dusethreads configure option", CUSTOM],
->>>>>>> e3a4cd70
         }
         return ConfigureMake.extra_options(extra_vars)
 
