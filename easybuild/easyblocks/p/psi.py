##
# Copyright 2013 Ghent University
#
# This file is part of EasyBuild,
# originally created by the HPC team of Ghent University (http://ugent.be/hpc/en),
# with support of Ghent University (http://ugent.be/hpc),
# the Flemish Supercomputer Centre (VSC) (https://vscentrum.be/nl/en),
# the Hercules foundation (http://www.herculesstichting.be/in_English)
# and the Department of Economy, Science and Innovation (EWI) (http://www.ewi-vlaanderen.be/en).
#
# http://github.com/hpcugent/easybuild
#
# EasyBuild is free software: you can redistribute it and/or modify
# it under the terms of the GNU General Public License as published by
# the Free Software Foundation v2.
#
# EasyBuild is distributed in the hope that it will be useful,
# but WITHOUT ANY WARRANTY; without even the implied warranty of
# MERCHANTABILITY or FITNESS FOR A PARTICULAR PURPOSE.  See the
# GNU General Public License for more details.
#
# You should have received a copy of the GNU General Public License
# along with EasyBuild.  If not, see <http://www.gnu.org/licenses/>.
##
"""
EasyBuild support for building and installing PSI, implemented as an easyblock

@author: Kenneth Hoste (Ghent University)
@author: Ward Poelmans (Ghent University)
"""

import os
import shutil

import easybuild.tools.environment as env
from easybuild.easyblocks.generic.configuremake import ConfigureMake
from easybuild.framework.easyconfig import BUILD
from easybuild.tools.modules import get_software_root


class EB_PSI(ConfigureMake):
    """
    Support for building and installing PSI
    """

    def __init__(self, *args, **kwargs):
        """Initialize class variables custom to PSI."""
        super(EB_PSI, self).__init__(*args, **kwargs)

        self.install_psi_objdir = None
        self.install_psi_srcdir = None

    @staticmethod
    def extra_options():
        """Extra easyconfig parameters specific to PSI."""

        extra_vars = [
            # always include running PSI unit tests (takes about 2h or less)
            ('runtest', ["tests TESTFLAGS='-u -q'", "Run tests included with PSI, without interruption.", BUILD]),
        ]
        return ConfigureMake.extra_options(extra_vars)

    def configure_step(self):
        """
        Configure build outside of source directory.
        """
        try:
            objdir = os.path.join(self.builddir, 'obj')
            os.makedirs(objdir)
            os.chdir(objdir)
        except OSError, err:
            self.log.error("Failed to prepare for configuration of PSI build: %s" % err)

        if self.toolchain.options['usempi']:
            # PSI doesn't require a Fortran compiler itself, but may require it to link to BLAS/LAPACK correctly
            # we should always specify the sequential Fortran compiler,
            # to avoid problems with -lmpi vs -lmpi_mt during linking
            fcompvar = 'F77_SEQ'
        else:
            fcompvar = 'F77'

        # update configure options
        # using multi-threaded BLAS/LAPACK is important for performance,
        # cfr. http://sirius.chem.vt.edu/psi4manual/latest/installfile.html#sec-install-iii
        opt_vars = [
            ('cc', 'CC'),
            ('cxx', 'CXX'),
            ('fc', fcompvar),
            ('libdirs', 'LDFLAGS'),
            ('blas', 'LIBBLAS_MT'),  
            ('lapack', 'LIBLAPACK_MT'),
        ]
        for (opt, var) in opt_vars:
            self.cfg.update('configopts', "--with-%s='%s'" % (opt, os.getenv(var)))

        # -DMPICH_IGNORE_CXX_SEEK dances around problem with order of stdio.h and mpi.h headers
        # both define SEEK_SET, this makes the one for MPI be ignored
        self.cfg.update('configopts', "--with-opt='%s -DMPICH_IGNORE_CXX_SEEK'" % os.getenv('CFLAGS'))

        # explicitely specify Python binary to use
        pythonroot = get_software_root('Python')
        if not pythonroot:
            self.log.error("Python module not loaded.")
        env.setvar('PYTHON', os.path.join(pythonroot, 'bin', 'python'))

        # specify location of Boost
        boostroot = get_software_root('Boost')
        if not boostroot:
            self.log.error("Boost module not loaded.")
        self.cfg.update('configopts', "--with-boost=%s" % boostroot)

        # enable support for plugins
        self.cfg.update('configopts', "--with-plugins")

        # In order to create new plugins with PSI, it needs to know the location of the source
        # and the obj dir after install. These env vars give that information to the configure script.
        srcdir = os.path.basename(self.cfg['start_dir'].rstrip(os.sep))
        self.install_psi_objdir = os.path.join(self.installdir, 'obj')
<<<<<<< HEAD
        self.install_psi_srcdir = os.path.join(self.installdir, srcdir)
=======
        self.install_psi_srcdir = os.path.join(self.installdir, os.path.basename(self.cfg['start_dir']))
>>>>>>> d53a5454
        env.setvar('PSI_OBJ_INSTALL_DIR', self.install_psi_objdir)
        env.setvar('PSI_SRC_INSTALL_DIR', self.install_psi_srcdir)

        super(EB_PSI, self).configure_step(cmd_prefix=self.cfg['start_dir'])

    def install_step(self):
        """Custom install procedure for PSI."""
        super(EB_PSI, self).install_step()

        # the obj and unpacked sources must remain available for working with plugins
        try:
            for subdir in ['obj', os.path.basename(self.cfg['start_dir'])]:
                shutil.copytree(os.path.join(self.builddir, subdir), os.path.join(self.installdir, subdir))
        except OSError, err:
            self.log.error("Failed to copy obj and unpacked sources to install dir: %s" % err)

    def sanity_check_step(self):
        """Custom sanity check for PSI."""
        custom_paths = {
            'files': ['bin/psi%s' % self.version.split('.')[0]],
            'dirs': ['include', 'share/psi'],
        }
        super(EB_PSI, self).sanity_check_step(custom_paths=custom_paths)

    def make_module_extra(self):
        """Custom variables for PSI module."""
        txt = super(EB_PSI, self).make_module_extra()
        txt += self.moduleGenerator.set_environment('PSI4DATADIR', '$root/share/psi')
        return txt<|MERGE_RESOLUTION|>--- conflicted
+++ resolved
@@ -87,7 +87,7 @@
             ('cxx', 'CXX'),
             ('fc', fcompvar),
             ('libdirs', 'LDFLAGS'),
-            ('blas', 'LIBBLAS_MT'),  
+            ('blas', 'LIBBLAS_MT'),
             ('lapack', 'LIBLAPACK_MT'),
         ]
         for (opt, var) in opt_vars:
@@ -116,11 +116,7 @@
         # and the obj dir after install. These env vars give that information to the configure script.
         srcdir = os.path.basename(self.cfg['start_dir'].rstrip(os.sep))
         self.install_psi_objdir = os.path.join(self.installdir, 'obj')
-<<<<<<< HEAD
         self.install_psi_srcdir = os.path.join(self.installdir, srcdir)
-=======
-        self.install_psi_srcdir = os.path.join(self.installdir, os.path.basename(self.cfg['start_dir']))
->>>>>>> d53a5454
         env.setvar('PSI_OBJ_INSTALL_DIR', self.install_psi_objdir)
         env.setvar('PSI_SRC_INSTALL_DIR', self.install_psi_srcdir)
 
