--- conflicted
+++ resolved
@@ -324,31 +324,21 @@
         else:
             libext = 'a'
 
-<<<<<<< HEAD
         if LooseVersion(self.version) < LooseVersion('3.9.0'):
             custom_paths = {
-                 'files': [os.path.join(prefix2, 'lib', 'libpetsc.%s' % libext)],
-                 'dirs': [os.path.join(prefix1, 'bin'), os.path.join(prefix1, 'include'),
-                          os.path.join(prefix2, 'include')]
+                 'files': [os.path.join(self.prefix_lib, 'lib', 'libpetsc.%s' % libext)],
+                 'dirs': [os.path.join(self.prefix_bin, 'bin'), os.path.join(self.prefix_bin, 'include'),
+                          os.path.join(self.prefix_lib, 'include')]
             }
         else:
             custom_paths = {
-                 'files': [os.path.join(prefix2, 'lib', 'libpetsc.%s' % libext)],
-                 'dirs': [os.path.join(prefix1, 'lib/petsc/bin'), os.path.join(prefix1, 'include'),
-                          os.path.join(prefix2, 'include')]
+                 'files': [os.path.join(self.prefix_lib, 'lib', 'libpetsc.%s' % libext)],
+                 'dirs': [os.path.join(self.prefix_bin, 'lib/petsc/bin'), os.path.join(self.prefix_bin, 'include'),
+                          os.path.join(self.prefix_lib, 'include')]
             }
 
-        if LooseVersion(self.version) < LooseVersion('3.6'):
-            custom_paths['dirs'].append(os.path.join(prefix2, ''))
-=======
-        custom_paths = {
-            'files': [os.path.join(self.prefix_lib, 'lib', 'libpetsc.%s' % libext)],
-            'dirs': [os.path.join(self.prefix_bin, 'bin'), os.path.join(self.prefix_inc, 'include'),
-                     os.path.join(self.prefix_lib, 'include')]
-        }
         if LooseVersion(self.version) < LooseVersion('3.6'):
             custom_paths['dirs'].append(os.path.join(self.prefix_lib, 'conf'))
->>>>>>> bbb0de79
         else:
             custom_paths['dirs'].append(os.path.join(self.prefix_lib, 'lib', 'petsc', 'conf'))
 
