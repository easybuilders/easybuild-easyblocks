--- conflicted
+++ resolved
@@ -187,14 +187,9 @@
 
             # additional dependencies
             # filter out deps handled seperately
-<<<<<<< HEAD
-            depfilter = self.cfg.builddependencies() + ["BLACS", "BLAS", "CMake", "LAPACK", "numpy",
-                                                        "mpi4py", "papi", "ScaLAPACK", "SuiteSparse"]
-=======
-            sep_deps = ['BLACS', 'BLAS', 'CMake', 'FFTW', 'LAPACK', 'numpy',
-                        'mpi4py', 'papi', 'ScaLAPACK', 'SciPy-bundle', 'SuiteSparse']
+            sep_deps = ['BLACS', 'BLAS', 'CMake', 'LAPACK', 'numpy',
+                        'mpi4py', 'papi', 'ScaLAPACK', 'SuiteSparse']
             depfilter = self.cfg.builddependencies() + sep_deps
->>>>>>> 31cf7f36
 
             deps = [dep['name'] for dep in self.cfg.dependencies() if not dep['name'] in depfilter]
             for dep in deps:
