##
# Copyright 2009-2021 Ghent University
#
# This file is part of EasyBuild,
# originally created by the HPC team of Ghent University (http://ugent.be/hpc/en),
# with support of Ghent University (http://ugent.be/hpc),
# the Flemish Supercomputer Centre (VSC) (https://www.vscentrum.be),
# Flemish Research Foundation (FWO) (http://www.fwo.be/en)
# and the Department of Economy, Science and Innovation (EWI) (http://www.ewi-vlaanderen.be/en).
#
# https://github.com/easybuilders/easybuild
#
# EasyBuild is free software: you can redistribute it and/or modify
# it under the terms of the GNU General Public License as published by
# the Free Software Foundation v2.
#
# EasyBuild is distributed in the hope that it will be useful,
# but WITHOUT ANY WARRANTY; without even the implied warranty of
# MERCHANTABILITY or FITNESS FOR A PARTICULAR PURPOSE.  See the
# GNU General Public License for more details.
#
# You should have received a copy of the GNU General Public License
# along with EasyBuild.  If not, see <http://www.gnu.org/licenses/>.
##
"""
EasyBuild support for building and installing Python, implemented as an easyblock

@author: Stijn De Weirdt (Ghent University)
@author: Dries Verdegem (Ghent University)
@author: Kenneth Hoste (Ghent University)
@author: Pieter De Baets (Ghent University)
@author: Jens Timmerman (Ghent University)
@author: Bart Oldeman (McGill University, Calcul Quebec, Compute Canada)
"""
import glob
import os
import re
import fileinput
import sys
import tempfile
from distutils.version import LooseVersion

import easybuild.tools.environment as env
from easybuild.easyblocks.generic.configuremake import ConfigureMake
from easybuild.framework.easyconfig import CUSTOM
from easybuild.tools.build_log import EasyBuildError, print_warning
from easybuild.tools.config import build_option, log_path
from easybuild.tools.modules import get_software_libdir, get_software_root, get_software_version
from easybuild.tools.filetools import apply_regex_substitutions, change_dir, mkdir
from easybuild.tools.filetools import read_file, remove_dir, symlink, write_file
from easybuild.tools.run import run_cmd
from easybuild.tools.systemtools import get_shared_lib_ext
import easybuild.tools.toolchain as toolchain


EXTS_FILTER_PYTHON_PACKAGES = ('python -c "import %(ext_name)s"', "")

# magic value for unlimited stack size
UNLIMITED = 'unlimited'

EBPYTHONPREFIXES = 'EBPYTHONPREFIXES'

SITECUSTOMIZE = """
# sitecustomize.py script installed by EasyBuild,
# to support picking up Python packages which were installed
# for multiple Python versions in the same directory

import os
import site
import sys

# print debug messages when $EBPYTHONPREFIXES_DEBUG is defined
debug = os.getenv('%(EBPYTHONPREFIXES)s_DEBUG')

# use prefixes from $EBPYTHONPREFIXES, so they have lower priority than
# virtualenv-installed packages, unlike $PYTHONPATH

ebpythonprefixes = os.getenv('%(EBPYTHONPREFIXES)s')

if ebpythonprefixes:
    postfix = os.path.join('lib', 'python'+'.'.join(map(str,sys.version_info[:2])), 'site-packages')
    if debug:
        print("[%(EBPYTHONPREFIXES)s] postfix subdirectory to consider in installation directories: %%s" %% postfix)

    for prefix in ebpythonprefixes.split(os.pathsep):
        if debug:
            print("[%(EBPYTHONPREFIXES)s] prefix: %%s" %% prefix)
        sitedir = os.path.join(prefix, postfix)
        if os.path.isdir(sitedir):
            if debug:
                print("[%(EBPYTHONPREFIXES)s] adding site dir: %%s" %% sitedir)
            site.addsitedir(sitedir)
""" % {'EBPYTHONPREFIXES': EBPYTHONPREFIXES}


class EB_Python(ConfigureMake):
    """Support for building/installing Python
    - default configure/build_step/make install works fine

    To extend Python by adding extra packages there are two ways:
    - list the packages in the exts_list, this will include the packages in this Python installation
    - create a seperate easyblock, so the packages can be loaded with module load

    e.g., you can include numpy and scipy in a default Python installation
    but also provide newer updated numpy and scipy versions by creating a PythonPackage-derived easyblock for it.
    """

    @staticmethod
    def extra_options():
        """Add extra config options specific to Python."""
        extra_vars = {
            'ebpythonprefixes': [True, "Create sitecustomize.py and allow use of $EBPYTHONPREFIXES", CUSTOM],
            'install_pip': [False,
                            "Use the ensurepip module (Python 2.7.9+, 3.4+) to install the bundled versions "
                            "of pip and setuptools into Python. You _must_ then use pip for upgrading "
                            "pip & setuptools by installing newer versions as extensions!",
                            CUSTOM],
            'optimized': [True, "Build with expensive, stable optimizations (PGO, etc.) (version >= 3.5.4)", CUSTOM],
            'ulimit_unlimited': [False, "Ensure stack size limit is set to '%s' during build" % UNLIMITED, CUSTOM],
            'use_lto': [None, "Build with Link Time Optimization (>= v3.7.0, potentially unstable on some toolchains). "
                        "If None: auto-detect based on toolchain compiler (version)", CUSTOM],
        }
        return ConfigureMake.extra_options(extra_vars)

    def __init__(self, *args, **kwargs):
        """Constructor for Python easyblock."""
        super(EB_Python, self).__init__(*args, **kwargs)

        self.pyshortver = '.'.join(self.version.split('.')[:2])

        self.pythonpath = None
        if self.cfg['ebpythonprefixes']:
            easybuild_subdir = log_path()
            self.pythonpath = os.path.join(easybuild_subdir, 'python')

        ext_defaults = {
            # We should enable this (by default) for all extensions because the only installed packages at this point
            # (i.e. those in the site-packages folder) are the default installed ones, e.g. pip & setuptools.
            # And we must upgrade them cleanly, i.e. uninstall them first. This also applies to any other package
            # which is voluntarily or accidentally installed multiple times.
            # Example: Upgrading to a higher version after installing new dependencies.
            'pip_ignore_installed': False,
            # Python installations must be clean. Requires pip >= 9
            'sanity_pip_check': LooseVersion(self._get_pip_ext_version() or '0.0') >= LooseVersion('9.0'),
        }

        exts_default_options = self.cfg.get_ref('exts_default_options')
        for key in ext_defaults:
            if key not in exts_default_options:
                exts_default_options[key] = ext_defaults[key]
        self.log.debug("exts_default_options: %s", self.cfg['exts_default_options'])

        self.install_pip = self.cfg['install_pip']
        if self.install_pip:
            if not self._has_ensure_pip():
                raise EasyBuildError("The ensurepip module required to install pip (requested by install_pip=True) "
                                     "is not available in Python %s", self.version)

    def _get_pip_ext_version(self):
        """Return the pip version from exts_list or None"""
        for ext in self.cfg.get_ref('exts_list'):
            # Must be (at least) a name-version tuple
            if isinstance(ext, tuple) and len(ext) >= 2 and ext[0] == 'pip':
                return ext[1]
        return None

    def patch_step(self, *args, **kwargs):
        """
        Custom patch step for Python:
        * patch setup.py when --sysroot EasyBuild configuration setting is used
        """

        super(EB_Python, self).patch_step(*args, **kwargs)

        if self.install_pip:
            # Ignore user site dir. -E ignores PYTHONNOUSERSITE, so we have to add -s
            apply_regex_substitutions('configure', [(r"(PYTHON_FOR_BUILD=.*-E)'", r"\1 -s'")])

        # if we're installing Python with an alternate sysroot,
        # we need to patch setup.py which includes hardcoded paths like /usr/include and /lib64;
        # this fixes problems like not being able to build the _ssl module ("Could not build the ssl module")
        sysroot = build_option('sysroot')
        if sysroot:
            sysroot_inc_dirs, sysroot_lib_dirs = [], []

            for pattern in ['include*', os.path.join('usr', 'include*')]:
                sysroot_inc_dirs.extend(glob.glob(os.path.join(sysroot, pattern)))

            if sysroot_inc_dirs:
                sysroot_inc_dirs = ', '.join(["'%s'" % x for x in sysroot_inc_dirs])
            else:
                raise EasyBuildError("No include directories found in sysroot %s!", sysroot)

            for pattern in ['lib*', os.path.join('usr', 'lib*')]:
                sysroot_lib_dirs.extend(glob.glob(os.path.join(sysroot, pattern)))

            if sysroot_lib_dirs:
                sysroot_lib_dirs = ', '.join(["'%s'" % x for x in sysroot_lib_dirs])
            else:
                raise EasyBuildError("No lib directories found in sysroot %s!", sysroot)

            setup_py_fn = 'setup.py'
            setup_py_txt = read_file(setup_py_fn)

            # newer Python versions (3.6+) have refactored code, requires different patching approach
            if "system_include_dirs = " in setup_py_txt:
                regex_subs = [
                    (r"(system_include_dirs = \[).*\]", r"\1%s]" % sysroot_inc_dirs),
                    (r"(system_lib_dirs = \[).*\]", r"\1%s]" % sysroot_lib_dirs),
                ]
            else:
                regex_subs = [
                    (r"^([ ]+)'/usr/include',", r"\1%s," % sysroot_inc_dirs),
                    (r"\['/usr/include'\]", r"[%s]" % sysroot_inc_dirs),
                    (r"^([ ]+)'/lib64', '/usr/lib64',", r"\1%s," % sysroot_lib_dirs),
                    (r"^[ ]+'/lib', '/usr/lib',", ''),
                ]

            # Replace remaining hardcoded paths like '/usr/include', '/usr/lib' or '/usr/local',
            # where these paths are appearing inside single quotes (').
            # Inject sysroot in front to avoid picking up anything outside of sysroot,
            # We can leverage the single quotes such that we do not accidentally fiddle with other entries,
            # like /prefix/usr/include .
            for usr_subdir in ('usr/include', 'usr/lib', 'usr/local'):
                sysroot_usr_subdir = os.path.join(sysroot, usr_subdir)
                regex_subs.append((r"'/%s" % usr_subdir, r"'%s" % sysroot_usr_subdir))
                regex_subs.append((r'"/%s' % usr_subdir, r'"%s' % sysroot_usr_subdir))

            apply_regex_substitutions(setup_py_fn, regex_subs)

    def prepare_for_extensions(self):
        """
        Set default class and filter for Python packages
        """
        # build and install additional packages with PythonPackage easyblock
        self.cfg['exts_defaultclass'] = "PythonPackage"
        self.cfg['exts_filter'] = EXTS_FILTER_PYTHON_PACKAGES

        # don't add user site directory to sys.path (equivalent to python -s)
        env.setvar('PYTHONNOUSERSITE', '1')

        # don't pass down any build/install options that may have been specified
        # 'make' options do not make sense for when building/installing Python libraries (usually via 'python setup.py')
        msg = "Unsetting '%s' easyconfig parameter before building/installing extensions: %s"
        for param in ['buildopts', 'installopts']:
            if self.cfg[param]:
                self.log.debug(msg, param, self.cfg[param])
            self.cfg[param] = ''

        if self.install_pip:
            # When using ensurepip, then pip must be used to upgrade pip and setuptools
            # Otherwise it will only copy new files leading to a combination of files from the old and new version
            use_pip_default = self.cfg['exts_default_options'].get('use_pip')
            # self.exts is populated in fetch_step
            for ext in self.exts:
                if ext['name'] in ('pip', 'setuptools'):
                    if not ext.get('options', {}).get('use_pip', use_pip_default):
                        raise EasyBuildError("When using ensurepip to install pip (requested by install_pip=True) "
                                             "you must set 'use_pip=True' for the pip & setuptools extensions. "
                                             "Found 'use_pip=False' (maybe by default) for %s.",
                                             ext['name'])

    def auto_detect_lto_support(self):
        """Return True, if LTO should be enabled for current toolchain"""
        result = False
        # GCC >= 8 should be stable enough for LTO
        if self.toolchain.comp_family() == toolchain.GCC:
            gcc_ver = get_software_version('GCCcore') or get_software_version('GCC')
            if gcc_ver and LooseVersion(gcc_ver) >= LooseVersion('8.0'):
                self.log.info("Auto-enabling LTO since GCC >= v8.0 is used as toolchain compiler")
                result = True
        return result

    def _has_ensure_pip(self):
        """Check if  this Python version has/should have the ensurepip package"""
        # Pip is included since 3.4 via ensurepip https://docs.python.org/3.4/whatsnew/changelog.html
        # And in 2.7.9+: https://docs.python.org/2.7/whatsnew/2.7.html#pep-477-backport-ensurepip-pep-453-to-python-2-7
        version = LooseVersion(self.version)
        return version >= LooseVersion('3.4.0') or (version < LooseVersion('3') and version >= LooseVersion('2.7.9'))

    def configure_step(self):
        """Set extra configure options."""
        # Check for and report distutils user configs which may make the installation fail
        # See https://github.com/easybuilders/easybuild-easyconfigs/issues/11009
        for cfg in [os.path.join(os.path.expanduser('~'), name) for name in ('.pydistutils.cfg', 'pydistutils.cfg')]:
            if os.path.exists(cfg):
                raise EasyBuildError("Legacy distutils user configuration file found at %s. Aborting.", cfg)

        self.cfg.update('configopts', "--enable-shared")

        # Explicitely enable thread support on < 3.7 (always on 3.7+)
        if LooseVersion(self.version) < LooseVersion('3.7'):
            self.cfg.update('configopts', "--with-threads")

        # Explicitely enable unicode on Python 2, always on for Python 3
        # Need to be careful to match the unicode settings to the underlying python
        if LooseVersion(self.version) < LooseVersion('3.0'):
            if sys.maxunicode == 1114111:
                self.cfg.update('configopts', "--enable-unicode=ucs4")
            elif sys.maxunicode == 65535:
                self.cfg.update('configopts', "--enable-unicode=ucs2")
            else:
                raise EasyBuildError("Unknown maxunicode value for your python: %d" % sys.maxunicode)

        # LTO introduced in 3.7.0
        if LooseVersion(self.version) >= LooseVersion('3.7.0'):
            use_lto = self.cfg['use_lto']
            if use_lto is None:
                use_lto = self.auto_detect_lto_support()
            if use_lto:
                self.cfg.update('configopts', "--with-lto")

        # Enable further optimizations at the cost of a longer build
        # Introduced in 3.5.3, fixed in 3.5.4: https://docs.python.org/3.5/whatsnew/changelog.html
        if self.cfg['optimized'] and LooseVersion(self.version) >= LooseVersion('3.5.4'):
            # only configure with --enable-optimizations when compiling Python with (recent) GCC compiler
            if self.toolchain.comp_family() == toolchain.GCC:
                gcc_ver = get_software_version('GCCcore') or get_software_version('GCC')
                if LooseVersion(gcc_ver) >= LooseVersion('8.0'):
                    self.cfg.update('configopts', "--enable-optimizations")

        if self.install_pip:
            # Default in 3.4+, required in 2.7
            self.cfg.update('configopts', "--with-ensurepip=upgrade")

        modules_setup = os.path.join(self.cfg['start_dir'], 'Modules', 'Setup')
        if LooseVersion(self.version) < LooseVersion('3.8.0'):
            modules_setup += '.dist'

        libreadline = get_software_root('libreadline')
        if libreadline:
            ncurses = get_software_root('ncurses')
            if ncurses:
                readline_libdir = get_software_libdir('libreadline')
                ncurses_libdir = get_software_libdir('ncurses')
                readline_static_lib = os.path.join(libreadline, readline_libdir, 'libreadline.a')
                ncurses_static_lib = os.path.join(ncurses, ncurses_libdir, 'libncurses.a')
                readline = "readline readline.c %s %s" % (readline_static_lib, ncurses_static_lib)
                for line in fileinput.input(modules_setup, inplace='1', backup='.readline'):
                    line = re.sub(r"^#readline readline.c.*", readline, line)
                    sys.stdout.write(line)
            else:
                raise EasyBuildError("Both libreadline and ncurses are required to ensure readline support")

        openssl = get_software_root('OpenSSL')
        if openssl:
            for line in fileinput.input(modules_setup, inplace='1', backup='.ssl'):
                line = re.sub(r"^#SSL=.*", "SSL=%s" % openssl, line)
                line = re.sub(r"^#(\s*-DUSE_SSL -I)", r"\1", line)
                line = re.sub(r"^#(\s*-L\$\(SSL\)/lib )", r"\1 -L$(SSL)/lib64 ", line)
                sys.stdout.write(line)

        tcl = get_software_root('Tcl')
        tk = get_software_root('Tk')
        if tcl and tk:
            tclver = get_software_version('Tcl')
            tkver = get_software_version('Tk')
            tcltk_maj_min_ver = '.'.join(tclver.split('.')[:2])
            if tcltk_maj_min_ver != '.'.join(tkver.split('.')[:2]):
                raise EasyBuildError("Tcl and Tk major/minor versions don't match: %s vs %s", tclver, tkver)

            self.cfg.update('configopts', "--with-tcltk-includes='-I%s/include -I%s/include'" % (tcl, tk))

            tcl_libdir = os.path.join(tcl, get_software_libdir('Tcl'))
            tk_libdir = os.path.join(tk, get_software_libdir('Tk'))
            tcltk_libs = "-L%(tcl_libdir)s -L%(tk_libdir)s -ltcl%(maj_min_ver)s -ltk%(maj_min_ver)s" % {
                'tcl_libdir': tcl_libdir,
                'tk_libdir': tk_libdir,
                'maj_min_ver': tcltk_maj_min_ver,
            }
            self.cfg.update('configopts', "--with-tcltk-libs='%s'" % tcltk_libs)

        # don't add user site directory to sys.path (equivalent to python -s)
        # This matters e.g. when python installs the bundled pip & setuptools (for >= 3.4)
        env.setvar('PYTHONNOUSERSITE', '1')

        super(EB_Python, self).configure_step()

    def build_step(self, *args, **kwargs):
        """Custom build procedure for Python, ensure stack size limit is set to 'unlimited' (if desired)."""

        # make sure installation directory doesn't already exist when building with --rpath and
        # configuring with --enable-optimizations, since that leads to errors like:
        #   ./python: symbol lookup error: ./python: undefined symbol: __gcov_indirect_call
        # see also https://bugs.python.org/issue29712
        enable_opts_flag = '--enable-optimizations'
        if build_option('rpath') and enable_opts_flag in self.cfg['configopts']:
            if os.path.exists(self.installdir):
                warning_msg = "Removing existing installation directory '%s', "
                warning_msg += "because EasyBuild is configured to use RPATH linking "
                warning_msg += "and %s configure option is used." % enable_opts_flag
                print_warning(warning_msg % self.installdir)
                remove_dir(self.installdir)

        if self.cfg['ulimit_unlimited']:
            # determine current stack size limit
            (out, _) = run_cmd("ulimit -s")
            curr_ulimit_s = out.strip()

            # figure out hard limit for stack size limit;
            # this determines whether or not we can use "ulimit -s unlimited"
            (out, _) = run_cmd("ulimit -s -H")
            max_ulimit_s = out.strip()

            if curr_ulimit_s == UNLIMITED:
                self.log.info("Current stack size limit is %s: OK", curr_ulimit_s)
            elif max_ulimit_s == UNLIMITED:
                self.log.info("Current stack size limit is %s, setting it to %s for build...",
                              curr_ulimit_s, UNLIMITED)
                self.cfg.update('prebuildopts', "ulimit -s %s && " % UNLIMITED)
            else:
                msg = "Current stack size limit is %s, and can not be set to %s due to hard limit of %s;"
                msg += " setting stack size limit to %s instead, "
                msg += " this may break part of the compilation (e.g. hashlib)..."
                print_warning(msg % (curr_ulimit_s, UNLIMITED, max_ulimit_s, max_ulimit_s))
                self.cfg.update('prebuildopts', "ulimit -s %s && " % max_ulimit_s)

        super(EB_Python, self).build_step(*args, **kwargs)

    def install_step(self):
        """Extend make install to make sure that the 'python' command is present."""

        # avoid that pip (ab)uses $HOME/.cache/pip
        # cfr. https://pip.pypa.io/en/stable/reference/pip_install/#caching
        env.setvar('XDG_CACHE_HOME', tempfile.gettempdir())
        self.log.info("Using %s as pip cache directory", os.environ['XDG_CACHE_HOME'])

        super(EB_Python, self).install_step()

        # Create non-versioned, relative symlinks for python and pip
        python_binary_path = os.path.join(self.installdir, 'bin', 'python')
        if not os.path.isfile(python_binary_path):
<<<<<<< HEAD
            symlink(python_binary_path + self.pyshortver, python_binary_path)
    
    def build_step(self):
        super(EB_Python, self).build_step()
=======
            symlink('python' + self.pyshortver, python_binary_path, use_abspath_source=False)
        if self.install_pip:
            pip_binary_path = os.path.join(self.installdir, 'bin', 'pip')
            if not os.path.isfile(pip_binary_path):
                symlink('pip' + self.pyshortver, pip_binary_path, use_abspath_source=False)
>>>>>>> b74d2f9c

        if self.cfg['ebpythonprefixes']:
            write_file(os.path.join(self.installdir, self.pythonpath, 'sitecustomize.py'), SITECUSTOMIZE)

        # symlink lib/python*/lib-dynload to lib64/python*/lib-dynload if it doesn't exist;
        # see https://github.com/easybuilders/easybuild-easyblocks/issues/1957
        lib_dynload = 'lib-dynload'
        python_lib_dynload = os.path.join('python%s' % self.pyshortver, lib_dynload)
        lib_dynload_path = os.path.join(self.installdir, 'lib', python_lib_dynload)
        if not os.path.exists(lib_dynload_path):
            lib64_dynload_path = os.path.join('lib64', python_lib_dynload)
            if os.path.exists(os.path.join(self.installdir, lib64_dynload_path)):
                lib_dynload_parent = os.path.dirname(lib_dynload_path)
                mkdir(lib_dynload_parent, parents=True)
                cwd = change_dir(lib_dynload_parent)
                # use relative path as target, to avoid hardcoding path to install directory
                target_lib_dynload = os.path.join('..', '..', lib64_dynload_path)
                symlink(target_lib_dynload, lib_dynload)
                change_dir(cwd)

    def sanity_check_step(self):
        """Custom sanity check for Python."""

        shlib_ext = get_shared_lib_ext()

        try:
            fake_mod_data = self.load_fake_module()
        except EasyBuildError as err:
            raise EasyBuildError("Loading fake module failed: %s", err)

        abiflags = ''
        if LooseVersion(self.version) >= LooseVersion("3"):
            run_cmd("which python", log_all=True, simple=False, trace=False)
            cmd = 'python -c "import sysconfig; print(sysconfig.get_config_var(\'abiflags\'));"'
            (abiflags, _) = run_cmd(cmd, log_all=True, simple=False, trace=False)
            if not abiflags:
                raise EasyBuildError("Failed to determine abiflags: %s", abiflags)
            else:
                abiflags = abiflags.strip()

        # make sure hashlib is installed correctly, there should be no errors/output when 'import hashlib' is run
        # (python will exit with 0 regardless of whether or not errors are printed...)
        # cfr. https://github.com/easybuilders/easybuild-easyconfigs/issues/6484
        cmd = "python -c 'import hashlib'"
        (out, _) = run_cmd(cmd)
        regex = re.compile('error', re.I)
        if regex.search(out):
            raise EasyBuildError("Found one or more errors in output of %s: %s", cmd, out)
        else:
            self.log.info("No errors found in output of %s: %s", cmd, out)

        pyver = 'python' + self.pyshortver
        custom_paths = {
            'files': [os.path.join('bin', pyver), os.path.join('lib', 'lib' + pyver + abiflags + '.' + shlib_ext)],
            'dirs': [os.path.join('include', pyver + abiflags), os.path.join('lib', pyver, 'lib-dynload')],
        }

        # cleanup
        self.clean_up_fake_module(fake_mod_data)

        custom_commands = [
            "python --version",
            "python -c 'import _ctypes'",  # make sure that foreign function interface (libffi) works
            "python -c 'import _ssl'",  # make sure SSL support is enabled one way or another
            "python -c 'import readline'",  # make sure readline support was built correctly
        ]

        if self.install_pip:
            # Check that pip and setuptools are installed
            py_maj_version = self.version.split('.')[0]
            custom_paths['files'].extend([
                os.path.join('bin', pip) for pip in ('pip', 'pip' + py_maj_version, 'pip' + self.pyshortver)
            ])
            custom_commands.extend([
                "python -c 'import pip'",
                "python -c 'import setuptools'",
            ])

        if get_software_root('Tk'):
            # also check whether importing tkinter module works, name is different for Python v2.x and v3.x
            if LooseVersion(self.version) >= LooseVersion('3'):
                tkinter = 'tkinter'
            else:
                tkinter = 'Tkinter'
            custom_commands.append("python -c 'import %s'" % tkinter)

            # check whether _tkinter*.so is found, exact filename doesn't matter
            tkinter_so = os.path.join(self.installdir, 'lib', pyver, 'lib-dynload', '_tkinter*.' + shlib_ext)
            tkinter_so_hits = glob.glob(tkinter_so)
            if len(tkinter_so_hits) == 1:
                self.log.info("Found exactly one _tkinter*.so: %s", tkinter_so_hits[0])
            else:
                raise EasyBuildError("Expected to find exactly one _tkinter*.so: %s", tkinter_so_hits)

        super(EB_Python, self).sanity_check_step(custom_paths=custom_paths, custom_commands=custom_commands)

    def make_module_extra(self, *args, **kwargs):
        """Add path to sitecustomize.py to $PYTHONPATH"""
        txt = super(EB_Python, self).make_module_extra()

        if self.pythonpath:
            txt += self.module_generator.prepend_paths('PYTHONPATH', self.pythonpath)

        return txt<|MERGE_RESOLUTION|>--- conflicted
+++ resolved
@@ -430,18 +430,11 @@
         # Create non-versioned, relative symlinks for python and pip
         python_binary_path = os.path.join(self.installdir, 'bin', 'python')
         if not os.path.isfile(python_binary_path):
-<<<<<<< HEAD
-            symlink(python_binary_path + self.pyshortver, python_binary_path)
-    
-    def build_step(self):
-        super(EB_Python, self).build_step()
-=======
             symlink('python' + self.pyshortver, python_binary_path, use_abspath_source=False)
         if self.install_pip:
             pip_binary_path = os.path.join(self.installdir, 'bin', 'pip')
             if not os.path.isfile(pip_binary_path):
                 symlink('pip' + self.pyshortver, pip_binary_path, use_abspath_source=False)
->>>>>>> b74d2f9c
 
         if self.cfg['ebpythonprefixes']:
             write_file(os.path.join(self.installdir, self.pythonpath, 'sitecustomize.py'), SITECUSTOMIZE)
