--- conflicted
+++ resolved
@@ -41,13 +41,8 @@
 from easybuild.easyblocks.generic.configuremake import ConfigureMake
 from easybuild.framework.easyconfig import CUSTOM
 from easybuild.tools.build_log import EasyBuildError, print_warning
-<<<<<<< HEAD
-from easybuild.tools.modules import get_software_libdir, get_software_libdir, get_software_root, get_software_version
-from easybuild.tools.filetools import remove_file, symlink
-=======
 from easybuild.tools.modules import get_software_libdir, get_software_root, get_software_version
 from easybuild.tools.filetools import symlink
->>>>>>> e3a4cd70
 from easybuild.tools.run import run_cmd
 from easybuild.tools.systemtools import get_shared_lib_ext
 
@@ -78,15 +73,12 @@
         }
         return ConfigureMake.extra_options(extra_vars)
 
-<<<<<<< HEAD
-=======
     def __init__(self, *args, **kwargs):
         """Constructor for Python easyblock."""
         super(EB_Python, self).__init__(*args, **kwargs)
 
         self.pyshortver = '.'.join(self.version.split('.')[:2])
 
->>>>>>> e3a4cd70
     def prepare_for_extensions(self):
         """
         Set default class and filter for Python packages
@@ -196,15 +188,10 @@
 
         python_binary_path = os.path.join(self.installdir, 'bin', 'python')
         if not os.path.isfile(python_binary_path):
-<<<<<<< HEAD
-            pyver = '.'.join(self.version.split('.')[:2])
-            symlink(python_binary_path + pyver, python_binary_path)
+            symlink(python_binary_path + self.pyshortver, python_binary_path)
     
     def build_step(self):
         super(EB_Python, self).build_step()
-=======
-            symlink(python_binary_path + self.pyshortver, python_binary_path)
->>>>>>> e3a4cd70
 
     def sanity_check_step(self):
         """Custom sanity check for Python."""
@@ -237,10 +224,7 @@
         else:
             self.log.info("No errors found in output of %s: %s", cmd, out)
 
-<<<<<<< HEAD
-=======
         pyver = 'python' + self.pyshortver
->>>>>>> e3a4cd70
         custom_paths = {
             'files': [os.path.join('bin', pyver), os.path.join('lib', 'lib' + pyver + abiflags + '.' + shlib_ext)],
             'dirs': [os.path.join('include', pyver + abiflags), os.path.join('lib', pyver)],
