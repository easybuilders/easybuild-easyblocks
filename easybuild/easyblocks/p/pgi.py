--- conflicted
+++ resolved
@@ -180,17 +180,9 @@
     def sanity_check_step(self):
         """Custom sanity check for PGI"""
         prefix = self.pgi_install_subdir
-        pgf = 'pgf77'
-        # version 19 drops pgf77
-        if LooseVersion(self.version) > LooseVersion('19'):
-            pgf = 'pgf90'
 
         custom_paths = {
-<<<<<<< HEAD
-            'files': [os.path.join(prefix, 'bin', x) for x in ['pgcc', 'pgc++', pgf, 'pgfortran', 'siterc']],
-=======
             'files': [os.path.join(prefix, 'bin', x) for x in ['pgcc', 'pgc++', 'pgfortran', 'siterc']],
->>>>>>> bce5bb81
             'dirs': [os.path.join(prefix, 'bin'), os.path.join(prefix, 'lib'),
                      os.path.join(prefix, 'include'), os.path.join(prefix, 'man')]
         }
