--- conflicted
+++ resolved
@@ -116,18 +116,8 @@
                 self.license_file = os.pathsep.join(lic_specs)
                 env.setvar(self.license_env_var, self.license_file)
             else:
-<<<<<<< HEAD
-                raise EasyBuildError("No viable license specifications found; specify 'license_file' or " +
-                                     "define $PGROUPD_LICENSE_FILE or $LM_LICENSE_FILE")
-=======
-                self.log.info("Using PGI license specifications from %s: %s", self.license_env_var, lic_specs)
+                self.log.info("No viable license specifications found, assuming PGI Community Edition...")
 
-            self.license_file = os.pathsep.join(lic_specs)
-            env.setvar(self.license_env_var, self.license_file)
-
-        else:
-            self.log.info("No viable license specifications found, assuming PGI Community Edition...")
->>>>>>> bbb0de79
 
     def install_step(self):
         """Install by running install command."""
@@ -195,11 +185,7 @@
     def make_module_extra(self):
         """Add environment variables LM_LICENSE_FILE and PGI for license file and PGI location"""
         txt = super(EB_PGI, self).make_module_extra()
-<<<<<<< HEAD
-        if self.requires_runtime_license:
-=======
-        if self.license_env_var:
->>>>>>> bbb0de79
+        if self.requires_runtime_license or self.license_env_var:
             txt += self.module_generator.prepend_paths(self.license_env_var, [self.license_file],
                                                        allow_abs=True, expand_relpaths=False)
         txt += self.module_generator.set_environment('PGI', self.installdir)
