##
# Copyright 2015-2018 Bart Oldeman
# Copyright 2016-2018 Forschungszentrum Juelich
#
# This file is triple-licensed under GPLv2 (see below), MIT, and
# BSD three-clause licenses.
#
# This file is part of EasyBuild,
# originally created by the HPC team of Ghent University (http://ugent.be/hpc/en),
# with support of Ghent University (http://ugent.be/hpc),
# the Flemish Supercomputer Centre (VSC) (https://www.vscentrum.be),
# Flemish Research Foundation (FWO) (http://www.fwo.be/en)
# and the Department of Economy, Science and Innovation (EWI) (http://www.ewi-vlaanderen.be/en).
#
# https://github.com/easybuilders/easybuild
#
# EasyBuild is free software: you can redistribute it and/or modify
# it under the terms of the GNU General Public License as published by
# the Free Software Foundation v2.
#
# EasyBuild is distributed in the hope that it will be useful,
# but WITHOUT ANY WARRANTY; without even the implied warranty of
# MERCHANTABILITY or FITNESS FOR A PARTICULAR PURPOSE.  See the
# GNU General Public License for more details.
#
# You should have received a copy of the GNU General Public License
# along with EasyBuild.  If not, see <http://www.gnu.org/licenses/>.
##
"""
EasyBuild support for installing PGI compilers, implemented as an easyblock

@author: Bart Oldeman (McGill University, Calcul Quebec, Compute Canada)
@author: Damian Alvarez (Forschungszentrum Juelich)
"""
import os
import fileinput
import re
import sys

import easybuild.tools.environment as env
from easybuild.easyblocks.generic.packedbinary import PackedBinary
from easybuild.framework.easyconfig import CUSTOM
from easybuild.framework.easyconfig.types import ensure_iterable_license_specs
from easybuild.tools.filetools import find_flexlm_license, write_file
from easybuild.tools.run import run_cmd
from easybuild.tools.modules import get_software_root


# contents for siterc file to make PGI pick up $LIBRARY_PATH
# cfr. https://www.pgroup.com/support/link.htm#lib_path_ldflags
SITERC_LIBRARY_PATH = """
# get the value of the environment variable LIBRARY_PATH
variable LIBRARY_PATH is environment(LIBRARY_PATH);

# split this value at colons, separate by -L, prepend 1st one by -L
variable library_path is
default($if($LIBRARY_PATH,-L$replace($LIBRARY_PATH,":", -L)));

# add the -L arguments to the link line
append LDLIBARGS=$library_path;

# also include the location where libm & co live on Debian-based systems
# cfr. https://github.com/easybuilders/easybuild-easyblocks/pull/919
append LDLIBARGS=-L/usr/lib/x86_64-linux-gnu;
"""

# contents for siterc file to make PGI accept the -pthread switch
SITERC_PTHREAD_SWITCH = """
# replace unknown switch -pthread with -lpthread
switch -pthread is replace(-lpthread) positional(linker);
"""


class EB_PGI(PackedBinary):
    """
    Support for installing the PGI compilers
    """

    @staticmethod
    def extra_options():
        extra_vars = {
            'install_amd': [True, "Install AMD software components", CUSTOM],
            'install_java': [True, "Install Java JRE for graphical debugger",  CUSTOM],
            'install_managed': [True, "Install OpenACC Unified Memory Evaluation package", CUSTOM],
            'install_nvidia': [True, "Install CUDA Toolkit Components", CUSTOM],
            'requires_runtime_license': [True, "Boolean indicating whether or not a runtime license is required",
                                         CUSTOM],
        }
        return PackedBinary.extra_options(extra_vars)

    def __init__(self, *args, **kwargs):
        """Easyblock constructor, define custom class variables specific to PGI."""
        super(EB_PGI, self).__init__(*args, **kwargs)

        self.license_file = 'UNKNOWN'
        self.license_env_var = 'UNKNOWN'  # Probably not really necessary for PGI
<<<<<<< HEAD

        # Initialise whether we need a runtime licence or not
        self.requires_runtime_license = True
=======
>>>>>>> 4f816688

        self.pgi_install_subdir = os.path.join('linux86-64', self.version)

    def prepare_step(self):
        """
        Handle license file.
        """
        super(EB_PGI, self).prepare_step()
        self.requires_runtime_license = self.cfg['requires_runtime_license']
        if self.requires_runtime_license:
            default_lic_env_var = 'PGROUPD_LICENSE_FILE'
            license_specs = ensure_iterable_license_specs(self.cfg['license_file'])            
            lic_specs, self.license_env_var = find_flexlm_license(custom_env_vars=[default_lic_env_var],
                                                                  lic_specs=license_specs)

            if lic_specs:
                if self.license_env_var is None:
                    self.log.info("Using PGI license specifications from 'license_file': %s", lic_specs)
                    self.license_env_var = default_lic_env_var
                else:
                    self.log.info("Using PGI license specifications from %s: %s", self.license_env_var, lic_specs)

                self.license_file = os.pathsep.join(lic_specs)
                env.setvar(self.license_env_var, self.license_file)
            else:
                self.log.info("No viable license specifications found, assuming PGI Community Edition...")

<<<<<<< HEAD
=======
        else:
            self.log.info("No viable license specifications found, assuming PGI Community Edition...")
>>>>>>> 4f816688

    def install_step(self):
        """Install by running install command."""

        pgi_env_vars = {
            'PGI_ACCEPT_EULA': 'accept',
            'PGI_INSTALL_AMD': str(self.cfg['install_amd']).lower(),
            'PGI_INSTALL_DIR': self.installdir,
            'PGI_INSTALL_JAVA': str(self.cfg['install_java']).lower(),
            'PGI_INSTALL_MANAGED': str(self.cfg['install_managed']).lower(),
            'PGI_INSTALL_NVIDIA': str(self.cfg['install_nvidia']).lower(),
            'PGI_SILENT': 'true',
            }
        cmd = "%s ./install" % ' '.join(['%s=%s' % x for x in sorted(pgi_env_vars.items())])
        run_cmd(cmd, log_all=True, simple=True)

        # make sure localrc uses GCC in PATH, not always the system GCC, and does not use a system g77 but gfortran
        install_abs_subdir = os.path.join(self.installdir, self.pgi_install_subdir)
        filename = os.path.join(install_abs_subdir, "bin", "makelocalrc")
        for line in fileinput.input(filename, inplace='1', backup='.orig'):
            line = re.sub(r"^PATH=/", r"#PATH=/", line)
            sys.stdout.write(line)

        cmd = "%s -x %s -g77 /" % (filename, install_abs_subdir)
        run_cmd(cmd, log_all=True, simple=True)

        # If an OS libnuma is NOT found, makelocalrc creates symbolic links to libpgnuma.so
        # If we use the EB libnuma, delete those symbolic links to ensure they are not used
        if get_software_root("numactl"):
            for filename in ["libnuma.so", "libnuma.so.1"]:
                path = os.path.join(install_abs_subdir, "lib", filename)
                if os.path.islink(path):
                    os.remove(path)

        # install (or update) siterc file to make PGI consider $LIBRARY_PATH and accept -pthread
        siterc_path = os.path.join(self.installdir, self.pgi_install_subdir, 'bin', 'siterc')
        write_file(siterc_path, SITERC_LIBRARY_PATH, append=True)
        self.log.info("Appended instructions to pick up $LIBRARY_PATH to siterc file at %s: %s",
                      siterc_path, SITERC_LIBRARY_PATH)
        write_file(siterc_path, SITERC_PTHREAD_SWITCH, append=True)
        self.log.info("Append instructions to replace -pthread with -lpthread to siterc file at %s: %s",
                      siterc_path, SITERC_PTHREAD_SWITCH)

    def sanity_check_step(self):
        """Custom sanity check for PGI"""
        prefix = self.pgi_install_subdir
        custom_paths = {
            'files': [os.path.join(prefix, 'bin', x) for x in ['pgcc', 'pgc++', 'pgf77', 'pgfortran', 'siterc']],
            'dirs': [os.path.join(prefix, 'bin'), os.path.join(prefix, 'lib'),
                     os.path.join(prefix, 'include'), os.path.join(prefix, 'man')]
        }
        super(EB_PGI, self).sanity_check_step(custom_paths=custom_paths)

    def make_module_req_guess(self):
        """Prefix subdirectories in PGI install dir considered for environment variables defined in module file."""
        dirs = super(EB_PGI, self).make_module_req_guess()
        for key in dirs:
            dirs[key] = [os.path.join(self.pgi_install_subdir, d) for d in dirs[key]]

        # $CPATH should not be defined in module for PGI, it causes problems
        # cfr. https://github.com/easybuilders/easybuild-easyblocks/issues/830
        if 'CPATH' in dirs:
            self.log.info("Removing $CPATH entry: %s", dirs['CPATH'])
            del dirs['CPATH']

        return dirs

    def make_module_extra(self):
        """Add environment variables LM_LICENSE_FILE and PGI for license file and PGI location"""
        txt = super(EB_PGI, self).make_module_extra()
<<<<<<< HEAD
        if self.requires_runtime_license or self.license_env_var:
=======
        if self.license_env_var:
>>>>>>> 4f816688
            txt += self.module_generator.prepend_paths(self.license_env_var, [self.license_file],
                                                       allow_abs=True, expand_relpaths=False)
        txt += self.module_generator.set_environment('PGI', self.installdir)
        return txt<|MERGE_RESOLUTION|>--- conflicted
+++ resolved
@@ -94,12 +94,9 @@
 
         self.license_file = 'UNKNOWN'
         self.license_env_var = 'UNKNOWN'  # Probably not really necessary for PGI
-<<<<<<< HEAD
 
         # Initialise whether we need a runtime licence or not
         self.requires_runtime_license = True
-=======
->>>>>>> 4f816688
 
         self.pgi_install_subdir = os.path.join('linux86-64', self.version)
 
@@ -127,11 +124,6 @@
             else:
                 self.log.info("No viable license specifications found, assuming PGI Community Edition...")
 
-<<<<<<< HEAD
-=======
-        else:
-            self.log.info("No viable license specifications found, assuming PGI Community Edition...")
->>>>>>> 4f816688
 
     def install_step(self):
         """Install by running install command."""
@@ -202,11 +194,7 @@
     def make_module_extra(self):
         """Add environment variables LM_LICENSE_FILE and PGI for license file and PGI location"""
         txt = super(EB_PGI, self).make_module_extra()
-<<<<<<< HEAD
         if self.requires_runtime_license or self.license_env_var:
-=======
-        if self.license_env_var:
->>>>>>> 4f816688
             txt += self.module_generator.prepend_paths(self.license_env_var, [self.license_file],
                                                        allow_abs=True, expand_relpaths=False)
         txt += self.module_generator.set_environment('PGI', self.installdir)
