##
# Copyright 2015-2017 Bart Oldeman
# Copyright 2016-2017 Forschungszentrum Juelich
#
# This file is triple-licensed under GPLv2 (see below), MIT, and
# BSD three-clause licenses.
#
# This file is part of EasyBuild,
# originally created by the HPC team of Ghent University (http://ugent.be/hpc/en),
# with support of Ghent University (http://ugent.be/hpc),
# the Flemish Supercomputer Centre (VSC) (https://www.vscentrum.be),
# Flemish Research Foundation (FWO) (http://www.fwo.be/en)
# and the Department of Economy, Science and Innovation (EWI) (http://www.ewi-vlaanderen.be/en).
#
# http://github.com/hpcugent/easybuild
#
# EasyBuild is free software: you can redistribute it and/or modify
# it under the terms of the GNU General Public License as published by
# the Free Software Foundation v2.
#
# EasyBuild is distributed in the hope that it will be useful,
# but WITHOUT ANY WARRANTY; without even the implied warranty of
# MERCHANTABILITY or FITNESS FOR A PARTICULAR PURPOSE.  See the
# GNU General Public License for more details.
#
# You should have received a copy of the GNU General Public License
# along with EasyBuild.  If not, see <http://www.gnu.org/licenses/>.
##
"""
EasyBuild support for installing PGI compilers, implemented as an easyblock

@author: Bart Oldeman (McGill University, Calcul Quebec, Compute Canada)
@author: Damian Alvarez (Forschungszentrum Juelich)
"""
import os
import fileinput
import re
import sys

import easybuild.tools.environment as env
from easybuild.easyblocks.generic.packedbinary import PackedBinary
from easybuild.framework.easyconfig import CUSTOM
from easybuild.framework.easyconfig.types import ensure_iterable_license_specs
from easybuild.tools.build_log import EasyBuildError
from easybuild.tools.filetools import find_flexlm_license, write_file
from easybuild.tools.run import run_cmd
from easybuild.tools.modules import get_software_root


# contents for siterc file to make PGI pick up $LIBRARY_PATH
# cfr. https://www.pgroup.com/support/link.htm#lib_path_ldflags
SITERC_LIBRARY_PATH = """
# get the value of the environment variable LIBRARY_PATH
variable LIBRARY_PATH is environment(LIBRARY_PATH);

# split this value at colons, separate by -L, prepend 1st one by -L
variable library_path is
default($if($LIBRARY_PATH,-L$replace($LIBRARY_PATH,":", -L)));

# add the -L arguments to the link line
append LDLIBARGS=$library_path;

# also include the location where libm & co live on Debian-based systems
# cfr. https://github.com/hpcugent/easybuild-easyblocks/pull/919
append LDLIBARGS=-L/usr/lib/x86_64-linux-gnu;
"""


class EB_PGI(PackedBinary):
    """
    Support for installing the PGI compilers
    """

    @staticmethod
    def extra_options():
        extra_vars = {
            'install_amd': [True, "Install AMD software components", CUSTOM],
            'install_java': [True, "Install Java JRE for graphical debugger",  CUSTOM],
            'install_managed': [True, "Install OpenACC Unified Memory Evaluation package", CUSTOM],
            'install_nvidia': [True, "Install CUDA Toolkit Components", CUSTOM],
            'requires_runtime_license': [True, "Boolean indicating whether or not a runtime license is required",
                                         CUSTOM],
        }
        return PackedBinary.extra_options(extra_vars)

    def __init__(self, *args, **kwargs):
        """Easyblock constructor, define custom class variables specific to PGI."""
        super(EB_PGI, self).__init__(*args, **kwargs)

        self.license_file = 'UNKNOWN'
        self.license_env_var = 'UNKNOWN' # Probably not really necessary for PGI

        # Initialise whether we need a runtime licence or not
        self.requires_runtime_license = True

        self.pgi_install_subdir = os.path.join('linux86-64', self.version)

    def prepare_step(self):
        """
        Handle license file.
        """
<<<<<<< HEAD
        super(EB_PGI, self).prepare_step()
        self.requires_runtime_license = self.cfg['requires_runtime_license']
        if self.requires_runtime_license:
            default_lic_env_var = 'PGROUPD_LICENSE_FILE'
            lic_specs, self.license_env_var = find_flexlm_license(custom_env_vars=[default_lic_env_var],
                                                                  lic_specs=[self.cfg['license_file']])

            if lic_specs:
                if self.license_env_var is None:
                    self.log.info("Using PGI license specifications from 'license_file': %s", lic_specs)
                    self.license_env_var = default_lic_env_var
                else:
                    self.log.info("Using PGI license specifications from %s: %s", self.license_env_var, lic_specs)

                self.license_file = os.pathsep.join(lic_specs)
                env.setvar(self.license_env_var, self.license_file)
=======
        default_lic_env_var = 'PGROUPD_LICENSE_FILE'
        license_specs = ensure_iterable_license_specs(self.cfg['license_file'])
        lic_specs, self.license_env_var = find_flexlm_license(custom_env_vars=[default_lic_env_var],
                                                              lic_specs=license_specs)

        if lic_specs:
            if self.license_env_var is None:
                self.log.info("Using PGI license specifications from 'license_file': %s", lic_specs)
                self.license_env_var = default_lic_env_var
            else:
                self.log.info("Using PGI license specifications from %s: %s", self.license_env_var, lic_specs)
>>>>>>> 1f0be371

            else:
                raise EasyBuildError("No viable license specifications found; specify 'license_file' or " +
                                     "define $PGROUPD_LICENSE_FILE or $LM_LICENSE_FILE")

    def install_step(self):
        """Install by running install command."""

        pgi_env_vars = {
            'PGI_ACCEPT_EULA': 'accept',
            'PGI_INSTALL_AMD': str(self.cfg['install_amd']).lower(),
            'PGI_INSTALL_DIR': self.installdir,
            'PGI_INSTALL_JAVA': str(self.cfg['install_java']).lower(),
            'PGI_INSTALL_MANAGED': str(self.cfg['install_managed']).lower(),
            'PGI_INSTALL_NVIDIA': str(self.cfg['install_nvidia']).lower(),
            'PGI_SILENT': 'true',
            }
        cmd = "%s ./install" % ' '.join(['%s=%s' % x for x in sorted(pgi_env_vars.items())])
        run_cmd(cmd, log_all=True, simple=True)

        # make sure localrc uses GCC in PATH, not always the system GCC, and does not use a system g77 but gfortran
        install_abs_subdir = os.path.join(self.installdir, self.pgi_install_subdir)
        filename = os.path.join(install_abs_subdir, "bin", "makelocalrc")
        for line in fileinput.input(filename, inplace='1', backup='.orig'):
            line = re.sub(r"^PATH=/", r"#PATH=/", line)
            sys.stdout.write(line)

        cmd = "%s -x %s -g77 /" % (filename, install_abs_subdir)
        run_cmd(cmd, log_all=True, simple=True)

        # If an OS libnuma is NOT found, makelocalrc creates symbolic links to libpgnuma.so
        # If we use the EB libnuma, delete those symbolic links to ensure they are not used
        if get_software_root("numactl"):
            for filename in ["libnuma.so", "libnuma.so.1"]:
                path = os.path.join(install_abs_subdir, "lib", filename)
                if os.path.islink(path):
                    os.remove(path)

        # install (or update) siterc file to make PGI consider $LIBRARY_PATH
        siterc_path = os.path.join(self.installdir, self.pgi_install_subdir, 'bin', 'siterc')
        write_file(siterc_path, SITERC_LIBRARY_PATH, append=True)
        self.log.info("Appended instructions to pick up $LIBRARY_PATH to siterc file at %s: %s",
                      siterc_path, SITERC_LIBRARY_PATH)

    def sanity_check_step(self):
        """Custom sanity check for PGI"""
        prefix = self.pgi_install_subdir
        custom_paths = {
            'files': [os.path.join(prefix, 'bin', x) for x in ['pgcc', 'pgc++', 'pgf77', 'pgfortran', 'siterc']],
            'dirs': [os.path.join(prefix, 'bin'), os.path.join(prefix, 'lib'),
                     os.path.join(prefix, 'include'), os.path.join(prefix, 'man')]
        }
        super(EB_PGI, self).sanity_check_step(custom_paths=custom_paths)

    def make_module_req_guess(self):
        """Prefix subdirectories in PGI install dir considered for environment variables defined in module file."""
        dirs = super(EB_PGI, self).make_module_req_guess()
        for key in dirs:
            dirs[key] = [os.path.join(self.pgi_install_subdir, d) for d in dirs[key]]

        # $CPATH should not be defined in module for PGI, it causes problems
        # cfr. https://github.com/hpcugent/easybuild-easyblocks/issues/830
        if 'CPATH' in dirs:
            self.log.info("Removing $CPATH entry: %s", dirs['CPATH'])
            del dirs['CPATH']

        return dirs

    def make_module_extra(self):
        """Add environment variables LM_LICENSE_FILE and PGI for license file and PGI location"""
        txt = super(EB_PGI, self).make_module_extra()
        if self.requires_runtime_license:
            txt += self.module_generator.prepend_paths(self.license_env_var, [self.license_file],
                                                       allow_abs=True, expand_relpaths=False)
        txt += self.module_generator.set_environment('PGI', self.installdir)
        return txt<|MERGE_RESOLUTION|>--- conflicted
+++ resolved
@@ -99,13 +99,13 @@
         """
         Handle license file.
         """
-<<<<<<< HEAD
         super(EB_PGI, self).prepare_step()
         self.requires_runtime_license = self.cfg['requires_runtime_license']
         if self.requires_runtime_license:
             default_lic_env_var = 'PGROUPD_LICENSE_FILE'
+            license_specs = ensure_iterable_license_specs(self.cfg['license_file'])            
             lic_specs, self.license_env_var = find_flexlm_license(custom_env_vars=[default_lic_env_var],
-                                                                  lic_specs=[self.cfg['license_file']])
+                                                                  lic_specs=license_specs)
 
             if lic_specs:
                 if self.license_env_var is None:
@@ -116,20 +116,6 @@
 
                 self.license_file = os.pathsep.join(lic_specs)
                 env.setvar(self.license_env_var, self.license_file)
-=======
-        default_lic_env_var = 'PGROUPD_LICENSE_FILE'
-        license_specs = ensure_iterable_license_specs(self.cfg['license_file'])
-        lic_specs, self.license_env_var = find_flexlm_license(custom_env_vars=[default_lic_env_var],
-                                                              lic_specs=license_specs)
-
-        if lic_specs:
-            if self.license_env_var is None:
-                self.log.info("Using PGI license specifications from 'license_file': %s", lic_specs)
-                self.license_env_var = default_lic_env_var
-            else:
-                self.log.info("Using PGI license specifications from %s: %s", self.license_env_var, lic_specs)
->>>>>>> 1f0be371
-
             else:
                 raise EasyBuildError("No viable license specifications found; specify 'license_file' or " +
                                      "define $PGROUPD_LICENSE_FILE or $LM_LICENSE_FILE")
