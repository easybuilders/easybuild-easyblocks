##
# Copyright 2020-2025 Ghent University
#
# This file is part of EasyBuild,
# originally created by the HPC team of Ghent University (http://ugent.be/hpc/en),
# with support of Ghent University (http://ugent.be/hpc),
# the Flemish Supercomputer Centre (VSC) (https://www.vscentrum.be),
# Flemish Research Foundation (FWO) (http://www.fwo.be/en)
# and the Department of Economy, Science and Innovation (EWI) (http://www.ewi-vlaanderen.be/en).
#
# https://github.com/easybuilders/easybuild
#
# EasyBuild is free software: you can redistribute it and/or modify
# it under the terms of the GNU General Public License as published by
# the Free Software Foundation v2.
#
# EasyBuild is distributed in the hope that it will be useful,
# but WITHOUT ANY WARRANTY; without even the implied warranty of
# MERCHANTABILITY or FITNESS FOR A PARTICULAR PURPOSE.  See the
# GNU General Public License for more details.
#
# You should have received a copy of the GNU General Public License
# along with EasyBuild.  If not, see <http://www.gnu.org/licenses/>.
##
"""
EasyBuild support for building and installing LLVM, implemented as an easyblock

@author: Dmitri Gribenko (National Technical University of Ukraine "KPI")
@author: Ward Poelmans (Ghent University)
@author: Alan O'Cais (Juelich Supercomputing Centre)
@author: Maxime Boissonneault (Digital Research Alliance of Canada, Universite Laval)
@author: Simon Branford (University of Birmingham)
@author: Kenneth Hoste (Ghent University)
@author: Davide Grassano (CECAM HQ - Lausanne)
"""
import contextlib
import glob
import os
import re
import stat

from easybuild.framework.easyconfig import CUSTOM
from easybuild.toolchains.compiler.clang import Clang
from easybuild.tools import LooseVersion
from easybuild.tools.utilities import trace_msg
from easybuild.tools.build_log import EasyBuildError, print_msg, print_warning
from easybuild.tools.config import ERROR, IGNORE, SEARCH_PATH_LIB_DIRS, build_option
from easybuild.tools.environment import setvar
from easybuild.tools.filetools import apply_regex_substitutions, change_dir, copy_dir, adjust_permissions
from easybuild.tools.filetools import mkdir, remove_file, symlink, which, write_file, remove_dir
from easybuild.tools.modules import MODULE_LOAD_ENV_HEADERS, get_software_root, get_software_version
from easybuild.tools.run import run_shell_cmd, EasyBuildExit
from easybuild.tools.systemtools import AARCH32, AARCH64, POWER, RISCV64, X86_64, POWER_LE
from easybuild.tools.systemtools import get_cpu_architecture, get_cpu_family, get_shared_lib_ext

from easybuild.easyblocks.generic.cmakemake import CMakeMake, get_cmake_python_config_dict

BUILD_TARGET_AMDGPU = 'AMDGPU'
BUILD_TARGET_NVPTX = 'NVPTX'

LLVM_TARGETS = [
    'AArch64', BUILD_TARGET_AMDGPU, 'ARM', 'AVR', 'BPF', 'Hexagon', 'Lanai', 'LoongArch', 'Mips', 'MSP430',
    BUILD_TARGET_NVPTX, 'PowerPC', 'RISCV', 'Sparc', 'SPIRV', 'SystemZ', 'VE', 'WebAssembly', 'X86', 'XCore',
    'all'
]
LLVM_EXPERIMENTAL_TARGETS = [
    'ARC', 'CSKY', 'DirectX', 'M68k', 'Xtensa',
]
ALL_TARGETS = LLVM_TARGETS + LLVM_EXPERIMENTAL_TARGETS

DEFAULT_TARGETS_MAP = {
    AARCH32: ['ARM'],
    AARCH64: ['AArch64'],
    POWER: ['PowerPC'],
    RISCV64: ['RISCV'],
    X86_64: ['X86'],
}

AVAILABLE_OFFLOAD_DLOPEN_PLUGIN_OPTIONS = [
    'cuda',
    'amdgpu'
]

GCC_DEPENDENCY_OPTS_DEFAULT = {
    'CLANG_DEFAULT_CXX_STDLIB': 'libc++',
    'CLANG_DEFAULT_RTLIB': 'compiler-rt',
    # Moved to general_opts for ease of building with openmp offload (or other multi-stage builds)
    # 'CLANG_DEFAULT_LINKER': 'lld',
    'CLANG_DEFAULT_UNWINDLIB': 'libunwind',

    'COMPILER_RT_BUILD_GWP_ASAN': 'Off',
    'COMPILER_RT_ENABLE_INTERNAL_SYMBOLIZER': 'On',
    'COMPILER_RT_ENABLE_STATIC_UNWINDER': 'On',  # https://lists.llvm.org/pipermail/llvm-bugs/2016-July/048424.html
    'COMPILER_RT_USE_BUILTINS_LIBRARY': 'On',
    'COMPILER_RT_USE_LIBCXX': 'On',
    'COMPILER_RT_USE_LLVM_UNWINDER': 'On',

    'LIBCXX_CXX_ABI': 'libcxxabi',
    'LIBCXX_DEFAULT_ABI_LIBRARY': 'libcxxabi',
    # Needed as libatomic could not be present on the system (compilation and tests will succeed because of the
    # GCCcore builddep, but usage/sanity check will fail due to missing libatomic)
    'LIBCXX_HAS_ATOMIC_LIB': 'NO',
    'LIBCXX_HAS_GCC_S_LIB': 'Off',
    'LIBCXX_USE_COMPILER_RT': 'On',

    'LIBCXXABI_HAS_GCC_S_LIB': 'Off',
    'LIBCXXABI_USE_LLVM_UNWINDER': 'On',
    'LIBCXXABI_USE_COMPILER_RT': 'On',

    'LIBUNWIND_HAS_GCC_S_LIB': 'Off',
    'LIBUNWIND_USE_COMPILER_RT': 'On',

    # Libxml2 from system gets automatically detected and linked in bringing dependencies from stdc++, gcc_s, icuuc, etc
    # Moved to a check at the configure step. See https://github.com/easybuilders/easybuild-easyconfigs/issues/22491
    # 'LLVM_ENABLE_LIBXML2': 'Off',

    'SANITIZER_USE_STATIC_LLVM_UNWINDER': 'On',
}

DISABLE_WERROR_OPTS = {
    'BENCHMARK_ENABLE_WERROR': 'Off',
    'COMPILER_RT_ENABLE_WERROR': 'Off',
    'FLANG_ENABLE_WERROR': 'Off',
    'LIBC_WNO_ERROR': 'On',
    'LIBCXX_ENABLE_WERROR': 'Off',
    'LIBUNWIND_ENABLE_WERROR': 'Off',
    'LLVM_ENABLE_WERROR': 'Off',
    'OPENMP_ENABLE_WERROR': 'Off',
}

GENERAL_OPTS = {
    'CMAKE_VERBOSE_MAKEFILE': 'ON',
    'LLVM_INCLUDE_BENCHMARKS': 'OFF',
    'LLVM_INSTALL_UTILS': 'ON',
    # If EB is launched from a venv, avoid giving priority to the venv's python
    'Python3_FIND_VIRTUALENV': 'STANDARD',
}


@contextlib.contextmanager
def _wrap_env(path="", ld_path=""):
    """Wrap the environment with $PATH and $LD_LIBRARY_PATH."""
    orig_path = os.getenv('PATH', '')
    orig_ld_library_path = os.getenv('LD_LIBRARY_PATH', '')

    path = ':'.join(filter(None, [path, orig_path]))
    ld_path = ':'.join(filter(None, [ld_path, orig_ld_library_path]))

    setvar('PATH', path)
    setvar('LD_LIBRARY_PATH', ld_path)

    try:
        yield
    finally:
        setvar('PATH', orig_path)
        setvar('LD_LIBRARY_PATH', orig_ld_library_path)


def get_arch_prefix():
    """Return the architecture prefix"""
    arch = get_cpu_architecture()
    if arch == POWER:
        if get_cpu_family() == POWER_LE:
            return 'powerpc64le'
        else:
            return 'powerpc64'
    else:
        return arch.lower()


class EB_LLVM(CMakeMake):
    """
    Support for building and installing LLVM
    """

    minimal_conflicts = [
        'build_bolt',
        'build_clang_extras',
        'build_lld',
        'build_lldb',
        'build_openmp',
        'build_openmp_tools',
        'build_runtimes',
        'bootstrap',
        'full_llvm',
        'python_bindings',
        'use_polly',
    ]

    # Create symlink between equivalent host triples, useful so that other build processes that relies on older
    # triple names can still work when passing the old name to --target
    symlink_lst = [
        ('x86_64-unknown-linux-gnu', 'x86_64-pc-linux'),
        ('x86_64-unknown-linux-gnu', 'x86_64-pc-linux-gnu'),
    ]

    # From LLVM 19, GCC_INSTALL_PREFIX is not supported anymore to hardcode the GCC installation path into the binaries;
    # Now every compilers needs a .cfg file with the --gcc-install-dir option
    # This list tells which compilers need to have a .cfg file created
    # NOTE: flang is the expected name also for the 'flang-new' compiler
    cfg_compilers = ['clang', 'clang++', 'flang']

    @staticmethod
    def extra_options():
        extra_vars = CMakeMake.extra_options()
        extra_vars.update({
            'amd_gfx_list': [None, "DEPRECATED, list of AMDGPU targets to build for.", CUSTOM],
            'assertions': [False, "Enable assertions.  Helps to catch bugs in Clang.", CUSTOM],
            'bootstrap': [True, "Build LLVM-Clang using itself", CUSTOM],
            'build_bolt': [False, "Build the LLVM bolt binary optimizer", CUSTOM],
            'build_clang_extras': [False, "Build the LLVM Clang extra tools", CUSTOM],
            'build_lld': [False, "Build the LLVM lld linker", CUSTOM],
            'build_lldb': [False, "Build the LLVM lldb debugger", CUSTOM],
            'build_openmp': [True, "Build the LLVM OpenMP runtime", CUSTOM],
            'build_openmp_offload': [True, "Build the LLVM OpenMP offload runtime", CUSTOM],
            'build_openmp_tools': [True, "Build the LLVM OpenMP tools interface", CUSTOM],
            'build_runtimes': [False, "Build the LLVM runtimes (compiler-rt, libunwind, libcxx, libcxxabi)", CUSTOM],
            'build_targets': [None, "Build targets for LLVM (host architecture if None). Possible values: " +
                                    ', '.join(ALL_TARGETS), CUSTOM],
            'debug_tests': [True, "Enable verbose output for tests", CUSTOM],
            'disable_werror': [False, "Disable -Werror for all projects", CUSTOM],
            'enable_rtti': [True, "Enable RTTI", CUSTOM],
            'full_llvm': [False, "Build LLVM without any dependency", CUSTOM],
            'minimal': [False, "Build LLVM only", CUSTOM],
            'python_bindings': [False, "Install python bindings", CUSTOM],
            'skip_all_tests': [False, "Skip running of tests", CUSTOM],
            'skip_sanitizer_tests': [True, "Do not run the sanitizer tests", CUSTOM],
            'test_suite_ignore_patterns': [None, "List of test to ignore (if the string matches)", CUSTOM],
            'test_suite_max_failed': [0, "Maximum number of failing tests (does not count allowed failures)", CUSTOM],
            'test_suite_timeout_single': [None, "Timeout for each individual test in the test suite", CUSTOM],
            'test_suite_timeout_total': [None, "Timeout for total running time of the testsuite", CUSTOM],
            'use_pic': [True, "Build with Position Independent Code (PIC)", CUSTOM],
            'usepolly': [None, "DEPRECATED, alias for 'use_polly'", CUSTOM],
            'use_polly': [None, "Build Clang with polly, disabled by default", CUSTOM],
        })

        return extra_vars

    def __init__(self, *args, **kwargs):
        """Initialize LLVM-specific variables."""
        super().__init__(*args, **kwargs)

        if self.cfg['usepolly'] is not None:
            self.log.deprecated("Use of easyconfig parameter 'usepolly', replace by 'use_polly'", '6.0')
            if self.cfg['use_polly'] is None:
                self.cfg['use_polly'] = self.cfg['usepolly']
            else:
                # Do not overwrite value set via the new name
                print_warning("Both 'usepolly' and 'use_polly' are set, please use only 'use_polly'")

        self.llvm_obj_dir_stage1 = None
        self.llvm_obj_dir_stage2 = None
        self.llvm_obj_dir_stage3 = None
        self.intermediate_projects = ['llvm', 'clang']
        self.intermediate_runtimes = ['compiler-rt', 'libunwind', 'libcxx', 'libcxxabi']
        if self.cfg['minimal']:
            self.final_projects = ['llvm']
        else:
            self.final_projects = ['llvm', 'mlir', 'clang', 'flang']
            # Bypass the .mod file check for GCCcore installs
            self.cfg['skip_mod_files_sanity_check'] = True
        self.final_runtimes = []
        self.gcc_prefix = None
        self.runtimes_cmake_args = {
            'CMAKE_C_COMPILER': [],
            'CMAKE_C_FLAGS': [],
            'CMAKE_CXX_COMPILER': [],
            'CMAKE_CXX_FLAGS': [],
            'CMAKE_EXE_LINKER_FLAGS': [],
            }
        self.offload_targets = ['host']
        self.host_triple = None
        self.dynamic_linker = None

        # Shared
        off_opts, on_opts = [], []
        self.build_shared = self.cfg.get('build_shared_libs', False)
        if self.build_shared:
            self.cfg['build_shared_libs'] = None
            on_opts.extend(['LLVM_BUILD_LLVM_DYLIB', 'LLVM_LINK_LLVM_DYLIB', 'LIBCXX_ENABLE_SHARED',
                            'LIBCXXABI_ENABLE_SHARED', 'LIBUNWIND_ENABLE_SHARED'])
        else:
            off_opts.extend(['LIBCXX_ENABLE_ABI_LINKER_SCRIPT', 'LIBCXX_ENABLE_SHARED', 'LIBCXXABI_ENABLE_SHARED',
                             'LIBUNWIND_ENABLE_SHARED', 'LLVM_BUILD_LLVM_DYLIB', 'LLVM_LINK_LLVM_DYLIB'])
            on_opts.extend(['LIBCXX_ENABLE_STATIC', 'LIBCXX_ENABLE_STATIC_ABI_LIBRARY', 'LIBCXXABI_ENABLE_STATIC',
                            'LIBUNWIND_ENABLE_STATIC'])

        # RTTI
        if self.cfg['enable_rtti']:
            on_opts.extend(['LLVM_ENABLE_RTTI', 'LLVM_REQUIRES_RTTI'])
            # Does not work yet with Flang
            # on_opts.append('LLVM_ENABLE_EH')

        if self.cfg['use_pic']:
            on_opts.append('CMAKE_POSITION_INDEPENDENT_CODE')

        self.general_opts = GENERAL_OPTS.copy()

        for opt in on_opts:
            self.general_opts[opt] = 'ON'

        for opt in off_opts:
            self.general_opts[opt] = 'OFF'

        self.full_llvm = self.cfg['full_llvm']

        if self.cfg['minimal']:
            conflicts = [_ for _ in self.minimal_conflicts if self.cfg[_]]
            if conflicts:
                raise EasyBuildError("Minimal build conflicts with '%s'", ', '.join(conflicts))

        # Other custom options
        if self.full_llvm:
            if not self.cfg['bootstrap']:
                raise EasyBuildError("Full LLVM build requires bootstrap build")
            if not self.cfg['build_lld']:
                raise EasyBuildError("Full LLVM build requires building lld")
            if not self.cfg['build_runtimes']:
                raise EasyBuildError("Full LLVM build requires building runtimes")
            self.log.info("Building LLVM without any GCC dependency")

        if self.cfg['disable_werror']:
            self.general_opts.update(DISABLE_WERROR_OPTS)

        if self.cfg['build_runtimes']:
            self.final_runtimes += ['compiler-rt', 'libunwind', 'libcxx', 'libcxxabi']

        if self.cfg['build_openmp']:
            self.final_projects.append('openmp')

        if self.cfg['build_openmp_offload']:
            if not self.cfg['build_openmp']:
                raise EasyBuildError("Building OpenMP offload requires building OpenMP runtime")
            # LLVM 19 added a new runtime target for explicit offloading
            # https://discourse.llvm.org/t/llvm-19-1-0-no-library-libomptarget-nvptx-sm-80-bc-found/81343
            if LooseVersion(self.version) >= '19':
                self.log.debug("Explicitly enabling OpenMP offloading for LLVM >= 19")
                self.final_runtimes.append('offload')
            else:
                self.log.warning("OpenMP offloading is included with the OpenMP runtime for LLVM < 19")

        if self.cfg['build_openmp_tools'] and not self.cfg['build_openmp']:
            raise EasyBuildError("Building OpenMP tools requires building OpenMP runtime")

        if self.cfg['use_polly']:
            self.final_projects.append('polly')

        if self.cfg['build_clang_extras']:
            self.final_projects.append('clang-tools-extra')

        if self.cfg['build_lld']:
            self.intermediate_projects.append('lld')
            self.final_projects.append('lld')
            # This should be the default to make offload multi-stage compilations easier
            self.general_opts['CLANG_DEFAULT_LINKER'] = 'lld'
            self.general_opts['FLANG_DEFAULT_LINKER'] = 'lld'

        self.remove_gcc_dependency_opts = GCC_DEPENDENCY_OPTS_DEFAULT.copy()
        if self.cfg['build_lldb']:
            self.final_projects.append('lldb')
            if self.full_llvm:
                self.remove_gcc_dependency_opts['LLDB_ENABLE_LIBXML2'] = 'Off'
                self.remove_gcc_dependency_opts['LLDB_ENABLE_LZMA'] = 'Off'
                self.remove_gcc_dependency_opts['LLDB_ENABLE_PYTHON'] = 'Off'

        if self.cfg['build_bolt']:
            self.final_projects.append('bolt')

        # Fix for https://github.com/easybuilders/easybuild-easyblocks/issues/3689
        if LooseVersion(self.version) < '16':
            self.general_opts['LLVM_INCLUDE_GO_TESTS'] = 'OFF'

        self.log.info("Final projects to build: %s", ', '.join(self.final_projects))
        self.log.info("Final runtimes to build: %s", ', '.join(self.final_runtimes))

        self._cmakeopts = {}
        self._cfgopts = list(filter(None, self.cfg.get('configopts', '').split()))

    @property
    def llvm_src_dir(self):
        """Return root source directory of LLVM (containing all components)"""
        # LLVM is the first source so we already have this in start_dir. Might be changed later
        return self.start_dir

    def _configure_build_targets(self):
<<<<<<< HEAD
        # list of CUDA compute capabilities to use can be specifed in two ways (where (2) overrules (1)):
        # (1) in the easyconfig file, via the custom cuda_compute_capabilities;
        # (2) in the EasyBuild configuration, via --cuda-compute-capabilities configuration option;
        # Similar rules apply for AMDGCN capabilities
        cuda_cc_list = build_option('cuda_compute_capabilities') or self.cfg['cuda_compute_capabilities'] or []
=======
        cuda_cc_list = self.cfg.get_cuda_cc_template_value("cuda_cc_space_sep", required=False).split()
>>>>>>> 072b7df7
        cuda_toolchain = hasattr(self.toolchain, 'COMPILER_CUDA_FAMILY')
        amd_gfx_list = build_option('amdgcn_capabilities') or self.cfg['amdgcn_capabilities'] or []
        if self.cfg['amd_gfx_list'] is not None:
            self.log.deprecated("Use of easyconfig parameter 'amd_gfx_list', "
                                "replace by build option 'amdgcn_capabilities'", '6.0')
            if not amd_gfx_list:
                amd_gfx_list = self.cfg['amd_gfx_list']
            else:
                # Do not overwrite value set via the new build option
                print_warning("Both 'amd_gfx_list' and build option 'amdgcn_capabilities' "
                              "are set, please use only the build option 'amdgcn_capabilities'")

        # List of (lower-case) dependencies
        self.deps = [dep['name'].lower() for dep in self.cfg.dependencies()]

        # Build targets
        build_targets = self.cfg['build_targets'] or []
        if not build_targets:
            self.log.debug("No build targets specified, using default detection")
            arch = get_cpu_architecture()
            if arch not in DEFAULT_TARGETS_MAP:
                raise EasyBuildError("No default build targets defined for CPU architecture %s.", arch)
            build_targets += DEFAULT_TARGETS_MAP[arch]

            # If CUDA is included as a dep, add NVPTX as a target
            # There are (old) toolchains with CUDA as part of the toolchain
            if 'cuda' in self.deps or cuda_toolchain:
                self.log.info("CUDA dependency detected, adding NVPTX as a target")
                build_targets.append(BUILD_TARGET_NVPTX)
            elif cuda_cc_list:
                self.log.info("CUDA compute capabilities specified, adding NVPTX as a target")
                build_targets.append(BUILD_TARGET_NVPTX)

            # For AMDGPU support during runtime we need ROCR-Runtime and ROCT-Thunk-Interface. While split into
            # separate packages pre ROCm 6.2, it is now combined into ROCR-Runtime. As ROCR-Thunk-Interface was a
            # dependency for ROCR-Runtime before, checking for ROCR-Runtime as a dependency is sufficient.
            # Generally, ROCR-Runtime is not a hard dependency for LLVM. If not found, LLVM can still build
            # an offload-capable compiler runtime, and will try to dlopen the required libraries at runtime.
            # Therefore, also allow the build without ROCR-Runtime, with only the desired architecture list being set.
            # https://openmp.llvm.org/SupportAndFAQ.html#q-how-to-build-an-openmp-amdgpu-offload-capable-compiler
            if 'rocr-runtime' in self.deps:
                self.log.info("ROCR-Runtime dependency detected, adding AMDGPU as a target")
                build_targets.append(BUILD_TARGET_AMDGPU)
            elif amd_gfx_list:
                self.log.info("AMD GPU list specified, adding AMDGPU as a target")
                build_targets.append(BUILD_TARGET_AMDGPU)

            self.cfg['build_targets'] = build_targets
            self.log.debug("Using %s as default build targets for CPU architecture %s.", build_targets, arch)

        unknown_targets = set(build_targets) - set(ALL_TARGETS)

        if unknown_targets:
            raise EasyBuildError("Some of the chosen build targets (%s) are not in %s.",
                                 ', '.join(unknown_targets), ', '.join(ALL_TARGETS))
        exp_targets = set(build_targets) & set(LLVM_EXPERIMENTAL_TARGETS)
        if exp_targets:
            self.log.warning("Experimental targets %s are being used.", ', '.join(exp_targets))

        all_target_cond = 'all' in build_targets
        self.nvptx_target_cond = (BUILD_TARGET_NVPTX in build_targets) or all_target_cond
        self.amdgpu_target_cond = (BUILD_TARGET_AMDGPU in build_targets) or all_target_cond

        if ('cuda' in self.deps or cuda_toolchain) and not self.nvptx_target_cond:
            raise EasyBuildError("CUDA dependency detected, but NVPTX not in manually specified build targets")
        if cuda_cc_list and not self.nvptx_target_cond:
            raise EasyBuildError(
                "CUDA compute capabilities specified, but NVPTX not in manually specified build targets"
            )
        if 'rocr-runtime' in self.deps and not self.amdgpu_target_cond:
            raise EasyBuildError(
                "ROCR-Runtime dependency detected, but AMDGPU not in manually specified build targets"
            )
        if amd_gfx_list and not self.amdgpu_target_cond:
            raise EasyBuildError("AMD GPU list specified, but AMDGPU not in manually specified build targets")

        self.build_targets = build_targets or []

        # Enable offload targets for LLVM >= 18
        self.cuda_cc = []
        self.amd_gfx = []
        if self.cfg['build_openmp_offload'] and LooseVersion(self.version) >= '18':
            if self.nvptx_target_cond:
                if LooseVersion(self.version) < '20' and not cuda_cc_list:
                    raise EasyBuildError(
                        f"LLVM < 20 requires 'cuda_compute_capabilities' to build with {BUILD_TARGET_NVPTX}"
                    )
                self.cuda_cc = [cc.replace('.', '') for cc in cuda_cc_list]
                self.offload_targets += ['cuda']
                self.log.debug("Enabling `cuda` offload target")
            if self.amdgpu_target_cond:
                if LooseVersion(self.version) < '20' and not amd_gfx_list:
                    raise EasyBuildError(f"LLVM < 20 requires 'amd_gfx_list' to build with {BUILD_TARGET_AMDGPU}")
                self.amd_gfx = amd_gfx_list
                self.offload_targets += ['amdgpu']  # Used for LLVM >= 19
                self.log.debug("Enabling `amdgpu` offload target")

        self.general_opts['CMAKE_BUILD_TYPE'] = self.build_type
        self.general_opts['LLVM_TARGETS_TO_BUILD'] = self.list_to_cmake_arg(build_targets)

    def prepare_step(self, *args, **kwargs):
        """Prepare step, modified to ensure install dir is deleted before building"""
        super().prepare_step(*args, **kwargs)
        # re-create installation dir (deletes old installation),
        # Needed to ensure hardcoded rpath do not point to old installation during runtime builds and testing
        self.make_installdir()

    def _add_cmake_runtime_args(self):
        """Generate the value for 'RUNTIMES_CMAKE_ARGS' and add it to the cmake options."""
        args = []
        for key, val in self.runtimes_cmake_args.items():
            if isinstance(val, list):
                val = ' '.join(val)
            if val:
                args.append(f'-D{key}={val}')
        if args:
            self._cmakeopts['RUNTIMES_CMAKE_ARGS'] = self.list_to_cmake_arg(args)

    def _configure_general_build(self):
        """General configuration step for LLVM."""
        self._cmakeopts.update(self.general_opts)
        self._add_cmake_runtime_args()

    def _configure_intermediate_build(self):
        """Configure the intermediate stages of the build."""
        self._cmakeopts['LLVM_ENABLE_PROJECTS'] = self.list_to_cmake_arg(self.intermediate_projects)
        self._cmakeopts['LLVM_ENABLE_RUNTIMES'] = self.list_to_cmake_arg(self.intermediate_runtimes)

    def _configure_final_build(self):
        """Configure the final stage of the build."""
        self._cmakeopts['LLVM_ENABLE_PROJECTS'] = self.list_to_cmake_arg(self.final_projects)
        self._cmakeopts['LLVM_ENABLE_RUNTIMES'] = self.list_to_cmake_arg(self.final_runtimes)

        hwloc_root = get_software_root('hwloc')
        if hwloc_root:
            self.log.info("Using %s as hwloc root", hwloc_root)
            self._cmakeopts['LIBOMP_USE_HWLOC'] = 'ON'
            self._cmakeopts['LIBOMP_HWLOC_INSTALL_DIR'] = hwloc_root

        if 'openmp' in self.final_projects:
            if self.cfg['build_openmp_offload']:
                # Force dlopen of the GPU libraries at runtime, not using existing libraries
                if LooseVersion(self.version) >= '19':
                    self._cmakeopts['LIBOMPTARGET_PLUGINS_TO_BUILD'] = self.list_to_cmake_arg(self.offload_targets)
                    dlopen_plugins = set(self.offload_targets) & set(AVAILABLE_OFFLOAD_DLOPEN_PLUGIN_OPTIONS)
                    if dlopen_plugins:
                        self._cmakeopts['LIBOMPTARGET_DLOPEN_PLUGINS'] = self.list_to_cmake_arg(dlopen_plugins)
                else:
                    if self.amdgpu_target_cond:
                        self._cmakeopts['LIBOMPTARGET_FORCE_DLOPEN_LIBHSA'] = 'ON'
                    if self.nvptx_target_cond:
                        self._cmakeopts['LIBOMPTARGET_FORCE_DLOPEN_LIBCUDA'] = 'ON'
            self._cmakeopts['OPENMP_ENABLE_LIBOMPTARGET'] = 'ON'
            self._cmakeopts['LIBOMP_INSTALL_ALIASES'] = 'ON'
            if not self.cfg['build_openmp_tools']:
                self._cmakeopts['OPENMP_ENABLE_OMPT_TOOLS'] = 'OFF'

        # Make sure tests are not running with more than 'parallel' tasks
        parallel = self.cfg.parallel
        if not build_option('mpi_tests'):
            parallel = 1
        lit_args = [f'-j {parallel}']
        if self.cfg['debug_tests']:
            lit_args += ['-v']
        timeout_single = self.cfg['test_suite_timeout_single']
        if timeout_single:
            lit_args += ['--timeout', str(timeout_single)]
        timeout_total = self.cfg['test_suite_timeout_total']
        if timeout_total:
            lit_args += ['--max-time', str(timeout_total)]
        self._cmakeopts['LLVM_LIT_ARGS'] = '"%s"' % ' '.join(lit_args)

        if self.cfg['use_polly']:
            self._cmakeopts['LLVM_POLLY_LINK_INTO_TOOLS'] = 'ON'
        if not self.cfg['skip_all_tests']:
            self._cmakeopts['LLVM_INCLUDE_TESTS'] = 'ON'
            self._cmakeopts['LLVM_BUILD_TESTS'] = 'ON'

    @staticmethod
    def _get_gcc_prefix():
        """Get the GCC prefix for the build."""
        arch = get_arch_prefix()
        gcc_root = get_software_root('GCCcore')
        gcc_version = get_software_version('GCCcore')
        # If that doesn't work, try with GCC
        if gcc_root is None:
            gcc_root = get_software_root('GCC')
            gcc_version = get_software_version('GCC')
        # If that doesn't work either, print error and exit
        if gcc_root is None:
            raise EasyBuildError("Can't find GCC or GCCcore to use")

        pattern = os.path.join(gcc_root, 'lib', 'gcc', f'{arch}-*', gcc_version)
        matches = glob.glob(pattern)
        if not matches:
            raise EasyBuildError("Can't find GCC version %s for architecture %s in %s", gcc_version, arch, pattern)
        gcc_prefix = os.path.abspath(matches[0])

        return gcc_root, gcc_prefix

    @staticmethod
    def _get_gcc_libpath(strict=False):
        """Get the GCC library path for the build."""
        gcc_root = get_software_root('GCCcore')
        if gcc_root is None:
            gcc_root = get_software_root('GCC')
        if gcc_root is None:
            if strict:
                raise EasyBuildError("Can't find GCC or GCCcore to use")
            else:
                print_msg("Can't find GCC or GCCcore to use, skipping setting of GCC library path", level=IGNORE)
                return ''
        return os.path.join(gcc_root, 'lib64')

    def _set_gcc_prefix(self):
        """Set the GCC prefix for the build."""
        if self.gcc_prefix is None:
            gcc_root, gcc_prefix = self._get_gcc_prefix()

            # For LLVM 18+ config files should be used and this option is deprecated and causes an error in 19
            # But the --gcc-toolchain and --gcc-install-dir for flang are not supported before LLVM 19
            # https://github.com/llvm/llvm-project/pull/87360
            if LooseVersion(self.version) < '19':
                self.log.debug("Using GCC_INSTALL_PREFIX")
                self.general_opts['GCC_INSTALL_PREFIX'] = gcc_root
            else:
                # See https://github.com/llvm/llvm-project/pull/85891#issuecomment-2021370667
                self.log.debug("Using '--gcc-install-dir' in CMAKE_C_FLAGS and CMAKE_CXX_FLAGS")
                self.runtimes_cmake_args['CMAKE_C_FLAGS'].append(f'--gcc-install-dir={gcc_prefix}')
                self.runtimes_cmake_args['CMAKE_CXX_FLAGS'].append(f'--gcc-install-dir={gcc_prefix}')

            self.gcc_prefix = gcc_prefix
        self.log.debug("Using %s as the gcc install location", self.gcc_prefix)

    def _set_dynamic_linker(self):
        """Set the dynamic linker for the build if not the default one."""
        if self.sysroot:
            linkers = glob.glob(os.path.join(self.sysroot, '**', 'ld-*.so*'))
            for linker in linkers:
                if os.path.isfile(linker) and not os.path.islink(linker):
                    self.log.info("Using linker %s from sysroot", linker)
                    self.dynamic_linker = linker
                    break
            else:
                msg = f"No linker found in sysroot {self.sysroot}, using default linker"
                trace_msg(msg)
                self.log.warning(msg)

    def _update_test_ignore_patterns(self):
        """Update the ignore patterns based on known ignorable test failures when running with specific LLVM versions
        or with specific dependencies/options."""
        self.ignore_patterns = self.cfg['test_suite_ignore_patterns'] or []

        new_ignore_patterns = []
        if self.sysroot:
            # Some tests will run a FileCheck on the output of `clang -v` for `-internal-externc-isystem /usr/include`
            # where the path is hardcoded. If sysroot is set we replace that path by prepending the sysroot to it.
            # The changes needed varies from file to file and are not the same across versions.
            # Since this seems to be more of a problem with the test-suite settings than using the compilers
            # we can probably safely ignore these tests.
            known_driver_files = [
                'baremetal.cpp', 'csky-toolchain.c', 'freebsd-include-paths.c',
                'haiku.c', 'hexagon-toolchain-elf.c', 'hexagon-toolchain-linux.c',
                'mips-cs.cpp', 'mips-fsf.cpp', 'mips-img-v2.cpp', 'mips-img.cpp',
                'riscv32-toolchain-extra.c', 'riscv64-toolchain-extra.c',
                'rocm-detect.hip',
            ]
            known_frontend_files = [
                'warning-poison-system-directories.c'
            ]
            for file in known_driver_files:
                new_ignore_patterns.append(f'Clang :: Driver/{file}')
            for file in known_frontend_files:
                new_ignore_patterns.append(f'Clang :: Frontend/{file}')

            # Test related to config files, can fail due to overriding the default config file that we set to
            # ensure correct working with sysroot builds
            new_ignore_patterns.append('Flang :: Driver/config-file.f90')

        # See https://github.com/easybuilders/easybuild-easyblocks/pull/3741#issuecomment-2944852391
        # System-related failures due to /etc/timezone behavior
        new_ignore_patterns.append('llvm-libc++-shared.cfg.in :: std/time/time.zone/')

        # Can give different behavior based on system Scrt1.o
        new_ignore_patterns.append('Flang :: Driver/missing-input.f90')

        # See https://github.com/llvm/llvm-project/issues/140024
        if LooseVersion(self.version) <= '20.1.5':
            new_ignore_patterns.append('LLVM :: CodeGen/Hexagon/isel/pfalse-v4i1.ll')

        self.ignore_patterns += new_ignore_patterns
        self.log.info(f"Ignore patterns added due to known and ignorable test failures: {new_ignore_patterns}")

    def configure_step(self):
        """
        Install extra tools in bin/; enable zlib if it is a dep; optionally enable rtti; and set the build target
        """
        # Allow running with older versions of LLVM for minimal builds in order to replace EB_LLVM easyblock
        if not self.cfg['minimal'] and LooseVersion(self.version) < '18.1.6':
            raise EasyBuildError("LLVM version %s is not supported, please use version 18.1.6 or newer", self.version)

        # Allow running with older versions of GCC for minimal builds in order to replace EB_LLVM easyblock
        gcc_version = get_software_version('GCCcore')
        if not self.cfg['minimal'] and LooseVersion(gcc_version) < '13':
            raise EasyBuildError("LLVM %s requires GCC 13 or newer, found %s", self.version, gcc_version)

        # Lit is needed for running tests-suite
        lit_root = get_software_root('lit')
        if not lit_root and not self.cfg['skip_all_tests']:
            raise EasyBuildError("Can't find 'lit', needed for running tests-suite")

        timeouts = self.cfg['test_suite_timeout_single'] or self.cfg['test_suite_timeout_total']
        if not self.cfg['skip_all_tests'] and timeouts:
            psutil_root = get_software_root('psutil')
            if not psutil_root:
                raise EasyBuildError("Can't find 'psutil', needed for running tests-suite with timeout")

        # Parallel build
        self.make_parallel_opts = ""
        if self.cfg.parallel:
            self.make_parallel_opts = f"-j {self.cfg.parallel}"

        self._configure_build_targets()

        # Sysroot
        self.sysroot = build_option('sysroot')
        if self.sysroot:
            if LooseVersion(self.version) < '19':
                raise EasyBuildError("Using sysroot is not supported by EasyBuild for LLVM < 19")
            self.general_opts['DEFAULT_SYSROOT'] = self.sysroot
            self.general_opts['CMAKE_SYSROOT'] = self.sysroot
            self._set_dynamic_linker()
            trace_msg(f"Using '{self.dynamic_linker}' as dynamic linker from sysroot {self.sysroot}")

        # CMAKE_INSTALL_PREFIX and LLVM start directory are set here instead of in __init__ to
        # ensure this easyblock can be used as a Bundle component, see
        # https://github.com/easybuilders/easybuild-easyblocks/issues/3680
        self.general_opts['CMAKE_INSTALL_PREFIX'] = self.installdir

        # Bootstrap
        self.llvm_obj_dir_stage1 = os.path.join(self.builddir, 'llvm.obj.1')
        if self.cfg['bootstrap']:
            self.log.info("Initialising for bootstrap build.")
            self.llvm_obj_dir_stage2 = os.path.join(self.builddir, 'llvm.obj.2')
            self.llvm_obj_dir_stage3 = os.path.join(self.builddir, 'llvm.obj.3')
            self.final_dir = self.llvm_obj_dir_stage3
            mkdir(self.llvm_obj_dir_stage2)
            mkdir(self.llvm_obj_dir_stage3)
        else:
            self.log.info("Initialising for single stage build.")
            self.final_dir = self.llvm_obj_dir_stage1

        self.general_opts['LLVM_ENABLE_ASSERTIONS'] = 'ON' if self.cfg['assertions'] else 'OFF'

        # Dependencies based persistent options (should be reused across stages)
        # Libxml2
        xml2_root = get_software_root('libxml2')
        # Explicitly disable libxml2 if not found to avoid linking against system libxml2
        if xml2_root:
            if self.full_llvm:
                self.log.warning("LLVM is being built in 'full_llvm' mode, libxml2 will not be used")
                self.general_opts['LLVM_ENABLE_LIBXML2'] = 'OFF'
            else:
                self.general_opts['LLVM_ENABLE_LIBXML2'] = 'ON'
        else:
            self.general_opts['LLVM_ENABLE_LIBXML2'] = 'OFF'

        # If 'ON', risk finding a system zlib or zstd leading to including /usr/include as -isystem that can lead
        # to errors during compilation of 'offload.tools.kernelreplay' due to the inclusion of LLVMSupport (19.x)
        self.general_opts['LLVM_ENABLE_ZLIB'] = 'ON' if get_software_root('zlib') else 'OFF'
        self.general_opts['LLVM_ENABLE_ZSTD'] = 'ON' if get_software_root('zstd') else 'OFF'
        # Should not use system SWIG if present
        self.general_opts['LLDB_ENABLE_SWIG'] = 'ON' if get_software_root('SWIG') else 'OFF'

        # Avoid using system `gdb` in case it is not provided as a dependency
        # This could cause the wrong sysroot/dynamic linker being picked up in a sysroot build causing tests to fail
        self.general_opts['LIBOMP_OMPD_GDB_SUPPORT'] = 'ON' if get_software_root('GDB') else 'OFF'

        z3_root = get_software_root("Z3")
        if z3_root:
            self.log.info("Using %s as Z3 root", z3_root)
            self.general_opts['LLVM_ENABLE_Z3_SOLVER'] = 'ON'
            self.general_opts['LLVM_Z3_INSTALL_DIR'] = z3_root
        else:
            self.general_opts['LLVM_ENABLE_Z3_SOLVER'] = 'OFF'

        # update ignore patterns for ignorable test failures
        self._update_test_ignore_patterns()

        python_opts = get_cmake_python_config_dict()
        self.general_opts.update(python_opts)
        self.runtimes_cmake_args.update(python_opts)

        if self.cfg['bootstrap']:
            self._configure_intermediate_build()
        else:
            self._configure_final_build()

        if self.cfg['skip_sanitizer_tests'] and build_option('strict') != ERROR:
            self.log.info("Disabling the sanitizer tests")
            self.disable_sanitizer_tests()

        # Remove python bindings tests causing uncaught exception in the build
        cmakelists_tests = os.path.join(self.start_dir, 'clang', 'CMakeLists.txt')
        regex_subs = []
        regex_subs.append((r'add_subdirectory\(bindings/python/tests\)', ''))
        apply_regex_substitutions(cmakelists_tests, regex_subs)

        # Remove flags disabling the use of configuration files during compiler-rt tests as we in general rely on them
        # (see https://github.com/easybuilders/easybuild-easyblocks/pull/3741#issuecomment-2939404304)
        lit_cfg_file = os.path.join(self.start_dir, 'compiler-rt', 'test', 'lit.common.cfg.py')
        regex_subs = [
            (r'^if config.has_no_default_config_flag:', ''),
            (r'^\s*config.environment\["CLANG_NO_DEFAULT_CONFIG"\] = "1"', '')
        ]
        apply_regex_substitutions(lit_cfg_file, regex_subs)

        self._set_gcc_prefix()

        # If we don't want to build with CUDA (not in dependencies) trick CMakes FindCUDA module into not finding it by
        # using the environment variable which is used as-is and later checked for a falsy value when determining
        # whether CUDA was found
        if not get_software_root('CUDA'):
            setvar('CUDA_NVCC_EXECUTABLE', 'IGNORE')

        # 20.1+ uses a generic IR for OpenMP DeviceRTL
        if self.cfg['build_openmp_offload'] and LooseVersion(self.version) < '20.1':
            gpu_archs = self.cfg.get_cuda_cc_template_value("cuda_sm_space_sep", required=False).split()
            gpu_archs += self.amd_gfx
            if gpu_archs:
                self._cmakeopts['LIBOMPTARGET_DEVICE_ARCHITECTURES'] = self.list_to_cmake_arg(gpu_archs)

        self._configure_general_build()
        self.add_cmake_opts()

        src_dir = os.path.join(self.start_dir, 'llvm')
        output = super().configure_step(builddir=self.llvm_obj_dir_stage1, srcdir=src_dir)

        # Get LLVM_HOST_TRIPLE (e.g. x86_64-unknown-linux-gnu) from the output
        for line in output.splitlines():
            if 'llvm host triple' in line.lower():
                self.host_triple = line.split(':')[1].strip()
                break
        else:
            # LLVM_HOST_TRIPLE needs to be set when building runtimes or bootstrapping.
            if self.cfg['build_runtimes'] or self.cfg['bootstrap']:
                raise EasyBuildError("`LLVM_HOST_TRIPLE` not found in the output of the configure step")
            # Otherwise it can be inferred a posteriori from the install directory
            else:
                self.log.warning("`LLVM_HOST_TRIPLE` not found in the output of the configure step")

        if not self.cfg['bootstrap']:
            if build_option('rpath') and self._cmakeopts['LLVM_ENABLE_RUNTIMES'] != '""':
                # Ensure RPATH wrappers are used for the runtimes also at the first stage
                # Call configure again now that the host triple is known from the previous configure call
                remove_dir(self.llvm_obj_dir_stage1)
                self._prepare_runtimes_rpath_wrappers(self.llvm_obj_dir_stage1)
                self.add_cmake_opts()
                trace_msg("Reconfiguring LLVM to use the RPATH wrappers for the runtimes")
                super().configure_step(builddir=self.llvm_obj_dir_stage1, srcdir=src_dir)
            # Pre-create the CFG files in the `build_stage/bin` directory to enforce using the correct dynamic
            # linker in case of sysroot builds, and to ensure the correct GCC installation is used also for the
            # runtimes (which would otherwise use the system default dynamic linker)
            self._create_compiler_config_file(self.llvm_obj_dir_stage1)

    def disable_sanitizer_tests(self):
        """Disable the tests of all the sanitizers by removing the test directories from the build system"""
        cmakelists_tests = os.path.join(self.start_dir, 'compiler-rt', 'test', 'CMakeLists.txt')
        regex_subs = [(r'compiler_rt_test_runtime.*san.*', '')]
        apply_regex_substitutions(cmakelists_tests, regex_subs)

    def add_cmake_opts(self):
        """Add LLVM-specific CMake options."""
        base_opts = self._cfgopts.copy()
        for k, v in self._cmakeopts.items():
            base_opts.append('-D%s=%s' % (k, v))
        self.cfg['configopts'] = ' '.join(base_opts)

    def configure_step2(self):
        """Configure the second stage of the bootstrap."""
        self._cmakeopts = {}
        self._configure_general_build()
        self._configure_intermediate_build()
        if self.full_llvm:
            self._cmakeopts.update(self.remove_gcc_dependency_opts)

    def configure_step3(self):
        """Configure the third stage of the bootstrap."""
        self._cmakeopts = {}
        self._configure_general_build()
        self._configure_final_build()
        # Update runtime CMake arguments, as they might have
        # changed when configuring the final build arguments
        self._add_cmake_runtime_args()
        if self.full_llvm:
            self._cmakeopts.update(self.remove_gcc_dependency_opts)

    def _create_compiler_config_file(self, installdir):
        """Create a config file for the compiler to point to the correct GCC installation."""
        self._set_gcc_prefix()

        # This is only needed for LLVM >= 19, as the --gcc-install-dir option was introduced then
        if LooseVersion(self.version) < '19':
            return

        bin_dir = os.path.join(installdir, 'bin')
        opts = [f'--gcc-install-dir={self.gcc_prefix}']

        if self.dynamic_linker:
            opts.append(f'-Wl,-dynamic-linker,{self.dynamic_linker}')
            # The --dyld-prefix flag exists, but beside being poorly documented it is also not supported by flang
            # https://reviews.llvm.org/D851
            # prefix = self.sysroot.rstrip('/')
            # opts.append(f'--dyld-prefix={prefix}')

        # Check, for a non `full_llvm` build, if GCCcore is in the LIBRARY_PATH, and if not add it;
        # This is needed as the runtimes tests will not add the -L option to the linker command line for GCCcore
        # otherwise
        if not self.full_llvm:
            gcc_lib = self._get_gcc_libpath(strict=True)
            lib_path = os.getenv('LIBRARY_PATH', '')
            if gcc_lib not in lib_path:
                self.log.info("Adding GCCcore libraries location `%s` the config files", gcc_lib)
                opts.append(f'-L{gcc_lib}')

        for comp in self.cfg_compilers:
            write_file(os.path.join(bin_dir, f'{comp}.cfg'), ' '.join(opts))

    def build_with_prev_stage(self, prev_dir, stage_dir):
        """Build LLVM using the previous stage."""
        curdir = os.getcwd()

        bin_dir = os.path.join(prev_dir, 'bin')
        lib_dir_runtime = self.get_runtime_lib_path(prev_dir)

        # Give priority to the libraries in the current stage if compiled to avoid failures due to undefined symbols
        # e.g. when calling the compiled clang-ast-dump for stage 3
        lib_path = ':'.join(filter(None, [
            os.path.join(stage_dir, lib_dir_runtime),
            os.path.join(prev_dir, lib_dir_runtime),
        ]))

        if build_option('rpath'):
            self._prepare_runtimes_rpath_wrappers(stage_dir)

        # Needed for passing the variables to the build command
        with _wrap_env(bin_dir, lib_path):
            # If building with rpath, create RPATH wrappers for the Clang compilers for stage 2 and 3
            if build_option('rpath'):
                # !!! Should be replaced with ClangFlang (or correct naming) toolchain once available
                #     as this will only create rpath wrappers for Clang and not Flang
                my_toolchain = Clang(name='Clang', version='1')
                my_toolchain.prepare_rpath_wrappers(
                    rpath_include_dirs=[
                        os.path.join(self.installdir, 'lib'),
                        os.path.join(self.installdir, 'lib64'),
                        os.path.join(self.installdir, lib_dir_runtime),
                        ]
                    )
                self.log.info("Prepared rpath wrappers")

                # add symlink for 'opt' to wrapper dir, since Clang expects it in the same directory
                # see https://github.com/easybuilders/easybuild-easyblocks/issues/3075
                clang_wrapper_dir = os.path.dirname(which('clang'))
                symlink(os.path.join(prev_dir, 'opt'), os.path.join(clang_wrapper_dir, 'opt'))

                # RPATH wrappers add -Wl,rpath arguments to all command lines, including when it is just compiling
                # Clang by default warns about that, and then some configure tests use -Werror which turns those
                # warnings into errors. As a result, those configure tests fail, even though the compiler supports the
                # requested functionality (e.g. the test that checks if -fPIC is supported would fail, and it compiles
                # without resulting in relocation errors).
                # See https://github.com/easybuilders/easybuild-easyblocks/pull/2799#issuecomment-1270621100
                # Here, we add -Wno-unused-command-line-argument to CXXFLAGS to avoid these warnings alltogether
                cflags = os.getenv('CFLAGS', '')
                cxxflags = os.getenv('CXXFLAGS', '')
                setvar('CFLAGS', "%s %s" % (cflags, '-Wno-unused-command-line-argument'))
                setvar('CXXFLAGS', "%s %s" % (cxxflags, '-Wno-unused-command-line-argument'))

            if self.full_llvm:
                # See  https://github.com/llvm/llvm-project/issues/111667
                to_add = '--unwindlib=none'
                flags = self.runtimes_cmake_args['CMAKE_EXE_LINKER_FLAGS']
                if to_add not in flags:
                    flags.append(to_add)

                self._add_cmake_runtime_args()

            # determine full path to clang/clang++ (which may be wrapper scripts in case of RPATH linking)
            clang = which('clang')
            clangxx = which('clang++')

            self._cmakeopts['CMAKE_C_COMPILER'] = clang
            self._cmakeopts['CMAKE_CXX_COMPILER'] = clangxx
            self._cmakeopts['CMAKE_ASM_COMPILER'] = clang
            self._cmakeopts['CMAKE_ASM_COMPILER_ID'] = 'Clang'

            self._create_compiler_config_file(prev_dir)
            # also pre-create the CFG files in the `build_stage/bin` directory to enforce using the correct dynamic
            # linker in case of sysroot builds, and to ensure the correct GCC installation is used also for the
            # runtimes (which would otherwise use the system default dynamic linker)
            self._create_compiler_config_file(stage_dir)

            self.add_cmake_opts()

            change_dir(stage_dir)
            self.log.debug("Configuring %s", stage_dir)
            cmd = ' '.join(['cmake', self.cfg['configopts'], os.path.join(self.start_dir, 'llvm')])
            run_shell_cmd(cmd)

            self.log.debug("Building %s", stage_dir)
            cmd = f"make {self.make_parallel_opts} VERBOSE=1"
            res = run_shell_cmd(cmd, fail_on_error=False)
            # Observed in 20.1.0, the build of the offloading tools can fail due to 'cstdint' file not found
            # But will succeed if executed again with -j 1 (possible missing dependency in the CMake logic?)
            # See https://github.com/llvm/llvm-project/issues/130783
            if res.exit_code != EasyBuildExit.SUCCESS:
                self.log.warning("Build failed, attempting again with parallel ON")
                res = run_shell_cmd(cmd, fail_on_error=False)
            if res.exit_code != EasyBuildExit.SUCCESS:
                self.log.warning("Build failed, attempting again with parallel OFF")
                cmd = "make -j 1 VERBOSE=1"
                res = run_shell_cmd(cmd)

        change_dir(curdir)

    def _prepare_runtimes_rpath_wrappers(self, stage_dir):
        """Run the build command also ensuring proper rpath-ing for the Runtime build.

        Binaries and libraries produced during runtimes make use of the newly built Clang compiler which is not
        rpath-wrapped. This causes the executable to be produced without rpath (if required) and with
        runpath set to $ORIGIN. This causes 2 problems:
         - Binaries produced for the runtimes will fail the sanity check
         - Runtimes libraries that link to libLLVM.so like 'libomptarget.so' need LD_LIBRARY_PATH to work.
           This is because even if an executable compiled with the new llvm has rpath pointing to $EBROOTLLVM/lib,
           it will not be resolved with the executable's rpath, but the library's runpath
           (rpath is ignored if runpath is set).
           Even if libLLVM.so is a direct dependency of the executable, it needs to be resolved both for the
           executable and the library.

        Here we create a mock binary for the current stage, rpath-wrap it and than pass the rpath-wrapped binary
        to the runtimes build as the compiler through RUNTIMES_CMAKE_ARGS.
        """
        lib_dir_runtime = self.get_runtime_lib_path(stage_dir, fail_ok=True)

        # Give priority to the libraries in the current stage if compiled to avoid failures due to undefined symbols
        # e.g. when calling the compiled clang-ast-dump for stage 3
        lib_path = os.path.join(stage_dir, lib_dir_runtime)

        bin_dir_new = os.path.join(stage_dir, 'bin')
        mkdir(bin_dir_new, parents=True)
        with _wrap_env(bin_dir_new, lib_path):
            nxt_clang = os.path.join(bin_dir_new, 'clang')
            nxt_clangxx = os.path.join(bin_dir_new, 'clang++')
            with open(nxt_clang, 'w', encoding='utf-8') as f:
                f.write("#!/bin/bash\n")
                f.write("echo 'MOCK clang'\n")
            adjust_permissions(nxt_clang, stat.S_IXUSR)
            with open(nxt_clangxx, 'w', encoding='utf-8') as f:
                f.write("#!/bin/bash\n")
                f.write("echo 'MOCK clangxx'\n")
            adjust_permissions(nxt_clangxx, stat.S_IXUSR)

            tmp_toolchain = Clang(name='Clang', version='1')
            # Don't need stage dir here as LD_LIBRARY_PATH is set during build, this is only needed for
            # installed binaries with rpath
            lib_dirs = [os.path.join(self.installdir, x) for x in SEARCH_PATH_LIB_DIRS + [lib_dir_runtime]]
            tmp_toolchain.prepare_rpath_wrappers(rpath_include_dirs=lib_dirs)
            remove_file(nxt_clang)
            remove_file(nxt_clangxx)
            msg = "Prepared MOCK rpath wrappers needed to rpath-wrap also the new compilers produced "
            msg += "by the project build and than used for the runtimes build"
            self.log.info(msg)
            clang_mock = which('clang')
            clangxx_mock = which('clang++')

            clang_mock_wrapper_dir = os.path.dirname(clang_mock)

            symlink(os.path.join(stage_dir, 'opt'), os.path.join(clang_mock_wrapper_dir, 'opt'))

            # Use mocked rpath wrappers
            self.runtimes_cmake_args['CMAKE_C_COMPILER'] = [clang_mock]
            self.runtimes_cmake_args['CMAKE_CXX_COMPILER'] = [clangxx_mock]

        self._add_cmake_runtime_args()

    def build_step(self, *args, **kwargs):
        """Build LLVM, and optionally build it using itself."""
        if self.cfg['bootstrap']:
            self.log.info("Building stage 1")
            print_msg("Building stage 1/3")
        else:
            self.log.info("Building LLVM")
            print_msg("Building stage 1/1")

        change_dir(self.llvm_obj_dir_stage1)
        super().build_step(*args, **kwargs)

        if self.cfg['bootstrap']:
            self.log.info("Building stage 2")
            print_msg("Building stage 2/3")
            self.configure_step2()
            self.build_with_prev_stage(self.llvm_obj_dir_stage1, self.llvm_obj_dir_stage2)

            self.log.info("Building stage 3")
            print_msg("Building stage 3/3")
            self.configure_step3()
            self.build_with_prev_stage(self.llvm_obj_dir_stage2, self.llvm_obj_dir_stage3)

    def _para_test_step(self, parallel=1):
        """Run test suite with the specified number of parallel jobs for make."""
        basedir = self.final_dir

        # From grep -E "^[A-Z]+: " LOG_FILE | cut -d: -f1 | sort | uniq
        OUTCOME_FAIL = [
            'FAIL',
            'TIMEOUT',
        ]
        # OUTCOME_OK = [
        #     'PASS',
        #     'UNSUPPORTED',
        #     'XFAIL',
        # ]

        change_dir(basedir)
        lib_path = ''
        if self.cfg['build_runtimes']:
            lib_dir_runtime = self.get_runtime_lib_path(basedir)
            lib_path = os.path.join(basedir, lib_dir_runtime)
        if not self.full_llvm:
            # Add the GCC library path to the LD_LIBRARY_PATH if it is not already there to ensure correct
            # libstdc++ and libgcc_s.so are used for tests
            gcc_lib = self._get_gcc_libpath(strict=True)
            lib_path = ':'.join(filter(None, [gcc_lib, lib_path]))

        with _wrap_env(os.path.join(basedir, 'bin'), lib_path):
            cmd = f"make -j {parallel} check-all"
            res = run_shell_cmd(cmd, fail_on_error=False)
            out = res.output
            self.log.debug(out)

        ignore_patterns = self.ignore_patterns
        ignored_pattern_matches = 0
        failed_pattern_matches = 0
        if ignore_patterns:
            for line in out.splitlines():
                if any(line.startswith(f'{x}: ') for x in OUTCOME_FAIL):
                    if any(patt in line for patt in ignore_patterns):
                        self.log.info("Ignoring test failure: %s", line)
                        ignored_pattern_matches += 1
                    failed_pattern_matches += 1

        rgx_failed = re.compile(r'^ +Failed +: +([0-9]+)', flags=re.MULTILINE)
        mch = rgx_failed.search(out)
        if mch is None:
            rgx_passed = re.compile(r'^ +Passed +: +([0-9]+)', flags=re.MULTILINE)
            mch = rgx_passed.search(out)
            if mch is None:
                self.log.warning("Failed to extract number of failed/passed test results from output")
                num_failed = None
            else:
                num_failed = 0
        else:
            num_failed = int(mch.group(1))

        if num_failed is not None:
            num_timed_out = 0
            rgx_timed_out = re.compile(r'^ +Timed Out +: +([0-9]+)', flags=re.MULTILINE)
            mch = rgx_timed_out.search(out)
            if mch is not None:
                num_timed_out = int(mch.group(1))
                self.log.info("Tests timed out: %s", num_timed_out)
            num_failed += num_timed_out

        if num_failed != failed_pattern_matches:
            msg = f"Number of failed tests ({num_failed}) does not match "
            msg += f"Number identified via line-by-line pattern matching: {failed_pattern_matches}"
            self.log.warning(msg)

        if num_failed is not None and ignored_pattern_matches:
            self.log.info("Ignored %s failed tests due to ignore patterns", ignored_pattern_matches)
            num_failed -= ignored_pattern_matches

        return num_failed

    def test_step(self):
        """Run tests on final stage (unless disabled)."""
        if not self.cfg['skip_all_tests']:
            # Also runs of test suite compilers should be made aware of the GCC installation
            self._create_compiler_config_file(self.final_dir)

            # For nvptx64 tests, find out if 'ptxas' exists in $PATH. If not, ignore all nvptx64 test failures
            if not which('ptxas', on_error=IGNORE):
                self.ignore_patterns += ['nvptx64-nvidia-cuda', 'nvptx64-nvidia-cuda-LTO']
                self.log.warning("PTXAS not found in PATH, ignoring failing tests for NVPTX target")
            # If the AMDGPU target is built, tests will be run if libhsa-runtime64.so is found.
            # However, this can cause issues if the system libraries are used, due to other loaded modules.
            # Therefore, ignore failing tests if ROCr-Runtime is not in the dependencies and
            # warn about this in the logs.
            if 'rocr-runtime' not in self.deps:
                self.ignore_patterns += ['amdgcn-amd-amdhsa']
                self.log.warning("ROCr-Runtime not in dependencies, ignoring failing tests for AMDGPU target.")

            max_failed = self.cfg['test_suite_max_failed']
            num_failed = self._para_test_step(parallel=1)
            if num_failed is None:
                self.report_test_failure("Failed to extract test results from output")
                return

            if num_failed > max_failed:
                self.report_test_failure(f"Too many failed tests: {num_failed} ({max_failed} allowed)")
            elif num_failed:
                self.log.info(f"Test suite completed with {num_failed} failed tests ({max_failed} allowed)")
            else:
                self.log.info(f"Test suite completed, no failed tests ({max_failed} allowed)")

    def install_step(self):
        """Install stage 1 or 3 (if bootstrap) binaries."""
        basedir = self.final_dir
        change_dir(basedir)

        if self.cfg['build_runtimes']:
            orig_ld_library_path = os.getenv('LD_LIBRARY_PATH')
            lib_dir_runtime = self.get_runtime_lib_path(basedir)

            lib_path = ':'.join([
                os.path.join(basedir, lib_dir_runtime),
                orig_ld_library_path
            ])

            self.cfg.update('preinstallopts', f'LD_LIBRARY_PATH={lib_path}')

        super().install_step()

        # copy Python bindings here in post-install step so that it is not done more than once in multi_deps context
        if self.cfg['python_bindings']:
            python_bindings_source_dir = os.path.join(self.start_dir, 'clang', 'bindings', 'python')
            python_bindins_target_dir = os.path.join(self.installdir, 'lib', 'python')
            copy_dir(python_bindings_source_dir, python_bindins_target_dir, dirs_exist_ok=True)

            python_bindings_source_dir = os.path.join(self.start_dir, 'mlir', 'python')
            copy_dir(python_bindings_source_dir, python_bindins_target_dir, dirs_exist_ok=True)

        # For GCC aware installation create config files in order to point to the correct GCC installation
        # Required as GCC_INSTALL_PREFIX was removed (see https://github.com/llvm/llvm-project/pull/87360)
        self._create_compiler_config_file(self.installdir)

        # This is needed as some older build system will select a different naming scheme for the library leading to
        # The correct target <__config_site> and libclang_rt.builtins.a not being found
        # An example is building BOOST
        resdir_version = self.version.split('.')[0]
        clang_lib = os.path.join(self.installdir, 'lib', 'clang', resdir_version, 'lib')

        for orig, other in self.symlink_lst:
            for dirname in ['include', 'lib', clang_lib]:
                src = os.path.join(self.installdir, dirname, orig)
                dst = os.path.join(self.installdir, dirname, other)
                if os.path.exists(src) and not os.path.exists(dst):
                    msg = f"Creating symlink for {src} to {dst} for better compatibility with expected --target"
                    self.log.info(msg)
                    symlink(src, dst)

    def get_runtime_lib_path(self, base_dir, fail_ok=False):
        """Return the path to the runtime libraries."""
        if self.host_triple is None:
            # Attempt using the glob based detection of the runtime library directory for runs of
            # --sanity-check-only/--module-only where the configure step is not used
            arch = get_arch_prefix()
            matches = glob.glob(os.path.join(base_dir, 'lib', f'{arch}-*'))
            if matches:
                self.host_triple = os.path.basename(matches[0])
            else:
                raise EasyBuildError("Could not find runtime library directory")

        res = os.path.join('lib', self.host_triple)
        if not fail_ok:
            path = os.path.join(base_dir, res)
            if not os.path.exists(path):
                raise EasyBuildError("Could not find runtime library directory '%s'", path)

        return res

    def banned_linked_shared_libs(self):
        """Return a list of shared libraries that should not be linked against."""
        res = []
        if self.full_llvm:
            self.log.info("Checking that no GCC shared libraries are linked against")
            res += ['libstdc++', 'libgcc_s', 'libicuuc']
        if not self.build_shared:
            # Libraries should be linked statically
            self.log.info("Checking that no shared libraries are linked against in static build")
            res += ['libc++', 'libc++abi', 'libunwind']
        return res

    @staticmethod
    def _sanity_check_gcc_prefix(compilers, gcc_prefix, installdir):
        """Check if the GCC prefix of the compiler is correct"""
        rgx = re.compile('Selected GCC installation: (.*)')
        for comp in compilers:
            cmd = "%s -v" % os.path.join(installdir, 'bin', comp)
            res = run_shell_cmd(cmd, fail_on_error=False)
            out = res.output
            mch = rgx.search(out)
            if mch is None:
                raise EasyBuildError("Failed to extract GCC installation path from output of '%s': %s", cmd, out)
            check_prefix = mch.group(1)
            if check_prefix != gcc_prefix:
                error_msg = f"GCC installation path '{check_prefix}' does not match expected path '{gcc_prefix}'"
                raise EasyBuildError(error_msg)

    def _sanity_check_dynamic_linker(self):
        """Check if the dynamic linker is correct."""
        if self.sysroot:
            # compile & test trivial C program to verify that works
            test_fn = 'test123'
            test_txt = '#include <stdio.h>\n'
            test_txt += 'int main() { printf("Hello World\\n"); return 0; }\n'
            write_file(test_fn + '.c', test_txt)

            clang = os.path.join(self.installdir, 'bin', 'clang')
            cmd = f"{clang} -o {test_fn}.o -c {test_fn}.c"
            run_shell_cmd(cmd, fail_on_error=True)

            cmd = f"{clang} -v -o {test_fn}.x {test_fn}.o"
            res = run_shell_cmd(cmd, fail_on_error=True)
            out = res.output

            # Check if the dynamic linker is set to the sysroot
            if self.sysroot not in out:
                error_msg = f"Dynamic linker is not set to the sysroot '{self.sysroot}'"
                raise EasyBuildError(error_msg)

            cmd = f'./{test_fn}.x'
            res = run_shell_cmd(cmd, fail_on_error=False)
            if res.exit_code != EasyBuildExit.SUCCESS:
                error_msg = f"Failed to run the compiled executable '{cmd}' for testing the dynamic linker"
                raise EasyBuildError(error_msg)

            for suffix in ('.c', '.o', '.x'):
                remove_file(f'{test_fn}{suffix}')

    def sanity_check_step(self, custom_paths=None, custom_commands=None, *args, **kwargs):
        """Perform sanity checks on the installed LLVM."""
        lib_dir_runtime = None
        if self.cfg['build_runtimes']:
            lib_dir_runtime = self.get_runtime_lib_path(self.installdir)
        shlib_ext = '.' + get_shared_lib_ext()

        resdir_version = self.version.split('.')[0]
        version = LooseVersion(self.version)

        arch = get_cpu_architecture()
        # Check architecture explicitly since Clang uses potentially different names
        if arch == X86_64:
            arch = 'x86_64'
        elif arch == POWER:
            arch = 'ppc64'
        elif arch == AARCH64:
            arch = 'aarch64'
        else:
            print_warning("Unknown CPU architecture (%s) for OpenMP and runtime libraries check!" % arch, log=self.log)

        check_files = []
        check_bin_files = []
        check_lib_files = []
        check_librt_files = []
        check_inc_files = []
        check_dirs = ['include/llvm', 'include/llvm-c', 'lib/cmake/llvm']
        custom_commands = [
            "llvm-ar --help",
            "llvm-ranlib --help",
            "llvm-nm --help",
            "llvm-objdump --help",
        ]
        gcc_prefix_compilers = []
        if self.build_shared:
            check_lib_files += ['libLLVM.so']

        if 'clang' in self.final_projects:
            check_bin_files += [
                'clang', 'clang++', 'clang-cpp', 'clang-cl', 'clang-repl', 'hmaptool', 'amdgpu-arch', 'nvptx-arch',
                'intercept-build', 'scan-build', 'scan-build-py', 'scan-view', 'analyze-build', 'c-index-test',
                'clang-tblgen',
            ]
            check_lib_files += [
                'libclang.so', 'libclang-cpp.so', 'libclangAST.a', 'libclangCrossTU.a', 'libclangFrontend.a',
                'libclangInterpreter.a', 'libclangParse.a', 'libclangTooling.a'
            ]
            check_dirs += [
                'lib/cmake/clang', 'include/clang'
            ]
            custom_commands += ['llvm-config --cxxflags', 'clang --help', 'clang++ --help']
            gcc_prefix_compilers += ['clang', 'clang++']

        if 'clang-tools-extra' in self.final_projects:
            # clang-pseudo removed with LLVM 20
            check_bin_files += [
                'clangd', 'clang-tidy', 'clang-include-fixer', 'clang-query', 'clang-move',
                'clang-reorder-fields', 'clang-include-cleaner', 'clang-apply-replacements',
                'clang-change-namespace', 'pp-trace', 'modularize'
            ]
            check_lib_files += [
                'libclangTidy.a', 'libclangQuery.a', 'libclangIncludeFixer.a', 'libclangIncludeCleaner.a',
            ]
            check_dirs += ['include/clang-tidy']
        if 'flang' in self.final_projects:
            if version < '19':
                check_bin_files += ['bbc', 'flang-new', 'flang-to-external-fc', 'f18-parse-demo', 'fir-opt', 'tco']
            else:
                check_bin_files += ['bbc', 'flang-new', 'f18-parse-demo', 'fir-opt', 'tco']
            check_lib_files += [
                'libFortranRuntime.a', 'libFortranSemantics.a', 'libFortranLower.a', 'libFortranParser.a',
                'libFIRCodeGen.a', 'libflangFrontend.a', 'libFortranCommon.a', 'libFortranDecimal.a',
                'libHLFIRDialect.a'
            ]
            check_dirs += ['lib/cmake/flang', 'include/flang']
            custom_commands += ['bbc --help', 'mlir-tblgen --help', 'flang-new --help']
            gcc_prefix_compilers += ['flang-new']

        if 'lld' in self.final_projects:
            check_bin_files += ['ld.lld', 'lld', 'lld-link', 'wasm-ld']
            check_lib_files += [
                'liblldCOFF.a', 'liblldCommon.a', 'liblldELF.a', 'liblldMachO.a', 'liblldMinGW.a', 'liblldWasm.a'
            ]
            check_dirs += ['lib/cmake/lld', 'include/lld']
        if 'lldb' in self.final_projects:
            check_bin_files += ['lldb']
            if self.build_shared:
                check_lib_files += ['liblldb.so']
            check_dirs += ['include/lldb']
        if 'mlir' in self.final_projects:
            check_bin_files += ['mlir-opt', 'tblgen-to-irdl', 'mlir-pdll']
            check_lib_files += [
                'libMLIRIR.a', 'libmlir_async_runtime.so', 'libmlir_arm_runner_utils.so', 'libmlir_c_runner_utils.so',
                'libmlir_float16_utils.so'
            ]
            check_dirs += ['lib/cmake/mlir', 'include/mlir', 'include/mlir-c']
        if 'libunwind' in self.final_runtimes:
            check_librt_files += ['libunwind.a']
            if self.build_shared:
                check_librt_files += ['libunwind.so']
            check_inc_files += ['unwind.h', 'libunwind.h', 'mach-o/compact_unwind_encoding.h']
        if 'libcxx' in self.final_runtimes:
            check_librt_files += ['libc++.a']
            if self.build_shared:
                check_librt_files += ['libc++.so']
            check_dirs += ['include/c++/v1']
        if 'libcxxabi' in self.final_runtimes:
            check_librt_files += ['libc++abi.a']
            if self.build_shared:
                check_librt_files += ['libc++abi.so']

        if 'polly' in self.final_projects:
            check_lib_files += ['libPolly.a', 'libPollyISL.a']
            if self.build_shared:
                check_lib_files += ['LLVMPolly.so']
            check_dirs += ['lib/cmake/polly', 'include/polly']
            custom_commands += [
                ' | '.join([
                    'echo \'int main(int argc, char **argv) { return 0; }\'',
                    'clang -xc -O3 -mllvm -polly -'
                ]) + ' && ./a.out && rm -f a.out'
            ]
        if 'bolt' in self.final_projects:
            check_bin_files += ['llvm-bolt', 'llvm-boltdiff', 'llvm-bolt-heatmap']
            check_lib_files += ['libbolt_rt_instr.a']
            custom_commands += ['llvm-bolt --help']
        if 'openmp' in self.final_projects:
            omp_lib_files = ['libomp.so', 'libompd.so']
            if self.cfg['build_openmp_offload']:
                omp_lib_files += ['libomptarget.so']
                # In LLVM 19, the omptarget plugins (rtl.<device>.so) are built as static libraries
                # and linked into the libomptarget.so shared library
                if version < '19':
                    omp_lib_files += [f'libomptarget.rtl.{arch}.so']
                if self.nvptx_target_cond:
                    if version < '19':
                        omp_lib_files += ['libomptarget.rtl.cuda.so']
                    if version < '20':
                        omp_lib_files += [f'libomptarget-nvptx-sm_{cc}.bc' for cc in self.cuda_cc]
                    else:
                        omp_lib_files += ['libomptarget-nvptx.bc']
                if self.amdgpu_target_cond:
                    if version < '19':
                        omp_lib_files += ['libomptarget.rtl.amdgpu.so']
                    if version < '20':
                        omp_lib_files += [f'libomptarget-amdgpu-{gfx}.bc' for gfx in self.amd_gfx]
                    else:
                        omp_lib_files += ['libomptarget-amdgpu.bc']
                check_bin_files += ['llvm-omp-kernel-replay']
                if version < '20':
                    check_bin_files += ['llvm-omp-device-info']
                else:
                    check_bin_files += ['llvm-offload-device-info']
            if version < '19':
                # Before LLVM 19, omp related libraries are installed under 'ROOT/lib''
                check_lib_files += omp_lib_files
            else:
                # Starting from LLVM 19, omp related libraries are installed the runtime library directory
                check_librt_files += omp_lib_files

        if self.cfg['build_openmp_tools']:
            check_files += [os.path.join('lib', 'clang', resdir_version, 'include', 'ompt.h')]
            if version < '19':
                check_lib_files += ['libarcher.so']
            else:
                check_librt_files += ['libarcher.so']
        if self.cfg['python_bindings']:
            custom_commands += ["python -c 'import clang'"]
            custom_commands += ["python -c 'import mlir'"]

        check_files.extend(os.path.join('bin', x) for x in check_bin_files)
        check_files.extend(os.path.join('lib', x) for x in check_lib_files)
        check_files.extend(os.path.join(lib_dir_runtime, x) for x in check_librt_files)
        check_files.extend(os.path.join('include', x) for x in check_inc_files)

        so_libs = [lib for lib in check_files if lib.endswith('.so')]
        for libso in so_libs:
            libext = libso.replace('.so', shlib_ext)
            if libext not in check_files:
                check_files.remove(libso)
                check_files.append(libext)

        custom_paths = {
            'files': check_files,
            'dirs': check_dirs,
        }

        self._set_gcc_prefix()
        if lib_dir_runtime:
            # Required for 'clang -v' to work if linked to LLVM runtimes
            with _wrap_env(ld_path=os.path.join(self.installdir, lib_dir_runtime)):
                self._sanity_check_gcc_prefix(gcc_prefix_compilers, self.gcc_prefix, self.installdir)
                self._sanity_check_dynamic_linker()
        else:
            self._sanity_check_gcc_prefix(gcc_prefix_compilers, self.gcc_prefix, self.installdir)
            self._sanity_check_dynamic_linker()

        return super().sanity_check_step(custom_paths=custom_paths, custom_commands=custom_commands, *args, **kwargs)

    def make_module_step(self, *args, **kwargs):
        """
        Clang can find its own headers and libraries but the shared libraries need to be in $LD_LIBRARY_PATH
        """
        mod_env_headers = self.module_load_environment.alias_vars(MODULE_LOAD_ENV_HEADERS)
        for disallowed_var in mod_env_headers:
            self.module_load_environment.remove(disallowed_var)
            self.log.debug(f"Purposely not updating ${disallowed_var} in {self.name} module file")

        lib_dirs = SEARCH_PATH_LIB_DIRS[:]
        if self.cfg['build_runtimes']:
            runtime_lib_path = self.get_runtime_lib_path(self.installdir)
            lib_dirs.append(runtime_lib_path)

        self.log.debug(f"List of subdirectories for libraries to add to $LD_LIBRARY_PATH + $LIBRARY_PATH: {lib_dirs}")
        self.module_load_environment.LD_LIBRARY_PATH = lib_dirs
        self.module_load_environment.LIBRARY_PATH = lib_dirs

        return super().make_module_step(*args, **kwargs)

    def make_module_extra(self):
        """Custom variables for Clang module."""
        txt = super().make_module_extra()
        # we set the symbolizer path so that asan/tsan give meanfull output by default
        asan_symbolizer_path = os.path.join(self.installdir, 'bin', 'llvm-symbolizer')
        txt += self.module_generator.set_environment('ASAN_SYMBOLIZER_PATH', asan_symbolizer_path)
        if self.cfg['python_bindings']:
            txt += self.module_generator.prepend_paths('PYTHONPATH', os.path.join('lib', 'python'))
        return txt<|MERGE_RESOLUTION|>--- conflicted
+++ resolved
@@ -383,15 +383,11 @@
         return self.start_dir
 
     def _configure_build_targets(self):
-<<<<<<< HEAD
         # list of CUDA compute capabilities to use can be specifed in two ways (where (2) overrules (1)):
         # (1) in the easyconfig file, via the custom cuda_compute_capabilities;
         # (2) in the EasyBuild configuration, via --cuda-compute-capabilities configuration option;
         # Similar rules apply for AMDGCN capabilities
-        cuda_cc_list = build_option('cuda_compute_capabilities') or self.cfg['cuda_compute_capabilities'] or []
-=======
         cuda_cc_list = self.cfg.get_cuda_cc_template_value("cuda_cc_space_sep", required=False).split()
->>>>>>> 072b7df7
         cuda_toolchain = hasattr(self.toolchain, 'COMPILER_CUDA_FAMILY')
         amd_gfx_list = build_option('amdgcn_capabilities') or self.cfg['amdgcn_capabilities'] or []
         if self.cfg['amd_gfx_list'] is not None:
