--- conflicted
+++ resolved
@@ -96,19 +96,11 @@
 
     'LIBCXX_CXX_ABI': 'libcxxabi',
     'LIBCXX_DEFAULT_ABI_LIBRARY': 'libcxxabi',
-<<<<<<< HEAD
     # Needed as libatomic could not be present on the system (compilation and tests will succeed because of
     # a possible GCCcore builddep, but usage/sanity check will fail due to missing libatomic)
-    'LIBCXX_HAS_ATOMIC_LIB': 'NO',
-    'LIBCXX_HAS_GCC_S_LIB': 'Off',
-    'LIBCXX_USE_COMPILER_RT': 'On',
-=======
-    # Needed as libatomic could not be present on the system (compilation and tests will succeed because of the
-    # GCCcore builddep, but usage/sanity check will fail due to missing libatomic)
     'LIBCXX_HAS_ATOMIC_LIB': 'OFF',
     'LIBCXX_HAS_GCC_S_LIB': 'OFF',
     'LIBCXX_USE_COMPILER_RT': 'ON',
->>>>>>> 12eeb14f
 
     'LIBCXXABI_HAS_GCC_S_LIB': 'OFF',
     'LIBCXXABI_USE_LLVM_UNWINDER': 'ON',
@@ -117,15 +109,7 @@
     'LIBUNWIND_HAS_GCC_S_LIB': 'OFF',
     'LIBUNWIND_USE_COMPILER_RT': 'ON',
 
-<<<<<<< HEAD
-    'SANITIZER_USE_STATIC_LLVM_UNWINDER': 'On',
-=======
-    # Libxml2 from system gets automatically detected and linked in bringing dependencies from stdc++, gcc_s, icuuc, etc
-    # Moved to a check at the configure step. See https://github.com/easybuilders/easybuild-easyconfigs/issues/22491
-    # 'LLVM_ENABLE_LIBXML2': 'OFF',
-
     'SANITIZER_USE_STATIC_LLVM_UNWINDER': 'ON',
->>>>>>> 12eeb14f
 }
 
 DISABLE_WERROR_OPTS = {
@@ -380,18 +364,11 @@
         self.remove_gcc_dependency_opts = GCC_DEPENDENCY_OPTS_DEFAULT.copy()
         if self.cfg['build_lldb']:
             self.final_projects.append('lldb')
-<<<<<<< HEAD
             self.remove_gcc_dependency_opts.update({
                 'LLDB_ENABLE_LIBXML2': 'OFF',
                 'LLDB_ENABLE_LZMA': 'OFF',
                 'LLDB_ENABLE_PYTHON': 'OFF',
             })
-=======
-            if self.full_llvm:
-                self.remove_gcc_dependency_opts['LLDB_ENABLE_LIBXML2'] = 'OFF'
-                self.remove_gcc_dependency_opts['LLDB_ENABLE_LZMA'] = 'OFF'
-                self.remove_gcc_dependency_opts['LLDB_ENABLE_PYTHON'] = 'OFF'
->>>>>>> 12eeb14f
 
         if self.cfg['build_bolt']:
             self.final_projects.append('bolt')
