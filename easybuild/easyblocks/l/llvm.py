##
# Copyright 2020-2025 Ghent University
#
# This file is part of EasyBuild,
# originally created by the HPC team of Ghent University (http://ugent.be/hpc/en),
# with support of Ghent University (http://ugent.be/hpc),
# the Flemish Supercomputer Centre (VSC) (https://www.vscentrum.be),
# Flemish Research Foundation (FWO) (http://www.fwo.be/en)
# and the Department of Economy, Science and Innovation (EWI) (http://www.ewi-vlaanderen.be/en).
#
# https://github.com/easybuilders/easybuild
#
# EasyBuild is free software: you can redistribute it and/or modify
# it under the terms of the GNU General Public License as published by
# the Free Software Foundation v2.
#
# EasyBuild is distributed in the hope that it will be useful,
# but WITHOUT ANY WARRANTY; without even the implied warranty of
# MERCHANTABILITY or FITNESS FOR A PARTICULAR PURPOSE.  See the
# GNU General Public License for more details.
#
# You should have received a copy of the GNU General Public License
# along with EasyBuild.  If not, see <http://www.gnu.org/licenses/>.
##
"""
EasyBuild support for building and installing LLVM, implemented as an easyblock

@author: Dmitri Gribenko (National Technical University of Ukraine "KPI")
@author: Ward Poelmans (Ghent University)
@author: Alan O'Cais (Juelich Supercomputing Centre)
@author: Maxime Boissonneault (Digital Research Alliance of Canada, Universite Laval)
@author: Simon Branford (University of Birmingham)
@author: Kenneth Hoste (Ghent University)
@author: Davide Grassano (CECAM HQ - Lausanne)
"""
import contextlib
import glob
import os
import re

from easybuild.framework.easyconfig import CUSTOM
from easybuild.toolchains.compiler.clang import Clang
from easybuild.tools import LooseVersion
from easybuild.tools.build_log import EasyBuildError, print_msg, print_warning
from easybuild.tools.config import ERROR, IGNORE, SEARCH_PATH_LIB_DIRS, build_option
from easybuild.tools.environment import setvar
from easybuild.tools.filetools import apply_regex_substitutions, change_dir, copy_dir, copy_file
from easybuild.tools.filetools import mkdir, remove_file, symlink, which, write_file
from easybuild.tools.modules import MODULE_LOAD_ENV_HEADERS, get_software_root, get_software_version
from easybuild.tools.run import run_shell_cmd
from easybuild.tools.systemtools import AARCH32, AARCH64, POWER, RISCV64, X86_64, POWER_LE
from easybuild.tools.systemtools import get_cpu_architecture, get_cpu_family, get_shared_lib_ext

from easybuild.easyblocks.generic.cmakemake import CMakeMake, get_cmake_python_config_dict

BUILD_TARGET_AMDGPU = 'AMDGPU'
BUILD_TARGET_NVPTX = 'NVPTX'

LLVM_TARGETS = [
    'AArch64', BUILD_TARGET_AMDGPU, 'ARM', 'AVR', 'BPF', 'Hexagon', 'Lanai', 'LoongArch', 'Mips', 'MSP430',
    BUILD_TARGET_NVPTX, 'PowerPC', 'RISCV', 'Sparc', 'SystemZ', 'VE', 'WebAssembly', 'X86', 'XCore',
    'all'
]
LLVM_EXPERIMENTAL_TARGETS = [
    'ARC', 'CSKY', 'DirectX', 'M68k', 'SPIRV', 'Xtensa',
]
ALL_TARGETS = LLVM_TARGETS + LLVM_EXPERIMENTAL_TARGETS

DEFAULT_TARGETS_MAP = {
    AARCH32: ['ARM'],
    AARCH64: ['AArch64'],
    POWER: ['PowerPC'],
    RISCV64: ['RISCV'],
    X86_64: ['X86'],
}

remove_gcc_dependency_opts = {
    'CLANG_DEFAULT_CXX_STDLIB': 'libc++',
    'CLANG_DEFAULT_RTLIB': 'compiler-rt',
    # Moved to general_opts for ease of building with openmp offload (or other multi-stage builds)
    # 'CLANG_DEFAULT_LINKER': 'lld',
    'CLANG_DEFAULT_UNWINDLIB': 'libunwind',

    'COMPILER_RT_BUILD_GWP_ASAN': 'Off',
    'COMPILER_RT_ENABLE_INTERNAL_SYMBOLIZER': 'On',
    'COMPILER_RT_ENABLE_STATIC_UNWINDER': 'On',  # https://lists.llvm.org/pipermail/llvm-bugs/2016-July/048424.html
    'COMPILER_RT_USE_BUILTINS_LIBRARY': 'On',
    'COMPILER_RT_USE_LIBCXX': 'On',
    'COMPILER_RT_USE_LLVM_UNWINDER': 'On',

    'LIBCXX_CXX_ABI': 'libcxxabi',
    'LIBCXX_DEFAULT_ABI_LIBRARY': 'libcxxabi',
    # Needed as libatomic could not be present on the system (compilation and tests will succeed because of the
    # GCCcore builddep, but usage/sanity check will fail due to missing libatomic)
    'LIBCXX_HAS_ATOMIC_LIB': 'NO',
    'LIBCXX_HAS_GCC_S_LIB': 'Off',
    'LIBCXX_USE_COMPILER_RT': 'On',

    'LIBCXXABI_HAS_GCC_S_LIB': 'Off',
    'LIBCXXABI_USE_LLVM_UNWINDER': 'On',
    'LIBCXXABI_USE_COMPILER_RT': 'On',

    'LIBUNWIND_HAS_GCC_S_LIB': 'Off',
    'LIBUNWIND_USE_COMPILER_RT': 'On',

    # Libxml2 from system gets automatically detected and linked in bringing dependencies from stdc++, gcc_s, icuuc, etc
    # Moved to a check at the configure step. See https://github.com/easybuilders/easybuild-easyconfigs/issues/22491
    # 'LLVM_ENABLE_LIBXML2': 'Off',

    'SANITIZER_USE_STATIC_LLVM_UNWINDER': 'On',
}

disable_werror = {
    'BENCHMARK_ENABLE_WERROR': 'Off',
    'COMPILER_RT_ENABLE_WERROR': 'Off',
    'FLANG_ENABLE_WERROR': 'Off',
    'LIBC_WNO_ERROR': 'On',
    'LIBCXX_ENABLE_WERROR': 'Off',
    'LIBUNWIND_ENABLE_WERROR': 'Off',
    'LLVM_ENABLE_WERROR': 'Off',
    'OPENMP_ENABLE_WERROR': 'Off',
}

general_opts = {
    'CMAKE_VERBOSE_MAKEFILE': 'ON',
    'LLVM_INCLUDE_BENCHMARKS': 'OFF',
    'LLVM_INSTALL_UTILS': 'ON',
    # If EB is launched from a venv, avoid giving priority to the venv's python
    'Python3_FIND_VIRTUALENV': 'STANDARD',
}


@contextlib.contextmanager
def _wrap_env(path="", ld_path=""):
    """Wrap the environment with $PATH and $LD_LIBRARY_PATH."""
    orig_path = os.getenv('PATH', '')
    orig_ld_library_path = os.getenv('LD_LIBRARY_PATH', '')

    path = ':'.join(filter(None, [path, orig_path]))
    ld_path = ':'.join(filter(None, [ld_path, orig_ld_library_path]))

    setvar('PATH', path)
    setvar('LD_LIBRARY_PATH', ld_path)

    try:
        yield
    finally:
        setvar('PATH', orig_path)
        setvar('LD_LIBRARY_PATH', orig_ld_library_path)


def get_arch_prefix():
    """Return the architecture prefix"""
    arch = get_cpu_architecture()
    if arch == POWER:
        if get_cpu_family() == POWER_LE:
            return 'powerpc64le'
        else:
            return 'powerpc64'
    elif arch == RISCV64:
        return 'riscv64'
    else:
        return arch.lower()


class EB_LLVM(CMakeMake):
    """
    Support for building and installing LLVM
    """

    minimal_conflicts = [
        'build_bolt',
        'build_clang_extras',
        'build_lld',
        'build_lldb',
        'build_openmp',
        'build_openmp_tools',
        'build_runtimes',
        'bootstrap',
        'full_llvm',
        'python_bindings',
        'usepolly',
    ]

    # Create symlink between equivalent host triples, useful so that other build processes that relies on older
    # triple names can still work when passing the old name to --target
    symlink_lst = [
        ('x86_64-unknown-linux-gnu', 'x86_64-pc-linux'),
        ('x86_64-unknown-linux-gnu', 'x86_64-pc-linux-gnu'),
    ]

    # From LLVM 19, GCC_INSTALL_PREFIX is not supported anymore to hardcode the GCC installation path into the binaries;
    # Now every compilers needs a .cfg file with the --gcc-install-dir option
    # This list tells which compilers need to have a .cfg file created
    # NOTE: flang is the expected name also for the 'flang-new' compiler
    cfg_compilers = ['clang', 'clang++', 'flang']

    @staticmethod
    def extra_options():
        extra_vars = CMakeMake.extra_options()
        extra_vars.update({
            'amd_gfx_list': [None, "List of AMDGPU targets to build for.", CUSTOM],
            'assertions': [False, "Enable assertions.  Helps to catch bugs in Clang.", CUSTOM],
            'bootstrap': [True, "Build LLVM-Clang using itself", CUSTOM],
            'build_bolt': [False, "Build the LLVM bolt binary optimizer", CUSTOM],
            'build_clang_extras': [False, "Build the LLVM Clang extra tools", CUSTOM],
            'build_lld': [False, "Build the LLVM lld linker", CUSTOM],
            'build_lldb': [False, "Build the LLVM lldb debugger", CUSTOM],
            'build_openmp': [True, "Build the LLVM OpenMP runtime", CUSTOM],
            'build_openmp_offload': [True, "Build the LLVM OpenMP offload runtime", CUSTOM],
            'build_openmp_tools': [True, "Build the LLVM OpenMP tools interface", CUSTOM],
            'build_runtimes': [False, "Build the LLVM runtimes (compiler-rt, libunwind, libcxx, libcxxabi)", CUSTOM],
            'build_targets': [None, "Build targets for LLVM (host architecture if None). Possible values: " +
                                    ', '.join(ALL_TARGETS), CUSTOM],
            'debug_tests': [True, "Enable verbose output for tests", CUSTOM],
            'disable_werror': [False, "Disable -Werror for all projects", CUSTOM],
            'enable_rtti': [True, "Enable RTTI", CUSTOM],
            'full_llvm': [False, "Build LLVM without any dependency", CUSTOM],
            'minimal': [False, "Build LLVM only", CUSTOM],
            'python_bindings': [False, "Install python bindings", CUSTOM],
            'skip_all_tests': [False, "Skip running of tests", CUSTOM],
            'skip_sanitizer_tests': [True, "Do not run the sanitizer tests", CUSTOM],
            'test_suite_ignore_patterns': [None, "List of test to ignore (if the string matches)", CUSTOM],
            'test_suite_max_failed': [0, "Maximum number of failing tests (does not count allowed failures)", CUSTOM],
            'test_suite_timeout_single': [None, "Timeout for each individual test in the test suite", CUSTOM],
            'test_suite_timeout_total': [None, "Timeout for total running time of the testsuite", CUSTOM],
            'use_pic': [True, "Build with Position Independent Code (PIC)", CUSTOM],
            'usepolly': [False, "Build Clang with polly", CUSTOM],
        })

        return extra_vars

    def __init__(self, *args, **kwargs):
        """Initialize LLVM-specific variables."""
        super(EB_LLVM, self).__init__(*args, **kwargs)

        self.llvm_src_dir = None
        self.llvm_obj_dir_stage1 = None
        self.llvm_obj_dir_stage2 = None
        self.llvm_obj_dir_stage3 = None
        self.intermediate_projects = ['llvm', 'clang']
        self.intermediate_runtimes = ['compiler-rt', 'libunwind', 'libcxx', 'libcxxabi']
        if not self.cfg['minimal']:
            self.final_projects = ['llvm', 'mlir', 'clang', 'flang']
        else:
            self.final_projects = ['llvm']
        self.final_runtimes = []
        self.gcc_prefix = None
        self.runtimes_cmake_args = {
            'CMAKE_C_COMPILER': [],
            'CMAKE_C_FLAGS': [],
            'CMAKE_CXX_COMPILER': [],
            'CMAKE_CXX_FLAGS': [],
            'CMAKE_EXE_LINKER_FLAGS': [],
            }
        self.offload_targets = ['host']
        # self._added_librt = None

        # Shared
        off_opts, on_opts = [], []
        self.build_shared = self.cfg.get('build_shared_libs', False)
        if self.build_shared:
            self.cfg['build_shared_libs'] = None
            on_opts.extend(['LLVM_BUILD_LLVM_DYLIB', 'LLVM_LINK_LLVM_DYLIB', 'LIBCXX_ENABLE_SHARED',
                            'LIBCXXABI_ENABLE_SHARED', 'LIBUNWIND_ENABLE_SHARED'])
        else:
            off_opts.extend(['LIBCXX_ENABLE_ABI_LINKER_SCRIPT', 'LIBCXX_ENABLE_SHARED', 'LIBCXXABI_ENABLE_SHARED',
                             'LIBUNWIND_ENABLE_SHARED', 'LLVM_BUILD_LLVM_DYLIB', 'LLVM_LINK_LLVM_DYLIB'])
            on_opts.extend(['LIBCXX_ENABLE_STATIC', 'LIBCXX_ENABLE_STATIC_ABI_LIBRARY', 'LIBCXXABI_ENABLE_STATIC',
                            'LIBUNWIND_ENABLE_STATIC'])

        # RTTI
        if self.cfg['enable_rtti']:
            on_opts.extend(['LLVM_ENABLE_RTTI', 'LLVM_REQUIRES_RTTI'])
            # Does not work yet with Flang
            # on_opts.append('LLVM_ENABLE_EH')

        if self.cfg['use_pic']:
            on_opts.append('CMAKE_POSITION_INDEPENDENT_CODE')

        for opt in on_opts:
            general_opts[opt] = 'ON'

        for opt in off_opts:
            general_opts[opt] = 'OFF'

        self.full_llvm = self.cfg['full_llvm']

        if self.cfg['minimal']:
            conflicts = [_ for _ in self.minimal_conflicts if self.cfg[_]]
            if conflicts:
                raise EasyBuildError("Minimal build conflicts with '%s'", ', '.join(conflicts))

        # Other custom options
        if self.full_llvm:
            if not self.cfg['bootstrap']:
                raise EasyBuildError("Full LLVM build requires bootstrap build")
            if not self.cfg['build_lld']:
                raise EasyBuildError("Full LLVM build requires building lld")
            if not self.cfg['build_runtimes']:
                raise EasyBuildError("Full LLVM build requires building runtimes")
            self.log.info("Building LLVM without any GCC dependency")

        if self.cfg['disable_werror']:
            general_opts.update(disable_werror)

        if self.cfg['build_runtimes']:
            self.final_runtimes += ['compiler-rt', 'libunwind', 'libcxx', 'libcxxabi']

        if self.cfg['build_openmp']:
            self.final_projects.append('openmp')

        if self.cfg['build_openmp_offload']:
            if not self.cfg['build_openmp']:
                raise EasyBuildError("Building OpenMP offload requires building OpenMP runtime")
            # LLVM 19 added a new runtime target for explicit offloading
            # https://discourse.llvm.org/t/llvm-19-1-0-no-library-libomptarget-nvptx-sm-80-bc-found/81343
            if LooseVersion(self.version) >= LooseVersion('19'):
                self.log.debug("Explicitly enabling OpenMP offloading for LLVM >= 19")
                self.final_runtimes.append('offload')
            else:
                self.log.warning("OpenMP offloading is included with the OpenMP runtime for LLVM < 19")

        if self.cfg['build_openmp_tools']:
            if not self.cfg['build_openmp']:
                raise EasyBuildError("Building OpenMP tools requires building OpenMP runtime")

        if self.cfg['usepolly']:
            self.final_projects.append('polly')

        if self.cfg['build_clang_extras']:
            self.final_projects.append('clang-tools-extra')

        if self.cfg['build_lld']:
            self.intermediate_projects.append('lld')
            self.final_projects.append('lld')
            # This should be the default to make offload multi-stage compilations easier
            general_opts['CLANG_DEFAULT_LINKER'] = 'lld'
            general_opts['FLANG_DEFAULT_LINKER'] = 'lld'

        if self.cfg['build_lldb']:
            self.final_projects.append('lldb')
            if self.full_llvm:
                remove_gcc_dependency_opts['LLDB_ENABLE_LIBXML2'] = 'Off'
                remove_gcc_dependency_opts['LLDB_ENABLE_LZMA'] = 'Off'
                remove_gcc_dependency_opts['LLDB_ENABLE_PYTHON'] = 'Off'

        if self.cfg['build_bolt']:
            self.final_projects.append('bolt')

        # Sysroot
        sysroot = build_option('sysroot')
        if sysroot:
            general_opts['DEFAULT_SYSROOT'] = sysroot
            general_opts['CMAKE_SYSROOT'] = sysroot

        # list of CUDA compute capabilities to use can be specifed in two ways (where (2) overrules (1)):
        # (1) in the easyconfig file, via the custom cuda_compute_capabilities;
        # (2) in the EasyBuild configuration, via --cuda-compute-capabilities configuration option;
        cuda_cc_list = build_option('cuda_compute_capabilities') or self.cfg['cuda_compute_capabilities'] or []
        amd_gfx_list = self.cfg['amd_gfx_list'] or []

        # List of (lower-case) dependencies
        self.deps = [dep['name'].lower() for dep in self.cfg.dependencies()]

        # Build targets
        build_targets = self.cfg['build_targets'] or []
        if not build_targets:
            self.log.debug("No build targets specified, using default detection")
            arch = get_cpu_architecture()
            if arch not in DEFAULT_TARGETS_MAP:
                raise EasyBuildError("No default build targets defined for CPU architecture %s.", arch)
            build_targets += DEFAULT_TARGETS_MAP[arch]

            # If CUDA is included as a dep, add NVPTX as a target
            # There are (old) toolchains with CUDA as part of the toolchain
            cuda_toolchain = hasattr(self.toolchain, 'COMPILER_CUDA_FAMILY')
            if 'cuda' in self.deps or cuda_toolchain or cuda_cc_list:
                if LooseVersion(self.version) < LooseVersion('18'):
                    self.log.info(f"Not auto-enabling {BUILD_TARGET_NVPTX} offload target, only done for LLVM >= 18")
                else:
                    build_targets.append(BUILD_TARGET_NVPTX)
                    self.offload_targets += ['cuda']  # Used for LLVM >= 19
                    self.log.debug(f"{BUILD_TARGET_NVPTX} enabled by CUDA dependency/cuda_compute_capabilities")

            # For AMDGPU support during runtime we need ROCR-Runtime and ROCT-Thunk-Interface. While split into
            # separate packages pre ROCm 6.2, it is now combined into ROCR-Runtime. As ROCR-Thunk-Interface was a
            # dependency for ROCR-Runtime before, checking for ROCR-Runtime as a dependency is sufficient.
            # Generally, ROCR-Runtime is not a hard dependency for LLVM. If not found, LLVM can still build
            # an offload-capable compiler runtime, and will try to dlopen the required libraries at runtime.
            # Therefore, also allow the build without ROCR-Runtime, with only the desired architecture list being set.
            # https://openmp.llvm.org/SupportAndFAQ.html#q-how-to-build-an-openmp-amdgpu-offload-capable-compiler
            if 'rocr-runtime' in self.deps or amd_gfx_list:
                if LooseVersion(self.version) < LooseVersion('18'):
                    self.log.info(f"Not auto-enabling {BUILD_TARGET_AMDGPU} offload target, only done for LLVM >= 18")
                else:
                    build_targets.append(BUILD_TARGET_AMDGPU)
                    self.offload_targets += ['amdgpu']  # Used for LLVM >= 19
                    self.log.debug(f"{BUILD_TARGET_AMDGPU} enabled by rocr-runtime dependency/amd_gfx_list")

            self.cfg['build_targets'] = build_targets
            self.log.debug("Using %s as default build targets for CPU architecture %s.", build_targets, arch)

        unknown_targets = set(build_targets) - set(ALL_TARGETS)

        if unknown_targets:
            raise EasyBuildError("Some of the chosen build targets (%s) are not in %s.",
                                 ', '.join(unknown_targets), ', '.join(ALL_TARGETS))
        exp_targets = set(build_targets) & set(LLVM_EXPERIMENTAL_TARGETS)
        if exp_targets:
            self.log.warning("Experimental targets %s are being used.", ', '.join(exp_targets))

        self.build_targets = build_targets or []

        self.cuda_cc = [cc.replace('.', '') for cc in cuda_cc_list]
        if BUILD_TARGET_NVPTX in self.build_targets and not self.cuda_cc:
            raise EasyBuildError("Can't build Clang with CUDA support without specifying 'cuda-compute-capabilities'")
        if self.cuda_cc and BUILD_TARGET_NVPTX not in self.build_targets:
            print_warning("CUDA compute capabilities specified, but NVPTX not in manually specified build targets.")

        self.amd_gfx = amd_gfx_list
        if BUILD_TARGET_AMDGPU in self.build_targets and not self.amd_gfx:
            raise EasyBuildError("Can't build Clang with AMDGPU support without specifying 'amd_gfx_list'")
        if self.amd_gfx and BUILD_TARGET_AMDGPU not in self.build_targets:
            print_warning("'amd_gfx' specified, but AMDGPU not in manually specified build targets.")

        general_opts['CMAKE_BUILD_TYPE'] = self.build_type
        general_opts['CMAKE_INSTALL_PREFIX'] = self.installdir

        general_opts['LLVM_TARGETS_TO_BUILD'] = '"%s"' % ';'.join(build_targets)

        self._cmakeopts = {}
        self._cfgopts = list(filter(None, self.cfg.get('configopts', '').split()))
        self.llvm_src_dir = os.path.join(self.builddir, 'llvm-project-%s.src' % self.version)

    def _add_cmake_runtime_args(self):
        """Generate the value for 'RUNTIMES_CMAKE_ARGS' and add it to the cmake options."""
        if self.runtimes_cmake_args:
            args = []
            for key, val in self.runtimes_cmake_args.items():
                if isinstance(val, list):
                    val = ' '.join(val)
                if val:
                    args.append('-D%s=%s' % (key, val))
            self._cmakeopts['RUNTIMES_CMAKE_ARGS'] = '"%s"' % ';'.join(args)

    def _configure_general_build(self):
        """General configuration step for LLVM."""
        self._cmakeopts.update(general_opts)
        self._add_cmake_runtime_args()

    def _configure_intermediate_build(self):
        """Configure the intermediate stages of the build."""
        self._cmakeopts['LLVM_ENABLE_PROJECTS'] = '"%s"' % ';'.join(self.intermediate_projects)
        self._cmakeopts['LLVM_ENABLE_RUNTIMES'] = '"%s"' % ';'.join(self.intermediate_runtimes)

    def _configure_final_build(self):
        """Configure the final stage of the build."""
        self._cmakeopts['LLVM_ENABLE_PROJECTS'] = '"%s"' % ';'.join(self.final_projects)
        self._cmakeopts['LLVM_ENABLE_RUNTIMES'] = '"%s"' % ';'.join(self.final_runtimes)

        hwloc_root = get_software_root('hwloc')
        if hwloc_root:
            self.log.info("Using %s as hwloc root", hwloc_root)
            self._cmakeopts['LIBOMP_USE_HWLOC'] = 'ON'
            self._cmakeopts['LIBOMP_HWLOC_INSTALL_DIR'] = hwloc_root

        if 'openmp' in self.final_projects:
            if LooseVersion(self.version) >= LooseVersion('19') and self.cfg['build_openmp_offload']:
                self.runtimes_cmake_args['LIBOMPTARGET_PLUGINS_TO_BUILD'] = '%s' % '|'.join(self.offload_targets)
            self._cmakeopts['OPENMP_ENABLE_LIBOMPTARGET'] = 'ON'
            self._cmakeopts['LIBOMP_INSTALL_ALIASES'] = 'OFF'
            if not self.cfg['build_openmp_tools']:
                self._cmakeopts['OPENMP_ENABLE_OMPT_TOOLS'] = 'OFF'

        # Make sure tests are not running with more than 'parallel' tasks
        parallel = self.cfg.parallel
        if not build_option('mpi_tests'):
            parallel = 1
        lit_args = [f'-j {parallel}']
        if self.cfg['debug_tests']:
            lit_args += ['-v']
        timeout_single = self.cfg['test_suite_timeout_single']
        if timeout_single:
            lit_args += ['--timeout', str(timeout_single)]
        timeout_total = self.cfg['test_suite_timeout_total']
        if timeout_total:
            lit_args += ['--max-time', str(timeout_total)]
        self._cmakeopts['LLVM_LIT_ARGS'] = '"%s"' % ' '.join(lit_args)

        if self.cfg['usepolly']:
            self._cmakeopts['LLVM_POLLY_LINK_INTO_TOOLS'] = 'ON'
        if not self.cfg['skip_all_tests']:
            self._cmakeopts['LLVM_INCLUDE_TESTS'] = 'ON'
            self._cmakeopts['LLVM_BUILD_TESTS'] = 'ON'

    @staticmethod
    def _get_gcc_prefix():
        """Get the GCC prefix for the build."""
        arch = get_arch_prefix()
        gcc_root = get_software_root('GCCcore')
        gcc_version = get_software_version('GCCcore')
        # If that doesn't work, try with GCC
        if gcc_root is None:
            gcc_root = get_software_root('GCC')
            gcc_version = get_software_version('GCC')
        # If that doesn't work either, print error and exit
        if gcc_root is None:
            raise EasyBuildError("Can't find GCC or GCCcore to use")

        pattern = os.path.join(gcc_root, 'lib', 'gcc', f'{arch}-*', gcc_version)
        matches = glob.glob(pattern)
        if not matches:
            raise EasyBuildError("Can't find GCC version %s for architecture %s in %s", gcc_version, arch, pattern)
        gcc_prefix = os.path.abspath(matches[0])

        return gcc_root, gcc_prefix

    def _set_gcc_prefix(self):
        """Set the GCC prefix for the build."""
        if self.gcc_prefix is None:
            gcc_root, gcc_prefix = self._get_gcc_prefix()

            # --gcc-toolchain and --gcc-install-dir for flang are not supported before LLVM 19
            # https://github.com/llvm/llvm-project/pull/87360
            if LooseVersion(self.version) < LooseVersion('19'):
                self.log.debug("Using GCC_INSTALL_PREFIX")
                general_opts['GCC_INSTALL_PREFIX'] = gcc_root
            else:
                # See https://github.com/llvm/llvm-project/pull/85891#issuecomment-2021370667
                self.log.debug("Using '--gcc-install-dir' in CMAKE_C_FLAGS and CMAKE_CXX_FLAGS")
                self.runtimes_cmake_args['CMAKE_C_FLAGS'] += ['--gcc-install-dir=%s' % gcc_prefix]
                self.runtimes_cmake_args['CMAKE_CXX_FLAGS'] += ['--gcc-install-dir=%s' % gcc_prefix]

            self.gcc_prefix = gcc_prefix
        self.log.debug("Using %s as the gcc install location", self.gcc_prefix)

    def configure_step(self):
        """
        Install extra tools in bin/; enable zlib if it is a dep; optionally enable rtti; and set the build target
        """
        # Allow running with older versions of LLVM for minimal builds in order to replace EB_LLVM easyblock
        if not self.cfg['minimal'] and LooseVersion(self.version) < LooseVersion('18.1.6'):
            raise EasyBuildError("LLVM version %s is not supported, please use version 18.1.6 or newer", self.version)

        # Allow running with older versions of LLVM for minimal builds in order to replace EB_LLVM easyblock
        gcc_version = get_software_version('GCCcore')
        if not self.cfg['minimal'] and LooseVersion(gcc_version) < LooseVersion('13'):
            raise EasyBuildError("LLVM %s requires GCC 13 or newer, found %s", self.version, gcc_version)

        # Lit is needed for running tests-suite
        lit_root = get_software_root('lit')
        if not lit_root:
            if not self.cfg['skip_all_tests']:
                raise EasyBuildError("Can't find 'lit', needed for running tests-suite")

        timeouts = self.cfg['test_suite_timeout_single'] or self.cfg['test_suite_timeout_total']
        if not self.cfg['skip_all_tests'] and timeouts:
            psutil_root = get_software_root('psutil')
            if not psutil_root:
                raise EasyBuildError("Can't find 'psutil', needed for running tests-suite with timeout")

        # Parallel build
        self.make_parallel_opts = ""
        if self.cfg.parallel:
            self.make_parallel_opts = f"-j {self.cfg.parallel}"

        # Bootstrap
        self.llvm_obj_dir_stage1 = os.path.join(self.builddir, 'llvm.obj.1')
        if self.cfg['bootstrap']:
            self.log.info("Initialising for bootstrap build.")
            self.llvm_obj_dir_stage2 = os.path.join(self.builddir, 'llvm.obj.2')
            self.llvm_obj_dir_stage3 = os.path.join(self.builddir, 'llvm.obj.3')
            self.final_dir = self.llvm_obj_dir_stage3
            mkdir(self.llvm_obj_dir_stage2)
            mkdir(self.llvm_obj_dir_stage3)
        else:
            self.log.info("Initialising for single stage build.")
            self.final_dir = self.llvm_obj_dir_stage1

        general_opts['LLVM_ENABLE_ASSERTIONS'] = 'ON' if self.cfg['assertions'] else 'OFF'

        # Dependencies based persistent options (should be reused across stages)
        # Libxml2
        xml2_root = get_software_root('libxml2')
        # Explicitly disable libxml2 if not found to avoid linking against system libxml2
        if xml2_root:
            if self.full_llvm:
                self.log.warning("LLVM is being built in 'full_llvm' mode, libxml2 will not be used")
                general_opts['LLVM_ENABLE_LIBXML2'] = 'OFF'
            else:
                general_opts['LLVM_ENABLE_LIBXML2'] = 'ON'
        else:
            general_opts['LLVM_ENABLE_LIBXML2'] = 'OFF'

        # If 'ON', risk finding a system zlib or zstd leading to including /usr/include as -isystem that can lead
        # to errors during compilation of 'offload.tools.kernelreplay' due to the inclusion of LLVMSupport (19.x)
        general_opts['LLVM_ENABLE_ZLIB'] = 'ON' if get_software_root('zlib') else 'OFF'
        general_opts['LLVM_ENABLE_ZSTD'] = 'ON' if get_software_root('zstd') else 'OFF'
        # Should not use system SWIG if present
        general_opts['LLDB_ENABLE_SWIG'] = 'ON' if get_software_root('SWIG') else 'OFF'

        z3_root = get_software_root("Z3")
        if z3_root:
            self.log.info("Using %s as Z3 root", z3_root)
            general_opts['LLVM_ENABLE_Z3_SOLVER'] = 'ON'
            general_opts['LLVM_Z3_INSTALL_DIR'] = z3_root
        else:
            general_opts['LLVM_ENABLE_Z3_SOLVER'] = 'OFF'

        python_opts = get_cmake_python_config_dict()
        general_opts.update(python_opts)
        self.runtimes_cmake_args.update(python_opts)

        if self.cfg['bootstrap']:
            self._configure_intermediate_build()
        else:
            self._configure_final_build()

        if self.cfg['skip_sanitizer_tests'] and build_option('strict') != ERROR:
            self.log.info("Disabling the sanitizer tests")
            self.disable_sanitizer_tests()

        # Remove python bindings tests causing uncaught exception in the build
        cmakelists_tests = os.path.join(self.llvm_src_dir, 'clang', 'CMakeLists.txt')
        regex_subs = []
        regex_subs.append((r'add_subdirectory\(bindings/python/tests\)', ''))
        apply_regex_substitutions(cmakelists_tests, regex_subs)

        self._set_gcc_prefix()

        # If we don't want to build with CUDA (not in dependencies) trick CMakes FindCUDA module into not finding it by
        # using the environment variable which is used as-is and later checked for a falsy value when determining
        # whether CUDA was found
        if not get_software_root('CUDA'):
            setvar('CUDA_NVCC_EXECUTABLE', 'IGNORE')

        if 'openmp' in self.final_projects and LooseVersion('19') <= LooseVersion(self.version) < LooseVersion('20'):
            gpu_archs = []
            gpu_archs += ['sm_%s' % cc for cc in self.cuda_cc]
            gpu_archs += self.amd_gfx
            if gpu_archs:
                self.runtimes_cmake_args['LIBOMPTARGET_DEVICE_ARCHITECTURES'] = '%s' % '|'.join(gpu_archs)

        self._configure_general_build()
        self.add_cmake_opts()

        src_dir = os.path.join(self.llvm_src_dir, 'llvm')
        super(EB_LLVM, self).configure_step(builddir=self.llvm_obj_dir_stage1, srcdir=src_dir)

    def disable_sanitizer_tests(self):
        """Disable the tests of all the sanitizers by removing the test directories from the build system"""
        cmakelists_tests = os.path.join(self.llvm_src_dir, 'compiler-rt', 'test', 'CMakeLists.txt')
        regex_subs = [(r'compiler_rt_test_runtime.*san.*', '')]
        apply_regex_substitutions(cmakelists_tests, regex_subs)

    def add_cmake_opts(self):
        """Add LLVM-specific CMake options."""
        base_opts = self._cfgopts.copy()
        for k, v in self._cmakeopts.items():
            base_opts.append('-D%s=%s' % (k, v))
        self.cfg['configopts'] = ' '.join(base_opts)

    def configure_step2(self):
        """Configure the second stage of the bootstrap."""
        self._cmakeopts = {}
        self._configure_general_build()
        self._configure_intermediate_build()
        if self.full_llvm:
            self._cmakeopts.update(remove_gcc_dependency_opts)

    def configure_step3(self):
        """Configure the third stage of the bootstrap."""
        self._cmakeopts = {}
        self._configure_general_build()
        self._configure_final_build()
        # Update runtime CMake arguments, as they might have
        # changed when configuring the final build arguments
        self._add_cmake_runtime_args()
        if self.full_llvm:
            self._cmakeopts.update(remove_gcc_dependency_opts)

    @staticmethod
    def _create_compiler_config_file(compilers, gcc_prefix, installdir):
        """Create a config file for the compiler to point to the correct GCC installation."""
        bin_dir = os.path.join(installdir, 'bin')
        prefix_str = '--gcc-install-dir=%s' % gcc_prefix
        for comp in compilers:
            write_file(os.path.join(bin_dir, f'{comp}.cfg'), prefix_str)

    def build_with_prev_stage(self, prev_dir, stage_dir):
        """Build LLVM using the previous stage."""
        curdir = os.getcwd()

        bin_dir = os.path.join(prev_dir, 'bin')
        lib_dir_runtime = self.get_runtime_lib_path(prev_dir, fail_ok=False)

        # Give priority to the libraries in the current stage if compiled to avoid failures due to undefined symbols
        # e.g. when calling the compiled clang-ast-dump for stage 3
        lib_path = ':'.join(filter(None, [
            os.path.join(stage_dir, lib_dir_runtime),
            os.path.join(prev_dir, lib_dir_runtime),
        ]))

        #######################################################
        # PROBLEM!!!:
        # Binaries and libraries produced during runtimes make use of the newly built Clang compiler which is not
        # rpath-wrapped. This causes the executable to be produced without rpath (if required) and with
        # runpath set to $ORIGIN. This causes 2 problems:
        #  - Binaries produced for the runtimes will fail the sanity check
        #  - Runtimes libraries that link to libLLVM.so like 'libomptarget.so' need LD_LIBRARY_PATH to work.
        #    This is because even if an executable compiled with the new llvm has rpath pointing to $EBROOTLLVM/lib,
        #    it will not be resolved with the executable's rpath, but the library's runpath
        #    (rpath is ignored if runpath is set).
        #    Even if libLLVM.so is a direct dependency of the executable, it needs to be resolved both for the
        #    executable and the library.
        #
        # Here we create a mock binary for the current stage by copying the previous one, rpath-wrapping it and
        # and than pass the rpath-wrapped binary to the runtimes build as the compiler.
        #################################################
        bin_dir_new = os.path.join(stage_dir, 'bin')
        with _wrap_env(bin_dir_new, lib_path):
            if build_option('rpath'):
                prev_clang = os.path.join(bin_dir, 'clang')
                prev_clangxx = os.path.join(bin_dir, 'clang++')
                nxt_clang = os.path.join(bin_dir_new, 'clang')
                nxt_clangxx = os.path.join(bin_dir_new, 'clang++')
                copy_file(prev_clang, nxt_clang)
                copy_file(prev_clangxx, nxt_clangxx)

                tmp_toolchain = Clang(name='Clang', version='1')
                # Don't need stage dir here as LD_LIBRARY_PATH is set during build, this is only needed for
                # installed binaries with rpath
                lib_dirs = [os.path.join(self.installdir, x) for x in SEARCH_PATH_LIB_DIRS + [lib_dir_runtime]]
                tmp_toolchain.prepare_rpath_wrappers(rpath_include_dirs=lib_dirs)
                remove_file(nxt_clang)
                remove_file(nxt_clangxx)
                msg = "Prepared MOCK rpath wrappers needed to rpath-wrap also the new compilers produced "
                msg += "by the project build and than used for the runtimes build"
                self.log.info(msg)
                clang_mock = which('clang')
                clangxx_mock = which('clang++')

                clang_mock_wrapper_dir = os.path.dirname(clang_mock)

                symlink(os.path.join(stage_dir, 'opt'), os.path.join(clang_mock_wrapper_dir, 'opt'))

                self.runtimes_cmake_args['CMAKE_C_COMPILER'] = [clang_mock]
                self.runtimes_cmake_args['CMAKE_CXX_COMPILER'] = [clangxx_mock]

        # Needed for passing the variables to the build command
        with _wrap_env(bin_dir, lib_path):
            # If building with rpath, create RPATH wrappers for the Clang compilers for stage 2 and 3
            if build_option('rpath'):
                # !!! Should be replaced with ClangFlang (or correct naming) toolchain once available
                #     as this will only create rpath wrappers for Clang and not Flang
                my_toolchain = Clang(name='Clang', version='1')
                my_toolchain.prepare_rpath_wrappers(
                    rpath_include_dirs=[
                        os.path.join(self.installdir, 'lib'),
                        os.path.join(self.installdir, 'lib64'),
                        os.path.join(self.installdir, lib_dir_runtime),
                        ]
                    )
                self.log.info("Prepared rpath wrappers")

                # add symlink for 'opt' to wrapper dir, since Clang expects it in the same directory
                # see https://github.com/easybuilders/easybuild-easyblocks/issues/3075
                clang_wrapper_dir = os.path.dirname(which('clang'))
                symlink(os.path.join(prev_dir, 'opt'), os.path.join(clang_wrapper_dir, 'opt'))

                # RPATH wrappers add -Wl,rpath arguments to all command lines, including when it is just compiling
                # Clang by default warns about that, and then some configure tests use -Werror which turns those
                # warnings into errors. As a result, those configure tests fail, even though the compiler supports the
                # requested functionality (e.g. the test that checks if -fPIC is supported would fail, and it compiles
                # without resulting in relocation errors).
                # See https://github.com/easybuilders/easybuild-easyblocks/pull/2799#issuecomment-1270621100
                # Here, we add -Wno-unused-command-line-argument to CXXFLAGS to avoid these warnings alltogether
                cflags = os.getenv('CFLAGS', '')
                cxxflags = os.getenv('CXXFLAGS', '')
                setvar('CFLAGS', "%s %s" % (cflags, '-Wno-unused-command-line-argument'))
                setvar('CXXFLAGS', "%s %s" % (cxxflags, '-Wno-unused-command-line-argument'))

            if self.full_llvm:
                # See  https://github.com/llvm/llvm-project/issues/111667
                to_add = '--unwindlib=none'
                # for flags in ['CMAKE_C_FLAGS', 'CMAKE_CXX_FLAGS']:
                for flags in ['CMAKE_EXE_LINKER_FLAGS']:
                    ptr = self.runtimes_cmake_args[flags]
                    if to_add not in ptr:
                        ptr.append(to_add)

                self._add_cmake_runtime_args()

            # determine full path to clang/clang++ (which may be wrapper scripts in case of RPATH linking)
            clang = which('clang')
            clangxx = which('clang++')

            self._cmakeopts['CMAKE_C_COMPILER'] = clang
            self._cmakeopts['CMAKE_CXX_COMPILER'] = clangxx
            self._cmakeopts['CMAKE_ASM_COMPILER'] = clang
            self._cmakeopts['CMAKE_ASM_COMPILER_ID'] = 'Clang'

            # Also runs of the intermediate step compilers should be made aware of the GCC installation
            if LooseVersion(self.version) >= LooseVersion('19'):
                self._set_gcc_prefix()
                self._create_compiler_config_file(self.cfg_compilers, self.gcc_prefix, prev_dir)

            self.add_cmake_opts()

            change_dir(stage_dir)
            self.log.debug("Configuring %s", stage_dir)
            cmd = ' '.join(['cmake', self.cfg['configopts'], os.path.join(self.llvm_src_dir, 'llvm')])
            run_shell_cmd(cmd)

            self.log.debug("Building %s", stage_dir)
            cmd = f"make {self.make_parallel_opts} VERBOSE=1"
            run_shell_cmd(cmd)

        change_dir(curdir)

    def build_step(self, *args, **kwargs):
        """Build LLVM, and optionally build it using itself."""
        if self.cfg['bootstrap']:
            self.log.info("Building stage 1")
            print_msg("Building stage 1/3")
        else:
            self.log.info("Building LLVM")
            print_msg("Building stage 1/1")

        change_dir(self.llvm_obj_dir_stage1)
        super(EB_LLVM, self).build_step(*args, **kwargs)

        if self.cfg['bootstrap']:
            self.log.info("Building stage 2")
            print_msg("Building stage 2/3")
            self.configure_step2()
            self.build_with_prev_stage(self.llvm_obj_dir_stage1, self.llvm_obj_dir_stage2)

            self.log.info("Building stage 3")
            print_msg("Building stage 3/3")
            self.configure_step3()
            self.build_with_prev_stage(self.llvm_obj_dir_stage2, self.llvm_obj_dir_stage3)

    def _para_test_step(self, parallel=1):
        """Run test suite with the specified number of parallel jobs for make."""
        basedir = self.final_dir

        # From grep -E "^[A-Z]+: " LOG_FILE | cut -d: -f1 | sort | uniq
        OUTCOMES_LOG = [
            'FAIL',
            'TIMEOUT',
        ]
        # OUTCOMES_OK = [
        #     'PASS',
        #     'UNSUPPORTED',
        #     'XFAIL',
        # ]

        change_dir(basedir)
        lib_path = ''
        if self.cfg['build_runtimes']:
            lib_dir_runtime = self.get_runtime_lib_path(basedir, fail_ok=False)
            lib_path = os.path.join(basedir, lib_dir_runtime)

        # When rpath is enabled, the easybuild rpath wrapper will be used for compiling the tests
        # A combination of -Werror and the wrapper translating LD_LIBRARY_PATH to -Wl,... flags will results in failing
        # tests due to -Wunused-command-line-argument
        # This has shown to be a problem in builds for 18.1.8, but seems it was not necessary for LLVM >= 19
        # needs more digging into the CMake logic
        old_cflags = os.getenv('CFLAGS', '')
        old_cxxflags = os.getenv('CXXFLAGS', '')
        # TODO: Find a better way to either force the test to use the non wrapped compiler or to pass the flags
        if build_option('rpath'):
            setvar('CFLAGS', "%s %s" % (old_cflags, '-Wno-unused-command-line-argument'))
            setvar('CXXFLAGS', "%s %s" % (old_cxxflags, '-Wno-unused-command-line-argument'))
        with _wrap_env(os.path.join(basedir, 'bin'), lib_path):
            cmd = f"make -j {parallel} check-all"
            res = run_shell_cmd(cmd, fail_on_error=False)
            out = res.output
            self.log.debug(out)

        # Reset the CFLAGS and CXXFLAGS
        setvar('CFLAGS', old_cflags)
        setvar('CXXFLAGS', old_cxxflags)

        ignore_patterns = self.cfg['test_suite_ignore_patterns'] or []
        ignored_pattern_matches = 0
        failed_pattern_matches = 0
        if ignore_patterns:
            for line in out.splitlines():
                if any(line.startswith(f'{x}: ') for x in OUTCOMES_LOG):
                    if any(patt in line for patt in ignore_patterns):
                        self.log.info("Ignoring test failure: %s", line)
                        ignored_pattern_matches += 1
                    failed_pattern_matches += 1

        rgx_failed = re.compile(r'^ +Failed +: +([0-9]+)', flags=re.MULTILINE)
        mch = rgx_failed.search(out)
        if mch is None:
            rgx_passed = re.compile(r'^ +Passed +: +([0-9]+)', flags=re.MULTILINE)
            mch = rgx_passed.search(out)
            if mch is None:
                self.log.warning("Failed to extract number of failed/passed test results from output")
                num_failed = None
            else:
                num_failed = 0
        else:
            num_failed = int(mch.group(1))

        if num_failed is not None:
            num_timed_out = 0
            rgx_timed_out = re.compile(r'^ +Timed Out +: +([0-9]+)', flags=re.MULTILINE)
            mch = rgx_timed_out.search(out)
            if mch is not None:
                num_timed_out = int(mch.group(1))
                self.log.info("Tests timed out: %s", num_timed_out)
            num_failed += num_timed_out

        if num_failed != failed_pattern_matches:
            msg = f"Number of failed tests ({num_failed}) does not match "
            msg += f"number identified va line-by-line pattern matching: {failed_pattern_matches}"
            self.log.warning(msg)

        if ignored_pattern_matches:
            self.log.info("Ignored %s failed tests due to ignore patterns", ignored_pattern_matches)
            num_failed -= ignored_pattern_matches

        return num_failed

    def test_step(self):
        """Run tests on final stage (unless disabled)."""
        if not self.cfg['skip_all_tests']:
            # Also runs of test suite compilers should be made aware of the GCC installation
            if LooseVersion(self.version) >= LooseVersion('19'):
                self._set_gcc_prefix()
                self._create_compiler_config_file(self.cfg_compilers, self.gcc_prefix, self.final_dir)
            # For nvptx64 tests, find out if 'ptxas' exists in $PATH. If not, ignore all nvptx64 test failures
            pxtas_path = which('ptxas', on_error=IGNORE)
            if not pxtas_path:
                self.cfg['test_suite_ignore_patterns'] = \
                    (self.cfg['test_suite_ignore_patterns'] or []) + \
                    ["nvptx64-nvidia-cuda", "nvptx64-nvidia-cuda-LTO"]
            # If the AMDGPU target is built, tests will be run if libhsa-runtime64.so is found.
            # However, this can cause issues if the system libraries are used, due to other loaded modules.
            # Therefore, ignore failing tests if ROCr-Runtime is not in the dependencies and
            # warn about this in the logs.
            if ((BUILD_TARGET_AMDGPU in self.cfg['build_targets'] or
                 'all' in self.cfg['build_targets']) and
                    'rocr-runtime' not in self.deps):
                self.cfg['test_suite_ignore_patterns'] = \
                    (self.cfg['test_suite_ignore_patterns'] or []) + \
                    ['amdgcn-amd-amdhsa']
                self.log.warning("ROCr-Runtime not in dependencies, "
                                 "ignoring failing tests for AMDGPU target.")

            max_failed = self.cfg['test_suite_max_failed']
            num_failed = self._para_test_step(parallel=1)
            if num_failed is None:
                self.report_test_failure("Failed to extract test results from output")
                return

            if num_failed > max_failed:
                self.report_test_failure(f"Too many failed tests: {num_failed} ({max_failed} allowed)")
            elif num_failed:
                self.log.info(f"Test suite completed with {num_failed} failed tests ({max_failed} allowed)")
            else:
                self.log.info(f"Test suite completed, no failed tests ({max_failed} allowed)")

    def install_step(self):
        """Install stage 1 or 3 (if bootstrap) binaries."""
        basedir = self.final_dir
        change_dir(basedir)

        if self.cfg['build_runtimes']:
            orig_ld_library_path = os.getenv('LD_LIBRARY_PATH')
            lib_dir_runtime = self.get_runtime_lib_path(basedir, fail_ok=False)

            lib_path = ':'.join([
                os.path.join(basedir, lib_dir_runtime),
                orig_ld_library_path
            ])

            self.cfg.update('preinstallopts', f'LD_LIBRARY_PATH={lib_path}')

        super(EB_LLVM, self).install_step()

    def post_processing_step(self):
        """Install python bindings."""
        super(EB_LLVM, self).post_processing_step()

        # copy Python bindings here in post-install step so that it is not done more than once in multi_deps context
        if self.cfg['python_bindings']:
            python_bindings_source_dir = os.path.join(self.llvm_src_dir, 'clang', 'bindings', 'python')
            python_bindins_target_dir = os.path.join(self.installdir, 'lib', 'python')
            copy_dir(python_bindings_source_dir, python_bindins_target_dir, dirs_exist_ok=True)

            python_bindings_source_dir = os.path.join(self.llvm_src_dir, 'mlir', 'python')
            copy_dir(python_bindings_source_dir, python_bindins_target_dir, dirs_exist_ok=True)

        if LooseVersion(self.version) >= LooseVersion('19'):
            # For GCC aware installation create config files in order to point to the correct GCC installation
            # Required as GCC_INSTALL_PREFIX was removed (see https://github.com/llvm/llvm-project/pull/87360)
            self._set_gcc_prefix()
            self._create_compiler_config_file(self.cfg_compilers, self.gcc_prefix, self.installdir)

        # This is needed as some older build system will select a different naming scheme for the library leading to
        # The correct target <__config_site> and libclang_rt.builtins.a not being found
        # An example is building BOOST
        resdir_version = self.version.split('.')[0]
        clang_lib = os.path.join(self.installdir, 'lib', 'clang', resdir_version, 'lib')

        for orig, other in self.symlink_lst:
            for dirname in ['include', 'lib', clang_lib]:
                src = os.path.join(self.installdir, dirname, orig)
                dst = os.path.join(self.installdir, dirname, other)
                if os.path.exists(src) and not os.path.exists(dst):
                    msg = f"Creating symlink for {src} to {dst} for better compatibility with expected --target"
                    self.log.info(msg)
                    symlink(src, dst)

    def get_runtime_lib_path(self, base_dir, fail_ok=True):
        """Return the path to the runtime libraries."""
        arch = get_arch_prefix()
<<<<<<< HEAD
        # glob_pattern = os.path.join(base_dir, 'lib', f'%s-{arch}')
=======
>>>>>>> 38a8abeb
        glob_pattern = os.path.join(base_dir, 'lib', f'{arch}-*')
        matches = glob.glob(glob_pattern)
        if matches:
            directory = os.path.basename(matches[0])
            res = os.path.join("lib", directory)
        else:
            if not fail_ok:
                raise EasyBuildError("Could not find runtime library directory")
            print_warning("Could not find runtime library directory")
            res = 'lib'

        return res

    def banned_linked_shared_libs(self):
        """Return a list of shared libraries that should not be linked against."""
        res = []
        if self.full_llvm:
            self.log.info("Checking that no GCC shared libraries are linked against")
            res += ['libstdc++', 'libgcc_s', 'libicuuc']
        if not self.build_shared:
            # Libraries should be linked statically
            self.log.info("Checking that no shared libraries are linked against in static build")
            res += ['libc++', 'libc++abi', 'libunwind']
        return res

    @staticmethod
    def _sanity_check_gcc_prefix(compilers, gcc_prefix, installdir):
        """Check if the GCC prefix of the compiler is correct"""
        rgx = re.compile('Selected GCC installation: (.*)')
        for comp in compilers:
            cmd = "%s -v" % os.path.join(installdir, 'bin', comp)
            res = run_shell_cmd(cmd, fail_on_error=False)
            out = res.output
            mch = rgx.search(out)
            if mch is None:
                raise EasyBuildError("Failed to extract GCC installation path from output of '%s': %s", cmd, out)
            check_prefix = mch.group(1)
            if check_prefix != gcc_prefix:
                error_msg = "GCC installation path '{check_prefix}' does not match expected path '{gcc_prefix}'"
                raise EasyBuildError(error_msg)

    def sanity_check_step(self, custom_paths=None, custom_commands=None, extension=False, extra_modules=None):
        """Perform sanity checks on the installed LLVM."""
        lib_dir_runtime = None
        if self.cfg['build_runtimes']:
            lib_dir_runtime = self.get_runtime_lib_path(self.installdir, fail_ok=False)
        shlib_ext = '.' + get_shared_lib_ext()

        resdir_version = self.version.split('.')[0]

        # Detect OpenMP support for CPU architecture
        arch = get_cpu_architecture()
        # Check architecture explicitly since Clang uses potentially different names
        if arch == X86_64:
            arch = 'x86_64'
        elif arch == POWER:
            arch = 'ppc64'
        elif arch == AARCH64:
            arch = 'aarch64'

        check_files = []
        check_bin_files = []
        check_lib_files = []
        check_librt_files = []
        check_inc_files = []
        check_dirs = ['include/llvm', 'include/llvm-c', 'lib/cmake/llvm']
        custom_commands = [
            "llvm-ar --help",
            "llvm-ranlib --help",
            "llvm-nm --help",
            "llvm-objdump --help",
        ]
        gcc_prefix_compilers = []
        if self.build_shared:
            check_lib_files += ['libLLVM.so']

        if 'clang' in self.final_projects:
            check_bin_files += [
                'clang', 'clang++', 'clang-cpp', 'clang-cl', 'clang-repl', 'hmaptool', 'amdgpu-arch', 'nvptx-arch',
                'intercept-build', 'scan-build', 'scan-build-py', 'scan-view', 'analyze-build', 'c-index-test',
                'clang-tblgen',
            ]
            check_lib_files += [
                'libclang.so', 'libclang-cpp.so', 'libclangAST.a', 'libclangCrossTU.a', 'libclangFrontend.a',
                'libclangInterpreter.a', 'libclangParse.a', 'libclangTooling.a'
            ]
            check_dirs += [
                'lib/cmake/clang', 'include/clang'
            ]
            custom_commands += ['llvm-config --cxxflags', 'clang --help', 'clang++ --help']
            gcc_prefix_compilers += ['clang', 'clang++']

        if 'clang-tools-extra' in self.final_projects:
            # clang-pseudo removed with LLVM 20
            check_bin_files += [
                'clangd', 'clang-tidy', 'clang-include-fixer', 'clang-query', 'clang-move',
                'clang-reorder-fields', 'clang-include-cleaner', 'clang-apply-replacements',
                'clang-change-namespace', 'pp-trace', 'modularize'
            ]
            check_lib_files += [
                'libclangTidy.a', 'libclangQuery.a', 'libclangIncludeFixer.a', 'libclangIncludeCleaner.a',
            ]
            check_dirs += ['include/clang-tidy']
        if 'flang' in self.final_projects:
            if LooseVersion(self.version) < LooseVersion('19'):
                check_bin_files += ['bbc', 'flang-new', 'flang-to-external-fc', 'f18-parse-demo', 'fir-opt', 'tco']
            else:
                check_bin_files += ['bbc', 'flang-new', 'f18-parse-demo', 'fir-opt', 'tco']
            check_lib_files += [
                'libFortranRuntime.a', 'libFortranSemantics.a', 'libFortranLower.a', 'libFortranParser.a',
                'libFIRCodeGen.a', 'libflangFrontend.a', 'libFortranCommon.a', 'libFortranDecimal.a',
                'libHLFIRDialect.a'
            ]
            check_dirs += ['lib/cmake/flang', 'include/flang']
            custom_commands += ['bbc --help', 'mlir-tblgen --help', 'flang-new --help']
            gcc_prefix_compilers += ['flang-new']

        if 'lld' in self.final_projects:
            check_bin_files += ['ld.lld', 'lld', 'lld-link', 'wasm-ld']
            check_lib_files += [
                'liblldCOFF.a', 'liblldCommon.a', 'liblldELF.a', 'liblldMachO.a', 'liblldMinGW.a', 'liblldWasm.a'
            ]
            check_dirs += ['lib/cmake/lld', 'include/lld']
        if 'lldb' in self.final_projects:
            check_bin_files += ['lldb']
            if self.build_shared:
                check_lib_files += ['liblldb.so']
            check_dirs += ['include/lldb']
        if 'mlir' in self.final_projects:
            check_bin_files += ['mlir-opt', 'tblgen-to-irdl', 'mlir-pdll']
            check_lib_files += [
                'libMLIRIR.a', 'libmlir_async_runtime.so', 'libmlir_arm_runner_utils.so', 'libmlir_c_runner_utils.so',
                'libmlir_float16_utils.so'
            ]
            check_dirs += ['lib/cmake/mlir', 'include/mlir', 'include/mlir-c']
        if 'libunwind' in self.final_runtimes:
            check_librt_files += ['libunwind.a']
            if self.build_shared:
                check_librt_files += ['libunwind.so']
            check_inc_files += ['unwind.h', 'libunwind.h', 'mach-o/compact_unwind_encoding.h']
        if 'libcxx' in self.final_runtimes:
            check_librt_files += ['libc++.a']
            if self.build_shared:
                check_librt_files += ['libc++.so']
            check_dirs += ['include/c++/v1']
        if 'libcxxabi' in self.final_runtimes:
            check_librt_files += ['libc++abi.a']
            if self.build_shared:
                check_librt_files += ['libc++abi.so']

        if 'polly' in self.final_projects:
            check_lib_files += ['libPolly.a', 'libPollyISL.a']
            if self.build_shared:
                check_lib_files += ['libPolly.so']
            check_dirs += ['lib/cmake/polly', 'include/polly']
            custom_commands += [
                ' | '.join([
                    'echo \'int main(int argc, char **argv) { return 0; }\'',
                    'clang -xc -O3 -mllvm -polly -'
                ]) + ' && ./a.out && rm -f a.out'
            ]
        if 'bolt' in self.final_projects:
            check_bin_files += ['llvm-bolt', 'llvm-boltdiff', 'llvm-bolt-heatmap']
            check_lib_files += ['libbolt_rt_instr.a']
            custom_commands += ['llvm-bolt --help']
        if 'openmp' in self.final_projects:
            omp_lib_files = []
            omp_lib_files += ['libomp.so', 'libompd.so']
            if self.cfg['build_openmp_offload']:
                # Judging from the build process/logs of LLVM 19, the omptarget plugins (rtl.<device>.so) are now built
                # as static libraries and linked into the libomptarget.so shared library
                omp_lib_files += ['libomptarget.so']
                if LooseVersion(self.version) < LooseVersion('19'):
                    omp_lib_files += ['libomptarget.rtl.%s.so' % arch]
                if BUILD_TARGET_NVPTX in self.cfg['build_targets'] or 'all' in self.cfg['build_targets']:
                    if LooseVersion(self.version) < LooseVersion('19'):
                        omp_lib_files += ['libomptarget.rtl.cuda.so']
                    if LooseVersion(self.version) < LooseVersion('20'):
                        omp_lib_files += ['libomptarget-nvptx-sm_%s.bc' % cc for cc in self.cuda_cc]
                    else:
                        omp_lib_files += ['libomptarget-nvptx.bc']
                if BUILD_TARGET_AMDGPU in self.cfg['build_targets'] or 'all' in self.cfg['build_targets']:
                    if LooseVersion(self.version) < LooseVersion('19'):
                        omp_lib_files += ['libomptarget.rtl.amdgpu.so']
                    if LooseVersion(self.version) < LooseVersion('20'):
                        omp_lib_files += ['libomptarget-amdgpu-%s.bc' % gfx for gfx in self.amd_gfx]
                    else:
                        omp_lib_files += ['libomptarget-amdgpu.bc']

                if LooseVersion(self.version) < LooseVersion('19'):
                    # Before LLVM 19, omp related libraries are installed under 'ROOT/lib''
                    check_lib_files += omp_lib_files
                else:
                    # Starting from LLVM 19, omp related libraries are installed the runtime library directory
                    check_librt_files += omp_lib_files
                    check_bin_files += ['llvm-omp-kernel-replay']
                    if LooseVersion(self.version) < LooseVersion('20'):
                        check_bin_files += ['llvm-omp-device-info']
                    else:
                        check_bin_files += ['llvm-offload-device-info']

        if self.cfg['build_openmp_tools']:
            check_files += [os.path.join('lib', 'clang', resdir_version, 'include', 'ompt.h')]
            if LooseVersion(self.version) < LooseVersion('19'):
                check_lib_files += ['libarcher.so']
            elif LooseVersion(self.version) >= LooseVersion('19'):
                check_librt_files += ['libarcher.so']
        if self.cfg['python_bindings']:
            custom_commands += ["python -c 'import clang'"]
            custom_commands += ["python -c 'import mlir'"]

        for libso in filter(lambda x: x.endswith('.so'), check_lib_files):
            libext = libso.replace('.so', shlib_ext)
            if libext not in check_lib_files:
                check_lib_files.append(libext)
            check_lib_files.remove(libso)

        check_files += [os.path.join('bin', x) for x in check_bin_files]
        check_files += [os.path.join('lib', x) for x in check_lib_files]
        check_files += [os.path.join(lib_dir_runtime, x) for x in check_librt_files]
        check_files += [os.path.join('include', x) for x in check_inc_files]

        custom_paths = {
            'files': check_files,
            'dirs': check_dirs,
        }

        self._set_gcc_prefix()
        if lib_dir_runtime:
            # Required for 'clang -v' to work if linked to LLVM runtimes
            with _wrap_env(ld_path=os.path.join(self.installdir, lib_dir_runtime)):
                self._sanity_check_gcc_prefix(gcc_prefix_compilers, self.gcc_prefix, self.installdir)
        else:
            self._sanity_check_gcc_prefix(gcc_prefix_compilers, self.gcc_prefix, self.installdir)

        return super(EB_LLVM, self).sanity_check_step(custom_paths=custom_paths, custom_commands=custom_commands)

    def make_module_step(self, *args, **kwargs):
        """
        Clang can find its own headers and libraries but the shared libraries need to be in $LD_LIBRARY_PATH
        """
        mod_env_headers = self.module_load_environment.alias_vars(MODULE_LOAD_ENV_HEADERS)
        for disallowed_var in mod_env_headers:
            self.module_load_environment.remove(disallowed_var)
            self.log.debug(f"Purposely not updating ${disallowed_var} in {self.name} module file")

        lib_dirs = SEARCH_PATH_LIB_DIRS[:]
        if self.cfg['build_runtimes']:
            runtime_lib_path = self.get_runtime_lib_path(self.installdir, fail_ok=False)
            lib_dirs.append(runtime_lib_path)

        self.log.debug(f"List of subdirectories for libraries to add to $LD_LIBRARY_PATH + $LIBRARY_PATH: {lib_dirs}")
        self.module_load_environment.LD_LIBRARY_PATH = lib_dirs
        self.module_load_environment.LIBRARY_PATH = lib_dirs

        return super().make_module_step(*args, **kwargs)

    def make_module_extra(self):
        """Custom variables for Clang module."""
        txt = super(EB_LLVM, self).make_module_extra()
        # we set the symbolizer path so that asan/tsan give meanfull output by default
        asan_symbolizer_path = os.path.join(self.installdir, 'bin', 'llvm-symbolizer')
        txt += self.module_generator.set_environment('ASAN_SYMBOLIZER_PATH', asan_symbolizer_path)
        if self.cfg['python_bindings']:
            txt += self.module_generator.prepend_paths('PYTHONPATH', os.path.join('lib', 'python'))
        return txt<|MERGE_RESOLUTION|>--- conflicted
+++ resolved
@@ -1022,10 +1022,6 @@
     def get_runtime_lib_path(self, base_dir, fail_ok=True):
         """Return the path to the runtime libraries."""
         arch = get_arch_prefix()
-<<<<<<< HEAD
-        # glob_pattern = os.path.join(base_dir, 'lib', f'%s-{arch}')
-=======
->>>>>>> 38a8abeb
         glob_pattern = os.path.join(base_dir, 'lib', f'{arch}-*')
         matches = glob.glob(glob_pattern)
         if matches:
