# -*- coding: utf-8 -*-
##
# Copyright 2009-2025 Ghent University
#
# This file is part of EasyBuild,
# originally created by the HPC team of Ghent University (http://ugent.be/hpc/en),
# with support of Ghent University (http://ugent.be/hpc),
# the Flemish Supercomputer Centre (VSC) (https://vscentrum.be/nl/en),
# the Hercules foundation (http://www.herculesstichting.be/in_English)
# and the Department of Economy, Science and Innovation (EWI) (http://www.ewi-vlaanderen.be/en).
#
# https://github.com/easybuilders/easybuild
#
# EasyBuild is free software: you can redistribute it and/or modify
# it under the terms of the GNU General Public License as published by
# the Free Software Foundation v2.
#
# EasyBuild is distributed in the hope that it will be useful,
# but WITHOUT ANY WARRANTY; without even the implied warranty of
# MERCHANTABILITY or FITNESS FOR A PARTICULAR PURPOSE.  See the
# GNU General Public License for more details.
#
# You should have received a copy of the GNU General Public License
# along with EasyBuild.  If not, see <http://www.gnu.org/licenses/>.
##
"""
@author: Pavel Grochal (INUITS)
@author: Kenneth Hoste (Ghent University)
@author: Alan O'Cais (Juelich Supercomputing Centre)
@author: Arkadiy Davydov (University of Warwick)
"""

import glob
import os
import re
import tempfile
import copy
from easybuild.tools import LooseVersion

import easybuild.tools.environment as env
import easybuild.tools.toolchain as toolchain
from easybuild.base import fancylogger
from easybuild.framework.easyconfig import CUSTOM, MANDATORY
from easybuild.tools.build_log import EasyBuildError, print_warning, print_msg
from easybuild.tools.config import build_option
from easybuild.tools.filetools import copy_dir, mkdir
from easybuild.tools.modules import get_software_root, get_software_version
from easybuild.tools.run import run_cmd
from easybuild.tools.systemtools import AARCH64, get_cpu_architecture, get_shared_lib_ext
from easybuild.tools.toolchain.compiler import OPTARCH_GENERIC

from easybuild.easyblocks.generic.cmakemake import CMakeMake

INTEL_PACKAGE_ARCH_LIST = [
    'WSM',  # Intel Westmere CPU (SSE 4.2)
    'SNB',  # Intel Sandy/Ivy Bridge CPU (AVX 1)
    'HSW',  # Intel Haswell CPU (AVX 2)
    'BDW',  # Intel Broadwell Xeon E-class CPU (AVX 2 + transactional mem)
    'SKL',  # Intel Skylake Client CPU
    'SKX',  # Intel Sky Lake Xeon E-class HPC CPU (AVX512 + transactional mem)
    'ICL',  # Intel Ice Lake Client CPU (AVX512)
    'ICX',  # Intel Ice Lake Xeon Server CPU (AVX512)
    'SPR',  # Intel Sapphire Rapids Xeon Server CPU (AVX512)
    'KNC',  # Intel Knights Corner Xeon Phi
    'KNL',  # Intel Knights Landing Xeon Phi
]

KOKKOS_CPU_ARCH_LIST = [
    'AMDAVX',  # AMD 64-bit x86 CPU (AVX 1)
    'ZEN',  # AMD Zen class CPU (AVX 2)
    'ZEN2',  # AMD Zen2 class CPU (AVX 2)
    'ZEN3',  # AMD Zen3 class CPU (AVX 2)
    'ARMV80',  # ARMv8.0 Compatible CPU
    'ARMV81',  # ARMv8.1 Compatible CPU
    'ARMV8_THUNDERX',  # ARMv8 Cavium ThunderX CPU
    'ARMV8_THUNDERX2',  # ARMv8 Cavium ThunderX2 CPU
    'A64FX',  # ARMv8.2 with SVE Support
    'BGQ',  # IBM Blue Gene/Q CPU
    'POWER7',  # IBM POWER7 CPU
    'POWER8',  # IBM POWER8 CPU
    'POWER9',  # IBM POWER9 CPU
    'KEPLER30',  # NVIDIA Kepler generation CC 3.0 GPU
    'KEPLER32',  # NVIDIA Kepler generation CC 3.2 GPU
    'KEPLER35',  # NVIDIA Kepler generation CC 3.5 GPU
    'KEPLER37',  # NVIDIA Kepler generation CC 3.7 GPU
    'MAXWELL50',  # NVIDIA Maxwell generation CC 5.0 GPU
    'MAXWELL52',  # NVIDIA Maxwell generation CC 5.2 GPU
    'MAXWELL53',  # NVIDIA Maxwell generation CC 5.3 GPU
    'PASCAL60',  # NVIDIA Pascal generation CC 6.0 GPU
    'PASCAL61',  # NVIDIA Pascal generation CC 6.1 GPU
    'VOLTA70',  # NVIDIA Volta generation CC 7.0 GPU
    'VOLTA72',  # NVIDIA Volta generation CC 7.2 GPU
    'TURING75',  # NVIDIA Turing generation CC 7.5 GPU
    'AMPERE80',  # NVIDIA Ampere generation CC 8.0 GPU
    'AMPERE86',  # NVIDIA Ampere generation CC 8.6 GPU
    'ADA89',  # NVIDIA Ada Lovelace generation CC 8.9 GPU
    'HOPPER90',  # NVIDIA Hopper generation CC 9.0 GPU
    'VEGA900',  # AMD GPU MI25 GFX900
    'VEGA906',  # AMD GPU MI50/MI60 GFX906
    'VEGA908',  # AMD GPU MI100 GFX908
    'VEGA90A',  # AMD GPU MI200 GFX90A
    'NAVI1030',  # AMD GPU MI200 GFX90A
    'NAVI1100',  # AMD GPU RX7900XTX
    'INTEL_GEN',  # Intel GPUs Gen9+
    'INTEL_DG1',  # Intel Iris XeMAX GPU
    'INTEL_GEN9',  # Intel GPU Gen9
    'INTEL_GEN11',  # Intel GPU Gen11
    'INTEL_GEN12LP',  # Intel GPU Gen12LP
    'INTEL_XEHP',  # Intel GPUs Xe-HP
    'INTEL_PVC',  # Intel GPU Ponte Vecchio
] + INTEL_PACKAGE_ARCH_LIST

KOKKOS_LEGACY_ARCH_MAPPING = {
    'ZEN': 'EPYC',
    'ZEN2': 'EPYC',
    'ZEN3': 'EPYC',
    'POWER8': 'Power8',
    'POWER9': 'Power9',
}

KOKKOS_CPU_MAPPING = {
    'sandybridge': 'SNB',
    'ivybridge': 'SNB',
    'haswell': 'HSW',
    'broadwell': 'BDW',
    'skylake_avx512': 'SKX',
    'cascadelake': 'SKX',
    'icelake': 'SKX',
    'sapphirerapids': 'SKX',
    'knights-landing': 'KNL',
    'zen': 'ZEN',
    'zen2': 'ZEN2',
    'zen3': 'ZEN3',
    'power9le': 'POWER9',
}


KOKKOS_GPU_ARCH_TABLE = {
    '3.0': 'KEPLER30',  # NVIDIA Kepler generation CC 3.0
    '3.2': 'KEPLER32',  # NVIDIA Kepler generation CC 3.2
    '3.5': 'KEPLER35',  # NVIDIA Kepler generation CC 3.5
    '3.7': 'KEPLER37',  # NVIDIA Kepler generation CC 3.7
    '5.0': 'MAXWELL50',  # NVIDIA Maxwell generation CC 5.0
    '5.2': 'MAXWELL52',  # NVIDIA Maxwell generation CC 5.2
    '5.3': 'MAXWELL53',  # NVIDIA Maxwell generation CC 5.3
    '6.0': 'PASCAL60',  # NVIDIA Pascal generation CC 6.0
    '6.1': 'PASCAL61',  # NVIDIA Pascal generation CC 6.1
    '7.0': 'VOLTA70',  # NVIDIA Volta generation CC 7.0
    '7.2': 'VOLTA72',  # NVIDIA Volta generation CC 7.2
    '7.5': 'TURING75',  # NVIDIA Turing generation CC 7.5
    '8.0': 'AMPERE80',  # NVIDIA Ampere generation CC 8.0
    '8.6': 'AMPERE86',  # NVIDIA Ampere generation CC 8.6
    '9.0': 'HOPPER90',  # NVIDIA Hopper generation CC 9.0
}

# lammps version, which caused the most changes. This may not be precise, but it does work with existing easyconfigs
ref_version = '29Sep2021'

_log = fancylogger.getLogger('easyblocks.lammps')


def translate_lammps_version(version, path=""):
    """Translate the LAMMPS version into something that can be used in a comparison"""
    month_map = {
       "JAN": '01',
       "FEB": '02',
       "MAR": '03',
       "APR": '04',
       "MAY": '05',
       "JUN": '06',
       "JUL": '07',
       "AUG": '08',
       "SEP": '09',
       "OCT": '10',
       "NOV": '11',
       "DEC": '12'
    }
    items = [x for x in re.split('(\\d+)', version) if x]
    if len(items) < 3:
        raise ValueError("Version %s does not have (at least) 3 elements" % version)
    try:
        return '.'.join([items[2], month_map[items[1].upper()], '%02d' % int(items[0])])
    except KeyError:
        # avoid failing miserably under --module-only --force
        if os.path.exists(path) and os.listdir(path):
            with open("%ssrc/version.h" % (path)) as file:
                file_contents = file.read()
            lines = re.split('\n', file_contents)
            regex = r'\d+ \S+ \d+'
            result = re.search(regex, lines[0])
            gen_version = result.group()
            items = [x for x in re.split(' ', gen_version) if x]
            return '.'.join([items[2], month_map[items[1].upper()], '%02d' % int(items[0])])
        else:
            raise ValueError("Version %s cannot be generated" % version)


class EB_LAMMPS(CMakeMake):
    """
    Support for building and installing LAMMPS
    """

    def __init__(self, *args, **kwargs):
        """LAMMPS easyblock constructor: determine whether we should build with CUDA support enabled."""
        super(EB_LAMMPS, self).__init__(*args, **kwargs)

        cuda_dep = 'cuda' in [dep['name'].lower() for dep in self.cfg.dependencies()]
        cuda_toolchain = hasattr(self.toolchain, 'COMPILER_CUDA_FAMILY')
        self.cuda = cuda_dep or cuda_toolchain

    def update_kokkos_cpu_mapping(self):
        """Add new kokkos_cpu_mapping to the list based on in which version they were added to LAMMPS"""
        if LooseVersion(self.cur_version) >= LooseVersion(translate_lammps_version('31Mar2017')):
            self.kokkos_cpu_mapping['neoverse_n1'] = 'ARMV81'
            self.kokkos_cpu_mapping['neoverse_v1'] = 'ARMV81'

        if LooseVersion(self.cur_version) >= LooseVersion(translate_lammps_version('21sep2021')):
            self.kokkos_cpu_mapping['a64fx'] = 'A64FX'
            self.kokkos_cpu_mapping['zen4'] = 'ZEN3'

    @staticmethod
    def extra_options(**kwargs):
        """Custom easyconfig parameters for LAMMPS"""
        extra_vars = CMakeMake.extra_options()
        extra_vars.update({
            'general_packages': [None, "List of general packages (without prefix PKG_).", MANDATORY],
            'kokkos': [True, "Enable kokkos build.", CUSTOM],
            'kokkos_arch': [None, "Set kokkos processor arch manually, if auto-detection doesn't work.", CUSTOM],
            'user_packages': [None, "List user packages (without prefix PKG_ or USER-PKG_).", CUSTOM],
            'sanity_check_test_inputs': [None, "List of tests for sanity-check.", CUSTOM],
        })
        extra_vars['separate_build_dir'][0] = True
        return extra_vars

    def prepare_step(self, *args, **kwargs):
        """Custom prepare step for LAMMPS."""
        super(EB_LAMMPS, self).prepare_step(*args, **kwargs)

        # version 1.3.2 is used in the test suite to check easyblock can be initialised
        if self.version != '1.3.2':
            self.cur_version = translate_lammps_version(self.version, path=self.start_dir)
        else:
            self.cur_version = self.version
        self.ref_version = translate_lammps_version(ref_version)

        self.pkg_prefix = 'PKG_'
        if LooseVersion(self.cur_version) >= LooseVersion(self.ref_version):
            self.pkg_user_prefix = self.pkg_prefix
        else:
            self.pkg_user_prefix = self.pkg_prefix + 'USER-'

        if LooseVersion(self.cur_version) >= LooseVersion(self.ref_version):
            self.kokkos_prefix = 'Kokkos'
        else:
            self.kokkos_prefix = 'KOKKOS'
            for cc in KOKKOS_GPU_ARCH_TABLE.keys():
                KOKKOS_GPU_ARCH_TABLE[cc] = KOKKOS_GPU_ARCH_TABLE[cc].lower().title()

        self.kokkos_cpu_mapping = copy.deepcopy(KOKKOS_CPU_MAPPING)
        self.update_kokkos_cpu_mapping()

<<<<<<< HEAD
=======
    @staticmethod
    def extra_options(**kwargs):
        """Custom easyconfig parameters for LAMMPS"""
        extra_vars = CMakeMake.extra_options()
        extra_vars.update({
            'general_packages': [None, "List of general packages (without prefix PKG_).", MANDATORY],
            'kokkos': [True, "Enable kokkos build.", CUSTOM],
            'kokkos_arch': [None, "Set kokkos processor arch manually, if auto-detection doesn't work.", CUSTOM],
            'user_packages': [None, "List user packages (without prefix PKG_ or USER-PKG_).", CUSTOM],
            'sanity_check_test_inputs': [None, "List of tests for sanity-check.", CUSTOM],
        })
        extra_vars['separate_build_dir'][0] = True
        return extra_vars

    def update_kokkos_cpu_mapping(self):

        if LooseVersion(self.cur_version) >= LooseVersion(translate_lammps_version('31Mar2017')):
            self.kokkos_cpu_mapping['neoverse_n1'] = 'ARMV81'
            self.kokkos_cpu_mapping['neoverse_v1'] = 'ARMV81'

        if LooseVersion(self.cur_version) >= LooseVersion(translate_lammps_version('21sep2021')):
            self.kokkos_cpu_mapping['a64fx'] = 'A64FX'
            self.kokkos_cpu_mapping['zen4'] = 'ZEN3'

        if LooseVersion(self.cur_version) >= LooseVersion(translate_lammps_version('2Aug2023')):
            self.kokkos_cpu_mapping['icelake'] = 'ICX'
            self.kokkos_cpu_mapping['sapphirerapids'] = 'SPR'

    def prepare_step(self, *args, **kwargs):
        """Custom prepare step for LAMMPS."""
        super(EB_LAMMPS, self).prepare_step(*args, **kwargs)

>>>>>>> b0ce5ec6
        # Unset LIBS when using both KOKKOS and CUDA - it will mix lib paths otherwise
        if self.cfg['kokkos'] and self.cuda:
            env.unset_env_vars(['LIBS'])

    def configure_step(self, **kwargs):
        """Custom configuration procedure for LAMMPS."""

        if not get_software_root('VTK'):
            if self.cfg['user_packages']:
                self.cfg['user_packages'] = [x for x in self.cfg['user_packages'] if x != 'VTK']
            # In "recent versions" of LAMMPS there is no distinction
            self.cfg['general_packages'] = [x for x in self.cfg['general_packages'] if x != 'VTK']
        if not get_software_root('ScaFaCoS'):
            if self.cfg['user_packages']:
                self.cfg['user_packages'] = [x for x in self.cfg['user_packages'] if x != 'SCAFACOS']
            # In "recent versions" of LAMMPS there is no distinction
            self.cfg['general_packages'] = [x for x in self.cfg['general_packages'] if x != 'SCAFACOS']

        # list of CUDA compute capabilities to use can be specifed in two ways (where (2) overrules (1)):
        # (1) in the easyconfig file, via the custom cuda_compute_capabilities;
        # (2) in the EasyBuild configuration, via --cuda-compute-capabilities configuration option;
        ec_cuda_cc = self.cfg['cuda_compute_capabilities']
        cfg_cuda_cc = build_option('cuda_compute_capabilities')
        if cfg_cuda_cc and not isinstance(cfg_cuda_cc, list):
            raise EasyBuildError("cuda_compute_capabilities in easyconfig should be provided as list of strings, " +
                                 "(for example ['8.0', '7.5']). Got %s" % cfg_cuda_cc)
        cuda_cc = check_cuda_compute_capabilities(cfg_cuda_cc, ec_cuda_cc, cuda=self.cuda)

        # cmake has its own folder
        self.cfg['srcdir'] = os.path.join(self.start_dir, 'cmake')

        # Enable following packages, if not configured in easyconfig
        if LooseVersion(self.cur_version) >= LooseVersion(self.ref_version):
            default_options = ['BUILD_TOOLS']
        else:
            default_options = ['BUILD_DOC', 'BUILD_EXE', 'BUILD_LIB', 'BUILD_TOOLS']

        for option in default_options:
            if "-D%s=" % option not in self.cfg['configopts']:
                self.cfg.update('configopts', '-D%s=on' % option)

        # don't build docs by default (as they use a venv and pull in deps)
        if "-DBUILD_DOC=" not in self.cfg['configopts']:
            self.cfg.update('configopts', '-DBUILD_DOC=off')

        # enable building of shared libraries, if not specified already via configopts
        if self.cfg['build_shared_libs'] is None and '-DBUILD_SHARED_LIBS=' not in self.cfg['configopts']:
            self.cfg['build_shared_libs'] = True

        # Enable gzip, libpng and libjpeg-turbo support when its included as dependency
        deps = [
            ('gzip', 'GZIP'),
            ('libpng', 'PNG'),
            ('libjpeg-turbo', 'JPEG'),
        ]
        for dep_name, with_name in deps:
            with_opt = '-DWITH_%s=' % with_name
            if with_opt not in self.cfg['configopts']:
                if get_software_root(dep_name):
                    self.cfg.update('configopts', with_opt + 'yes')
                else:
                    self.cfg.update('configopts', with_opt + 'no')

        if get_software_root('MDI'):
            # Disable auto-downloading/building MDI dependency:
            if '-DDOWNLOAD_MDI_DEFAULT=' not in self.cfg['configopts']:
                self.cfg.update('configopts', '-DDOWNLOAD_MDI_DEFAULT=OFF')

        # Disable auto-downloading/building Eigen dependency:
        if '-DDOWNLOAD_EIGEN3=' not in self.cfg['configopts']:
            self.cfg.update('configopts', '-DDOWNLOAD_EIGEN3=no')

        # Compiler complains about 'Eigen3_DIR' not being set, but actually it needs 'EIGEN3_INCLUDE_DIR'.
        # see: https://github.com/lammps/lammps/issues/1110
        # Enable Eigen when its included as dependency dependency:
        eigen_root = get_software_root('Eigen')
        if eigen_root:
            if '-DEIGEN3_INCLUDE_DIR=' not in self.cfg['configopts']:
                self.cfg.update('configopts', '-DEIGEN3_INCLUDE_DIR=%s/include/Eigen' % get_software_root('Eigen'))
            if '-DEigen3_DIR=' not in self.cfg['configopts']:
                self.cfg.update('configopts', '-DEigen3_DIR=%s/share/eigen3/cmake/' % get_software_root('Eigen'))

        # LAMMPS Configuration Options
        # https://github.com/lammps/lammps/blob/master/cmake/README.md#lammps-configuration-options
        if self.cfg['general_packages']:
            for package in self.cfg['general_packages']:
                self.cfg.update('configopts', '-D%s%s=on' % (self.pkg_prefix, package))

        if self.cfg['user_packages']:
            for package in self.cfg['user_packages']:
                self.cfg.update('configopts', '-D%s%s=on' % (self.pkg_user_prefix, package))

        # Optimization settings
        pkg_opt = '-D%sOPT=' % self.pkg_prefix
        if pkg_opt not in self.cfg['configopts']:
            self.cfg.update('configopts', pkg_opt + 'on')

        # grab the architecture so we can check if we have Intel hardware (also used for Kokkos below)
        processor_arch, gpu_arch = get_kokkos_arch(self.kokkos_cpu_mapping,
                                                   cuda_cc,
                                                   self.cfg['kokkos_arch'],
                                                   cuda=self.cuda)
        # arch names changed between some releases :(
        if LooseVersion(self.cur_version) < LooseVersion(self.ref_version):
            if processor_arch in KOKKOS_LEGACY_ARCH_MAPPING.keys():
                processor_arch = KOKKOS_LEGACY_ARCH_MAPPING[processor_arch]
            if gpu_arch in KOKKOS_GPU_ARCH_TABLE.values():
                gpu_arch = gpu_arch.capitalize()

        if processor_arch in INTEL_PACKAGE_ARCH_LIST:
            # USER-INTEL enables optimizations on Intel processors. GCC has also partial support for some of them.
            pkg_user_intel = '-D%sINTEL=' % self.pkg_user_prefix
            if pkg_user_intel not in self.cfg['configopts']:
                if self.toolchain.comp_family() in [toolchain.GCC, toolchain.INTELCOMP]:
                    self.cfg.update('configopts', pkg_user_intel + 'on')

        # MPI/OpenMP
        if self.toolchain.options.get('usempi', None):
            self.cfg.update('configopts', '-DBUILD_MPI=yes')
        if self.toolchain.options.get('openmp', None):
            self.cfg.update('configopts', '-DBUILD_OMP=yes')
            if LooseVersion(self.cur_version) >= LooseVersion(self.ref_version):
                self.cfg.update('configopts', '-D%sOPENMP=on' % self.pkg_user_prefix)
            else:
                self.cfg.update('configopts', '-D%sOMP=on' % self.pkg_user_prefix)

        # FFTW
        if get_software_root("imkl") or get_software_root("FFTW"):
            if '-DFFT=' not in self.cfg['configopts']:
                if get_software_root("imkl"):
                    self.log.info("Using the MKL")
                    self.cfg.update('configopts', '-DFFT=MKL')
                else:
                    self.log.info("Using FFTW")
                    self.cfg.update('configopts', '-DFFT=FFTW3')
            if '-DFFT_PACK=' not in self.cfg['configopts']:
                self.cfg.update('configopts', '-DFFT_PACK=array')

        # https://lammps.sandia.gov/doc/Build_extras.html
        # KOKKOS
        if self.cfg['kokkos']:
            print_msg("Using Kokkos package with arch: CPU - %s, GPU - %s" % (processor_arch, gpu_arch))
            self.cfg.update('configopts', '-D%sKOKKOS=on' % self.pkg_prefix)

            if self.toolchain.options.get('openmp', None):
                self.cfg.update('configopts', '-D%s_ENABLE_OPENMP=yes' % self.kokkos_prefix)

            # if KOKKOS and CUDA
            if self.cuda:
                nvcc_wrapper_path = os.path.join(self.start_dir, "lib", "kokkos", "bin", "nvcc_wrapper")
                self.cfg.update('configopts', '-D%s_ENABLE_CUDA=yes' % self.kokkos_prefix)
                if LooseVersion(self.cur_version) >= LooseVersion(self.ref_version):
                    self.cfg.update('configopts', '-D%s_ARCH_%s=yes' % (self.kokkos_prefix, processor_arch))
                    self.cfg.update('configopts', '-D%s_ARCH_%s=yes' % (self.kokkos_prefix, gpu_arch))
                else:
                    # Older versions of Kokkos required us to tweak the C++ compiler
                    self.cfg.update('configopts', '-DCMAKE_CXX_COMPILER="%s"' % nvcc_wrapper_path)
                    self.cfg.update('configopts', '-DCMAKE_CXX_FLAGS="-ccbin $CXX $CXXFLAGS"')
                    self.cfg.update('configopts', '-D%s_ARCH="%s;%s"' % (self.kokkos_prefix, processor_arch, gpu_arch))
            else:
                if LooseVersion(self.cur_version) >= LooseVersion(self.ref_version):
                    self.cfg.update('configopts', '-D%s_ARCH_%s=yes' % (self.kokkos_prefix, processor_arch))
                else:
                    self.cfg.update('configopts', '-D%s_ARCH="%s"' % (self.kokkos_prefix, processor_arch))

        # CUDA only
        elif self.cuda:
            print_msg("Using GPU package (not Kokkos) with arch: CPU - %s, GPU - %s" % (processor_arch, gpu_arch))
            self.cfg.update('configopts', '-D%sGPU=on' % self.pkg_prefix)
            self.cfg.update('configopts', '-DGPU_API=cuda')
            self.cfg.update('configopts', '-DGPU_ARCH=%s' % get_cuda_gpu_arch(cuda_cc))

        # Make sure that all libraries end up in the same folder (python libs seem to default to lib, everything else
        # to lib64)
        self.cfg.update('configopts', '-DCMAKE_INSTALL_LIBDIR=lib')

        # avoid that pip (ab)uses $HOME/.cache/pip
        # cfr. https://pip.pypa.io/en/stable/reference/pip_install/#caching
        env.setvar('XDG_CACHE_HOME', tempfile.gettempdir())
        self.log.info("Using %s as pip cache directory", os.environ['XDG_CACHE_HOME'])

        # Make sure it uses the Python we want
        python_dir = get_software_root('Python')
        if python_dir:
            # Find the Python .so lib
            cmd = 'python -c "import sysconfig; print(sysconfig.get_config_var(\'LDLIBRARY\'))"'
            (python_lib, _) = run_cmd(cmd, log_all=True, simple=False, trace=False)
            if not python_lib:
                raise EasyBuildError("Failed to determine Python .so library: %s", python_lib)
            python_lib_path = glob.glob(os.path.join(python_dir, 'lib*', python_lib.strip()))[0]
            if not python_lib_path:
                raise EasyBuildError("Could not find path to Python .so library: %s", python_lib)
            # and the path to the Python include folder
            cmd = 'python -c "import sysconfig; print(sysconfig.get_config_var(\'INCLUDEPY\'))"'
            (python_include_dir, _) = run_cmd(cmd, log_all=True, simple=False, trace=False)
            if not python_include_dir:
                raise EasyBuildError("Failed to determine Python include dir: %s", python_include_dir)
            python_include_dir = python_include_dir.strip()

            # Whether you need one or the other of the options below depends on the version of CMake and LAMMPS
            # Rather than figure this out, use both (and one will be ignored)
            self.cfg.update('configopts', '-DPython_EXECUTABLE=%s/bin/python' % python_dir)
            self.cfg.update('configopts', '-DPYTHON_EXECUTABLE=%s/bin/python' % python_dir)

            # Older LAMMPS need more hints to get things right as they use deprecated CMake packages
            self.cfg.update('configopts', '-DPYTHON_LIBRARY=%s' % python_lib_path)
            self.cfg.update('configopts', '-DPYTHON_INCLUDE_DIR=%s' % python_include_dir)
        else:
            raise EasyBuildError("Expected to find a Python dependency as sanity check commands rely on it!")

        return super(EB_LAMMPS, self).configure_step()

    def install_step(self):
        """Install LAMMPS and examples/potentials."""
        super(EB_LAMMPS, self).install_step()
        # Copy over the examples so we can repeat the sanity check
        # (some symlinks may be broken)
        examples_dir = os.path.join(self.start_dir, 'examples')
        copy_dir(examples_dir, os.path.join(self.installdir, 'examples'), symlinks=True)
        potentials_dir = os.path.join(self.start_dir, 'potentials')
        copy_dir(potentials_dir, os.path.join(self.installdir, 'potentials'))
        if LooseVersion(self.cur_version) >= LooseVersion(translate_lammps_version('2Aug2023')):
            # From ver 2Aug2023:
            # "make install in a CMake based installation will no longer install
            # the LAMMPS python module. make install-python can be used for that"
            # https://github.com/lammps/lammps/releases/tag/stable_2Aug2023
            pyshortver = '.'.join(get_software_version('Python').split('.')[:2])
            site_packages = os.path.join(self.installdir, 'lib', 'python%s' % pyshortver, 'site-packages')

            mkdir(site_packages, parents=True)

            self.lammpsdir = os.path.join(self.builddir, '%s-*%s' % (self.name.lower(), self.version))
            self.python_dir = os.path.join(self.lammpsdir, 'python')

            # The -i flag is added through a patch to the lammps source file python/install.py
            # This patch is necessary because the current lammps only allows
            # the lammps python package to be installed system-wide or in user site-packages
            cmd = 'python %(python_dir)s/install.py -p %(python_dir)s/lammps \
                   -l %(builddir)s/easybuild_obj/liblammps.so \
                   -v %(lammpsdir)s/src/version.h -w %(builddir)s/easybuild_obj -i %(site_packages)s' % {
                'python_dir': self.python_dir,
                'builddir': self.builddir,
                'lammpsdir': self.lammpsdir,
                'site_packages': site_packages,
            }

            run_cmd(cmd, log_all=True, simple=False)

    def sanity_check_step(self, *args, **kwargs):
        """Run custom sanity checks for LAMMPS files, dirs and commands."""

        # Output files need to go somewhere (and has to work for --module-only as well)
        execution_dir = tempfile.mkdtemp()

        if self.cfg['sanity_check_test_inputs']:
            sanity_check_test_inputs = self.cfg['sanity_check_test_inputs']
        else:
            sanity_check_test_inputs = [
                'atm', 'balance', 'colloid', 'crack', 'dipole', 'friction',
                'hugoniostat', 'indent', 'melt', 'min', 'msst',
                'nemd', 'obstacle', 'pour', 'voronoi',
            ]

        custom_commands = [
            # LAMMPS test - you need to call specific test file on path
            'from lammps import lammps; l=lammps(); l.file("%s")' %
            # Examples are part of the install with paths like (installdir)/examples/filename/in.filename
            os.path.join(self.installdir, "examples", "%s" % check_file, "in.%s" % check_file)
            # And this should be done for every file specified above
            for check_file in sanity_check_test_inputs
        ]

        # mpirun command needs an l.finalize() in the sanity check from LAMMPS 29Sep2021
        if LooseVersion(self.cur_version) >= LooseVersion(translate_lammps_version('29Sep2021')):
            custom_commands = [cmd + '; l.finalize()' for cmd in custom_commands]

        custom_commands = ["""python -c '%s'""" % cmd for cmd in custom_commands]

        # Execute sanity check commands within an initialized MPI in MPI enabled toolchains
        if self.toolchain.options.get('usempi', None):
            custom_commands = [self.toolchain.mpi_cmd_for(cmd, 1) for cmd in custom_commands]

        # Requires liblammps.so to be findable by the runtime linker (which it might not be if using
        # rpath and filtering out LD_LIBRARY_PATH)
        set_ld_library_path = ''
        if self.installdir not in os.getenv('LD_LIBRARY_PATH', default=''):
            # Use LIBRARY_PATH to set it
            set_ld_library_path = "LD_LIBRARY_PATH=$LIBRARY_PATH:$LD_LIBRARY_PATH "
        custom_commands = ["cd %s && " % execution_dir + set_ld_library_path + cmd for cmd in custom_commands]

        shlib_ext = get_shared_lib_ext()
        custom_paths = {
            'files': [
                os.path.join('bin', 'lmp'),
                os.path.join('include', 'lammps', 'library.h'),
                os.path.join('lib', 'liblammps.%s' % shlib_ext),
            ],
            'dirs': [],
        }

        python = get_software_version('Python')
        if python:
            pyshortver = '.'.join(get_software_version('Python').split('.')[:2])
            pythonpath = os.path.join('lib', 'python%s' % pyshortver, 'site-packages')
            custom_paths['dirs'].append(pythonpath)

        return super(EB_LAMMPS, self).sanity_check_step(custom_commands=custom_commands, custom_paths=custom_paths)

    def make_module_extra(self):
        """Add install path to PYTHONPATH"""

        txt = super(EB_LAMMPS, self).make_module_extra()

        python = get_software_version('Python')
        if python:
            pyshortver = '.'.join(get_software_version('Python').split('.')[:2])
            pythonpath = os.path.join('lib', 'python%s' % pyshortver, 'site-packages')
            txt += self.module_generator.prepend_paths('PYTHONPATH', [pythonpath])

        return txt


def get_cuda_gpu_arch(cuda_cc):
    """Return CUDA gpu ARCH in LAMMPS required format. Example: 'sm_32' """
    # Get largest cuda supported
    return 'sm_%s' % str(sorted(cuda_cc, reverse=True)[0]).replace(".", "")


def get_kokkos_arch(kokkos_cpu_mapping, cuda_cc, kokkos_arch, cuda=None):
    """
    Return KOKKOS ARCH in LAMMPS required format, which is 'CPU_ARCH' and 'GPU_ARCH'.

    see: https://docs.lammps.org/Build_extras.html#kokkos
    """
    if cuda is None or not isinstance(cuda, bool):
        cuda = get_software_root('CUDA')

    processor_arch = None

    if build_option('optarch') == OPTARCH_GENERIC:
        # For generic Arm builds we use an existing target;
        # this ensures that KOKKOS_ARCH_ARM_NEON is enabled (Neon is required for armv8-a).
        # For other architectures we set a custom/non-existent type, which will disable all optimizations,
        # and it should use the compiler (optimization) flags set by EasyBuild for this architecture.
        if get_cpu_architecture() == AARCH64:
            processor_arch = 'ARMV80'
        else:
            processor_arch = 'EASYBUILD_GENERIC'

        _log.info("Generic build requested, setting CPU ARCH to %s." % processor_arch)
        if kokkos_arch:
            msg = "The specified kokkos_arch (%s) will be ignored " % kokkos_arch
            msg += "because a generic build was requested (via --optarch=GENERIC)"
            print_warning(msg)
    elif kokkos_arch:
        if kokkos_arch not in KOKKOS_CPU_ARCH_LIST:
            warning_msg = "Specified CPU ARCH (%s) " % kokkos_arch
            warning_msg += "was not found in listed options [%s]." % KOKKOS_CPU_ARCH_LIST
            warning_msg += "Still might work though."
            print_warning(warning_msg)
        processor_arch = kokkos_arch

    else:
        warning_msg = "kokkos_arch not set. Trying to auto-detect CPU arch."
        print_warning(warning_msg)

        processor_arch = kokkos_cpu_mapping.get(get_cpu_arch())

        if not processor_arch:
            error_msg = "Couldn't determine CPU architecture, you need to set 'kokkos_arch' manually."
            raise EasyBuildError(error_msg)

        print_msg("Determined cpu arch: %s" % processor_arch)

    gpu_arch = None
    if cuda:
        # CUDA below
        for cc in sorted(cuda_cc, reverse=True):
            gpu_arch = KOKKOS_GPU_ARCH_TABLE.get(str(cc))
            if gpu_arch:
                print_warning(
                    "LAMMPS will be built _only_ for the latest CUDA compute capability known to Kokkos: "
                    "%s" % gpu_arch
                )
                break
            else:
                warning_msg = "(%s) GPU ARCH was not found in listed options." % cc
                print_warning(warning_msg)

        if not gpu_arch:
            error_msg = "Specified GPU ARCH (%s) " % cuda_cc
            error_msg += "was not found in listed options [%s]." % KOKKOS_GPU_ARCH_TABLE
            raise EasyBuildError(error_msg)

    return processor_arch, gpu_arch


def check_cuda_compute_capabilities(cfg_cuda_cc, ec_cuda_cc, cuda=None):
    """
    Checks if cuda-compute-capabilities is set and prints warning if it gets declared on multiple places.

    :param cfg_cuda_cc: cuda-compute-capabilities from cli config
    :param ec_cuda_cc: cuda-compute-capabilities from easyconfig
    :param cuda: boolean to check if cuda should be enabled or not
    :return: returns preferred cuda-compute-capabilities
    """

    if cuda is None or not isinstance(cuda, bool):
        cuda = get_software_root('CUDA')

    cuda_cc = cfg_cuda_cc or ec_cuda_cc or []

    if cuda:
        if cfg_cuda_cc and ec_cuda_cc:
            warning_msg = "cuda_compute_capabilities specified in easyconfig (%s)" % ec_cuda_cc
            warning_msg += " are overruled by "
            warning_msg += "--cuda-compute-capabilities configuration option (%s)" % cfg_cuda_cc
            print_warning(warning_msg)
        elif not cuda_cc:
            error_msg = "No CUDA compute capabilities specified.\nTo build LAMMPS with Cuda you need to use"
            error_msg += "the --cuda-compute-capabilities configuration option or the cuda_compute_capabilities "
            error_msg += "easyconfig parameter to specify a list of CUDA compute capabilities to compile with."
            raise EasyBuildError(error_msg)

    elif cuda_cc:
        warning_msg = "Missing CUDA package (in dependencies), "
        warning_msg += "but 'cuda_compute_capabilities' option was specified."
        print_warning(warning_msg)

    return cuda_cc


def get_cpu_arch():
    """
    Checks for CPU architecture via archspec library.
    https://github.com/archspec/archspec
    Archspec should be bundled as build-dependency to determine CPU arch.
    It can't be called directly in code because it gets available only after prepare_step.

    :return: returns detected cpu architecture
    """
    out, ec = run_cmd("python -c 'from archspec.cpu import host; print(host())'", simple=False)
    if ec:
        raise EasyBuildError("Failed to determine CPU architecture: %s", out)
    return out.strip()<|MERGE_RESOLUTION|>--- conflicted
+++ resolved
@@ -218,6 +218,10 @@
             self.kokkos_cpu_mapping['a64fx'] = 'A64FX'
             self.kokkos_cpu_mapping['zen4'] = 'ZEN3'
 
+        if LooseVersion(self.cur_version) >= LooseVersion(translate_lammps_version('2Aug2023')):
+            self.kokkos_cpu_mapping['icelake'] = 'ICX'
+            self.kokkos_cpu_mapping['sapphirerapids'] = 'SPR'
+
     @staticmethod
     def extra_options(**kwargs):
         """Custom easyconfig parameters for LAMMPS"""
@@ -259,41 +263,6 @@
         self.kokkos_cpu_mapping = copy.deepcopy(KOKKOS_CPU_MAPPING)
         self.update_kokkos_cpu_mapping()
 
-<<<<<<< HEAD
-=======
-    @staticmethod
-    def extra_options(**kwargs):
-        """Custom easyconfig parameters for LAMMPS"""
-        extra_vars = CMakeMake.extra_options()
-        extra_vars.update({
-            'general_packages': [None, "List of general packages (without prefix PKG_).", MANDATORY],
-            'kokkos': [True, "Enable kokkos build.", CUSTOM],
-            'kokkos_arch': [None, "Set kokkos processor arch manually, if auto-detection doesn't work.", CUSTOM],
-            'user_packages': [None, "List user packages (without prefix PKG_ or USER-PKG_).", CUSTOM],
-            'sanity_check_test_inputs': [None, "List of tests for sanity-check.", CUSTOM],
-        })
-        extra_vars['separate_build_dir'][0] = True
-        return extra_vars
-
-    def update_kokkos_cpu_mapping(self):
-
-        if LooseVersion(self.cur_version) >= LooseVersion(translate_lammps_version('31Mar2017')):
-            self.kokkos_cpu_mapping['neoverse_n1'] = 'ARMV81'
-            self.kokkos_cpu_mapping['neoverse_v1'] = 'ARMV81'
-
-        if LooseVersion(self.cur_version) >= LooseVersion(translate_lammps_version('21sep2021')):
-            self.kokkos_cpu_mapping['a64fx'] = 'A64FX'
-            self.kokkos_cpu_mapping['zen4'] = 'ZEN3'
-
-        if LooseVersion(self.cur_version) >= LooseVersion(translate_lammps_version('2Aug2023')):
-            self.kokkos_cpu_mapping['icelake'] = 'ICX'
-            self.kokkos_cpu_mapping['sapphirerapids'] = 'SPR'
-
-    def prepare_step(self, *args, **kwargs):
-        """Custom prepare step for LAMMPS."""
-        super(EB_LAMMPS, self).prepare_step(*args, **kwargs)
-
->>>>>>> b0ce5ec6
         # Unset LIBS when using both KOKKOS and CUDA - it will mix lib paths otherwise
         if self.cfg['kokkos'] and self.cuda:
             env.unset_env_vars(['LIBS'])
