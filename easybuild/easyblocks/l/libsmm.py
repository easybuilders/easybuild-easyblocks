##
# Copyright 2009-2012 Stijn De Weirdt, Dries Verdegem, Kenneth Hoste, Pieter De Baets, Jens Timmerman
#
# This file is part of EasyBuild,
# originally created by the HPC team of the University of Ghent (http://ugent.be/hpc).
#
# http://github.com/hpcugent/easybuild
#
# EasyBuild is free software: you can redistribute it and/or modify
# it under the terms of the GNU General Public License as published by
# the Free Software Foundation v2.
#
# EasyBuild is distributed in the hope that it will be useful,
# but WITHOUT ANY WARRANTY; without even the implied warranty of
# MERCHANTABILITY or FITNESS FOR A PARTICULAR PURPOSE.  See the
# GNU General Public License for more details.
#
# You should have received a copy of the GNU General Public License
# along with EasyBuild.  If not, see <http://www.gnu.org/licenses/>.
##
"""
EasyBuild support for building and installing the libsmm library, implemented as an easyblock
"""

import os
import shutil
from distutils.version import LooseVersion

<<<<<<< HEAD
import easybuild
=======
import easybuild  # required for VERBOSE_VERSION
>>>>>>> 984a2191
from easybuild.framework.application import Application
from easybuild.tools.filetools import run_cmd
from easybuild.tools.modules import get_software_root


class Libsmm(Application):
    """
    Support for the CP2K small matrix library
    Notes: - build can take really really long, and no real rebuilding needed for each version
           - CP2K can be built without this
    """

    def __init__(self, *args, **kwargs):
        Application.__init__(self, *args, **kwargs)

    def extra_options(self):
        # default dimensions
        dd = [1,4,5,6,9,13,16,17,22]
        extra_vars = {
                      'transpose_flavour': [1, "Transpose flavour of routines (default: 1)"],
                      'max_tiny_dim': [12, "Maximum tiny dimension (default: 12)"],
                      'dims': [dd, "Generate routines for these matrix dims (default: %s)" % dd]
                     }
        return Application.extra_options(self, extra_vars)

    def configure(self):
        """Configure build: change to tools/build_libsmm dir"""
        try:
            dst = 'tools/build_libsmm'
            os.chdir(dst)
            self.log.debug('Change to directory %s' % dst)
        except OSError, err:
            self.log.exception('Failed to change to directory %s: %s' % (dst, err))

    def make(self):
        """Build libsmm
        Possible iterations over precision (single/double) and type (real/complex)
        - also type of transpose matrix
        - all set in the config file

        Make the config.in file (is source afterwards in the build)
        """

        fn = 'config.in'
        cfg_tpl = """# This config file was generated by EasyBuild v%(eb_version)s

# the build script can generate optimized routines packed in a library for
# 1) 'nn' => C=C+MATMUL(A,B)
# 2) 'tn' => C=C+MATMUL(TRANSPOSE(A),B)
# 3) 'nt' => C=C+MATMUL(A,TRANSPOSE(B))
# 4) 'tt' => C=C+MATMUL(TRANPOSE(A),TRANPOSE(B))
#
# select a tranpose_flavor from the list 1 2 3 4
#
transpose_flavor=%(transposeflavour)s

# 1) d => double precision real
# 2) s => single precision real
# 3) z => double precision complex
# 4) c => single precision complex
#
# select a data_type from the list 1 2 3 4
#
data_type=%(datatype)s

# target compiler... this are the options used for building the library.
# They should be aggessive enough to e.g. perform vectorization for the specific CPU (e.g. -ftree-vectorize -march=native),
# and allow some flexibility in reordering floating point expressions (-ffast-math).
# Higher level optimisation (in particular loop nest optimization) should not be used.
#
target_compile="%(targetcompile)s"

# target dgemm link options... these are the options needed to link blas (e.g. -lblas)
# blas is used as a fall back option for sizes not included in the library or in those cases where it is faster
# the same blas library should thus also be used when libsmm is linked.
#
OMP_NUM_THREADS=1
blas_linking="%(LIBBLAS)s"

# matrix dimensions for which optimized routines will be generated.
# since all combinations of M,N,K are being generated the size of the library becomes very large
# if too many sizes are being optimized for. Numbers have to be ascending.
#
dims_small="%(dims)s"

# tiny dimensions are used as primitves and generated in an 'exhaustive' search.
# They should be a sequence from 1 to N,
# where N is a number that is large enough to have good cache performance
# (e.g. for modern SSE cpus 8 to 12)
# Too large (>12?) is not beneficial, but increases the time needed to build the library
# Too small (<8)   will lead to a slow library, but the build might proceed quickly
# The minimum number for a successful build is 4
#
dims_tiny="%(tiny_dims)s"

# host compiler... this is used only to compile a few tools needed to build the library.
# The library itself is not compiled this way.
# This compiler needs to be able to deal with some Fortran2003 constructs.
#
host_compile="%(hostcompile)s "

# number of processes to use in parallel for compiling / building and benchmarking the library.
# Should *not* be more than the physical (available) number of cores of the machine
#
tasks=%(tasks)s

        """

        # only GCC is supported for now
        if os.getenv('SOFTROOTGCC'):
            hostcompile = os.getenv('F90')

            # optimizations
            opts = "-O2 -funroll-loops -ffast-math -ftree-vectorize -march=native -fno-inline-functions"

            # Depending on the version, we need extra options
            extra = ''
            gccVersion = LooseVersion(os.getenv('SOFTVERSIONGCC'))
            if gccVersion >= LooseVersion('4.6'):
                extra = "-flto"

            targetcompile = "%s %s %s" % (hostcompile, opts, extra)
        else:
            self.log.error('No supported compiler found (tried GCC)')

        # try and find BLAS lib
        blas_found = False
        blas_libs = ["ACML", "ATLAS", "IMKL"]
        for blas_lib in blas_libs:
            if get_software_root(blas_lib):
                blas_found = True
            else:
                self.log.info("BLAS library %s not found" % blas_lib)

        if not blas_found:
            self.log.error('No known BLAS library found!')

        cfgdict = {
                   'eb_version': easybuild.VERBOSE_VERSION,
                   'datatype': None,
                   'transposeflavour': self.getcfg('transpose_flavour'),
                   'targetcompile': targetcompile,
                   'hostcompile': hostcompile,
                   'dims': ' '.join([str(d) for d in self.getcfg('dims')]),
                   'tiny_dims': ' '.join([str(d) for d in range(1, self.getcfg('max_tiny_dim')+1)]),
                   'tasks': self.getcfg('parallel'),
                   'LIBBLAS': "%s %s" % (os.getenv('LDFLAGS'), os.getenv('LIBBLAS'))
                  }

        # configure for various iterations
        datatypes = [(1, 'double precision real'), (3, 'double precision complex')]

        for (dt, descr) in datatypes:
            cfgdict['datatype'] = dt
            try:
                txt = cfg_tpl % cfgdict
                f = open(fn, 'w')
                f.write(txt)
                f.close()
                self.log.debug("config file %s for datatype %s ('%s'): %s" % (fn, dt, descr, txt))
            except IOError, err:
                self.log.error("Failed to write %s: %s" % (fn, err))

            self.log.info("Building for datatype %s ('%s')..." % (dt, descr))
            run_cmd("./do_clean")
            run_cmd("./do_all")

    def make_install(self):
        """Install CP2K: clean, and copy lib directory to install dir"""

        run_cmd("./do_clean")
        try:
            shutil.copytree('lib', os.path.join(self.installdir, 'lib'))
        except Exception, err:
            self.log.error("Something went wrong during dir lib copying to installdir: %s" % err)

    def sanitycheck(self):
        """Custom sanity check for libsmm"""

        if not self.getcfg('sanityCheckPaths'):
            self.setcfg('sanityCheckPaths', {
                                             'files': ["lib/libsmm_%s.a" % x for x in ["dnn", "znn"]],
                                             'dirs': []
                                            })

            self.log.info("Customized sanity check paths: %s" % self.getcfg('sanityCheckPaths'))

        Application.sanitycheck(self)<|MERGE_RESOLUTION|>--- conflicted
+++ resolved
@@ -26,11 +26,7 @@
 import shutil
 from distutils.version import LooseVersion
 
-<<<<<<< HEAD
-import easybuild
-=======
 import easybuild  # required for VERBOSE_VERSION
->>>>>>> 984a2191
 from easybuild.framework.application import Application
 from easybuild.tools.filetools import run_cmd
 from easybuild.tools.modules import get_software_root
