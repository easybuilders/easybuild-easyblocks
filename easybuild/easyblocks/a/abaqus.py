##
# Copyright 2009-2013 Ghent University
#
# This file is part of EasyBuild,
# originally created by the HPC team of Ghent University (http://ugent.be/hpc/en),
# with support of Ghent University (http://ugent.be/hpc),
# the Flemish Supercomputer Centre (VSC) (https://vscentrum.be/nl/en),
# the Hercules foundation (http://www.herculesstichting.be/in_English)
# and the Department of Economy, Science and Innovation (EWI) (http://www.ewi-vlaanderen.be/en).
#
# http://github.com/hpcugent/easybuild
#
# EasyBuild is free software: you can redistribute it and/or modify
# it under the terms of the GNU General Public License as published by
# the Free Software Foundation v2.
#
# EasyBuild is distributed in the hope that it will be useful,
# but WITHOUT ANY WARRANTY; without even the implied warranty of
# MERCHANTABILITY or FITNESS FOR A PARTICULAR PURPOSE.  See the
# GNU General Public License for more details.
#
# You should have received a copy of the GNU General Public License
# along with EasyBuild.  If not, see <http://www.gnu.org/licenses/>.
##
"""
EasyBuild support for ABAQUS, implemented as an easyblock

@author: Stijn De Weirdt (Ghent University)
@author: Dries Verdegem (Ghent University)
@author: Kenneth Hoste (Ghent University)
@author: Pieter De Baets (Ghent University)
@author: Jens Timmerman (Ghent University)
"""
import os

from easybuild.easyblocks.generic.binary import Binary
from easybuild.framework.easyblock import EasyBlock
from easybuild.tools.filetools import run_cmd
from distutils.version import LooseVersion

class EB_ABAQUS(Binary):
    """Support for installing ABAQUS."""

    def __init__(self, *args, **kwargs):
        """Initialisation of custom class variables for ABAQUS."""
        super(EB_ABAQUS, self).__init__(*args, **kwargs)
        self.replayfile = None

    def extract_step(self):
        """Use default extraction procedure instead of the one for the Binary easyblock."""
        EasyBlock.extract_step(self)

    def configure_step(self):
        """Configure ABAQUS installation."""
        try:
            self.replayfile = os.path.join(self.builddir, "installer.properties")
            txt = '\n'.join([
                "INSTALLER_UI=SILENT",
                "USER_INSTALL_DIR=%s" % self.installdir,
                "MAKE_DEF_VER=true",
                "DOC_ROOT=UNDEFINED",
                "DOC_ROOT_TYPE=false",
                "DOC_ROOT_ESCAPED=UNDEFINED",
                "ABAQUSLM_LICENSE_FILE=@abaqusfea",
                "LICENSE_SERVER_TYPE=FLEXNET",
                "PRODUCT_NAME=Abaqus %s" % self.version,
                "TMPDIR=%s" % self.builddir,
                "INSTALL_MPI=1",
            ])
            f = file(self.replayfile, "w")
            f.write(txt)
            f.close()
        except IOError, err:
            self.log.error("Failed to create install properties file used for replaying installation: %s" % err)

    def install_step(self):
        """Install ABAQUS using 'setup'."""
        os.chdir(self.builddir)
<<<<<<< HEAD
        cmd = "%s/%s-%s/setup" % (self.builddir, self.name, self.version.split('-')[0])
        cmd += " -replay %s" % self.replayfile
        if LooseVersion(self.version) < LooseVersion("6.13"):
            cmd += " -nosystemcheck"
        run_cmd(cmd,log_all=True,simple=True)
=======
        if self.cfg['install_cmd'] is None:
            self.cfg['install_cmd'] = "%s/%s-%s/setup" % (self.builddir, self.name, self.version.split('-')[0])
            self.cfg['install_cmd'] += " -nosystemcheck -replay %s" % self.replayfile
        super(EB_ABAQUS, self).install_step()
>>>>>>> ef70bc87

    def sanity_check_step(self):
        """Custom sanity check for ABAQUS."""
            
        verparts = self.version.split('-')[0].split('.')
        custom_paths = {
            'files': [os.path.join("Commands", "abaqus")],
            'dirs': ["%s-%s" % ('.'.join(verparts[0:2]), verparts[2])]
        }
        super(EB_ABAQUS, self).sanity_check_step(custom_paths=custom_paths)

    def make_module_req_guess(self):
        """Update PATH guesses for ABAQUS."""

        guesses = super(EB_ABAQUS, self).make_module_req_guess()
        guesses.update({
            'PATH': ['Commands'],
        })
        return guesses<|MERGE_RESOLUTION|>--- conflicted
+++ resolved
@@ -38,6 +38,7 @@
 from easybuild.tools.filetools import run_cmd
 from distutils.version import LooseVersion
 
+
 class EB_ABAQUS(Binary):
     """Support for installing ABAQUS."""
 
@@ -76,18 +77,12 @@
     def install_step(self):
         """Install ABAQUS using 'setup'."""
         os.chdir(self.builddir)
-<<<<<<< HEAD
-        cmd = "%s/%s-%s/setup" % (self.builddir, self.name, self.version.split('-')[0])
-        cmd += " -replay %s" % self.replayfile
-        if LooseVersion(self.version) < LooseVersion("6.13"):
-            cmd += " -nosystemcheck"
-        run_cmd(cmd,log_all=True,simple=True)
-=======
         if self.cfg['install_cmd'] is None:
             self.cfg['install_cmd'] = "%s/%s-%s/setup" % (self.builddir, self.name, self.version.split('-')[0])
-            self.cfg['install_cmd'] += " -nosystemcheck -replay %s" % self.replayfile
+            self.cfg['install_cmd'] += " -replay %s" % self.replayfile
+            if LooseVersion(self.version) < LooseVersion("6.13"):
+                self.cfg['install_cmd'] += " -nosystemcheck"
         super(EB_ABAQUS, self).install_step()
->>>>>>> ef70bc87
 
     def sanity_check_step(self):
         """Custom sanity check for ABAQUS."""
