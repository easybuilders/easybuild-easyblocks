##
# Copyright 2009-2023 Ghent University
# Copyright 2015-2023 Stanford University
#
# This file is part of EasyBuild,
# originally created by the HPC team of Ghent University (http://ugent.be/hpc/en),
# with support of Ghent University (http://ugent.be/hpc),
# the Flemish Supercomputer Centre (VSC) (https://vscentrum.be/nl/en),
# the Hercules foundation (http://www.herculesstichting.be/in_English)
# and the Department of Economy, Science and Innovation (EWI) (http://www.ewi-vlaanderen.be/en).
#
# https://github.com/easybuilders/easybuild
#
# EasyBuild is free software: you can redistribute it and/or modify
# it under the terms of the GNU General Public License as published by
# the Free Software Foundation v2.
#
# EasyBuild is distributed in the hope that it will be useful,
# but WITHOUT ANY WARRANTY; without even the implied warranty of
# MERCHANTABILITY or FITNESS FOR A PARTICULAR PURPOSE.  See the
# GNU General Public License for more details.
#
# You should have received a copy of the GNU General Public License
# along with EasyBuild.  If not, see <http://www.gnu.org/licenses/>.
##
"""
EasyBuild support for Amber, implemented as an easyblock

Original author: Benjamin Roberts (The University of Auckland)
Modified by Stephane Thiell (Stanford University) for Amber14
Enhanced/cleaned up by Kenneth Hoste (HPC-UGent)
CMake support (Amber 20) added by James Carpenter and Simon Branford (University of Birmingham)
"""
from distutils.version import LooseVersion
import os

import easybuild.tools.environment as env
import easybuild.tools.toolchain as toolchain
from easybuild.easyblocks.generic.cmakemake import CMakeMake
from easybuild.easyblocks.generic.pythonpackage import det_pylibdir
from easybuild.framework.easyconfig import CUSTOM
from easybuild.tools.build_log import EasyBuildError
from easybuild.tools.modules import get_software_root
from easybuild.tools.run import run_cmd
from easybuild.tools.filetools import remove_dir, which


class EB_Amber(CMakeMake):
    """Easyblock for building and installing Amber"""

    @staticmethod
    def extra_options(extra_vars=None):
        """Extra easyconfig parameters specific to CMakeMake"""
        extra_vars = dict(CMakeMake.extra_options(extra_vars))
        extra_vars.update({
            # 'Amber': [True, "Build Amber in addition to AmberTools", CUSTOM],
            'patchlevels': ["latest", "(AmberTools, Amber) updates to be applied", CUSTOM],
            # The following is necessary because some patches to the Amber update
            # script update the update script itself, in which case it will quit
            # and insist on being run again. We don't know how many times will
            # be needed, but the number of times is patchlevel specific.
            'patchruns': [1, "Number of times to run Amber's update script before building", CUSTOM],
            # enable testing by default
            'runtest': [True, "Run tests after each build", CUSTOM],
            'static': [True, "Build statically linked executables", CUSTOM],
        })
        return CMakeMake.extra_options(extra_vars)

    def __init__(self, *args, **kwargs):
        """Easyblock constructor: initialise class variables."""
        super(EB_Amber, self).__init__(*args, **kwargs)

        if LooseVersion(self.version) < LooseVersion('20'):
            # Build Amber <20 in install directory
            self.build_in_installdir = True
            env.setvar('AMBERHOME', self.installdir)

        self.pylibdir = None

        self.with_cuda = False
        self.with_mpi = False

    def extract_step(self):
        """Extract sources; strip off parent directory during unpack"""
        self.cfg.update('unpack_options', "--strip-components=1")
        super(EB_Amber, self).extract_step()

    def patch_step(self, *args, **kwargs):
        """Patch Amber using 'update_amber' tool, prior to applying listed patch files (if any)."""

        # figure out which Python command to use to run the update_amber script;
        # by default it uses 'python', but this may not be available (on CentOS 8 for example);
        # note that the dependencies are not loaded yet at this point, so we're at the mercy of the OS here...
        python_cmd = None
        for cand_python_cmd in ['python', 'python3', 'python2']:
            if which(cand_python_cmd):
                python_cmd = cand_python_cmd
                break

        if python_cmd is None:
            raise EasyBuildError("No suitable Python command found to run update_amber script!")

        if self.cfg['patchlevels'] == "latest":
            cmd = "%s ./update_amber --update" % python_cmd
            # Run as many times as specified. It is the responsibility
            # of the easyconfig author to get this right, especially if
            # he or she selects "latest". (Note: "latest" is not
            # recommended for this reason and others.)
            for _ in range(self.cfg['patchruns']):
                run_cmd(cmd, log_all=True)
        else:
            for (tree, patch_level) in zip(['AmberTools', 'Amber'], self.cfg['patchlevels']):
                if patch_level == 0:
                    continue
                cmd = "%s ./update_amber --update-to %s/%s" % (python_cmd, tree, patch_level)
                # Run as many times as specified. It is the responsibility
                # of the easyconfig author to get this right.
                for _ in range(self.cfg['patchruns']):
                    run_cmd(cmd, log_all=True)

        super(EB_Amber, self).patch_step(*args, **kwargs)

    def configure_step(self):
        """Apply the necessary CMake config opts."""

        if LooseVersion(self.version) < LooseVersion('19'):
            # Configuring Amber <19 is done in install step.
            return

        # CMake will search a previous install directory for Amber-compiled libs. We will therefore
        # manually remove the install directory prior to configuration.
        remove_dir(self.installdir)

        external_libs_list = []

        mpiroot = get_software_root(self.toolchain.MPI_MODULE_NAME[0])
        if mpiroot and self.toolchain.options.get('usempi', None):
            self.with_mpi = True
            self.cfg.update('configopts', '-DMPI=TRUE')

        if self.toolchain.options.get('openmp', None):
            self.cfg.update('configopts', '-DOPENMP=TRUE')

        # note: for Amber 20, a patch is required to fix the CMake scripts so they're aware of FlexiBLAS:
        # - cmake/patched-cmake-modules/FindBLASFixed.cmake
        # - cmake/patched-cmake-modules/FindLAPACKFixed.cmake
        flexiblas_root = get_software_root('FlexiBLAS')
        if flexiblas_root:
            self.cfg.update('configopts', '-DBLA_VENDOR=FlexiBLAS')
        else:
            openblas_root = get_software_root('OpenBLAS')
            if openblas_root:
                self.cfg.update('configopts', '-DBLA_VENDOR=OpenBLAS')

        cudaroot = get_software_root('CUDA')
        if cudaroot:
            self.with_cuda = True
            self.cfg.update('configopts', '-DCUDA=TRUE')
            if get_software_root('NCCL'):
                self.cfg.update('configopts', '-DNCCL=TRUE')
                external_libs_list.append('nccl')

        pythonroot = get_software_root('Python')
        if pythonroot:
            self.cfg.update('configopts', '-DDOWNLOAD_MINICONDA=FALSE')
            self.cfg.update('configopts', '-DPYTHON_EXECUTABLE=%s' % os.path.join(pythonroot, 'bin', 'python'))

            self.pylibdir = det_pylibdir()
            pythonpath = os.environ.get('PYTHONPATH', '')
            env.setvar('PYTHONPATH', os.pathsep.join([os.path.join(self.installdir, self.pylibdir), pythonpath]))

        if get_software_root('FFTW'):
            external_libs_list.append('fftw')
        if get_software_root('netCDF'):
            external_libs_list.append('netcdf')
        if get_software_root('netCDF-Fortran'):
            external_libs_list.append('netcdf-fortran')
            netcdf_fortran_root = get_software_root('netCDF-Fortran')
            #self.cfg.update('configopts', '-DNetCDF_INCLUDES=%s/include' % netcdf_fortran_root)
        if get_software_root('zlib'):
            external_libs_list.append('zlib')
        if get_software_root('Boost'):
            external_libs_list.append('boost')
        if get_software_root('PnetCDF'):
            external_libs_list.append('pnetcdf')

        # Force to use BLAS and LAPACK from environment variables
        # self.cfg.update('configopts', '-DBLAS_LIBRARIES="%s"' % os.getenv('LIBBLAS'))
        # self.cfg.update('configopts', '-DLAPACK_LIBRARIES="%s"' % os.getenv('LIBLAPACK'))

        # Force libs for available deps (see cmake/3rdPartyTools.cmake in Amber source for list of 3rd party libs)
        # This provides an extra layer of checking but should already be handled by TRUST_SYSTEM_LIBS=TRUE
        external_libs = ";".join(external_libs_list)
        self.cfg.update('configopts', "-DFORCE_EXTERNAL_LIBS='%s'" % external_libs)

        if get_software_root('FFTW') or get_software_root('imkl'):
            self.cfg.update('configopts', '-DUSE_FFT=TRUE')

        # Set standard compile options
        self.cfg.update('configopts', '-DCHECK_UPDATES=FALSE')
        self.cfg.update('configopts', '-DAPPLY_UPDATES=FALSE')
        self.cfg.update('configopts', '-DTRUST_SYSTEM_LIBS=TRUE')
        self.cfg.update('configopts', '-DCOLOR_CMAKE_MESSAGES=FALSE')

        # Amber recommend running the tests from the sources, rather than putting in installation dir
        # due to size. We handle tests under the install step
        if "-DINSTALL_TESTS=" not in self.cfg['configopts']:
            self.cfg.update('configopts', '-DINSTALL_TESTS=FALSE')

        if "-DCOMPILER=" not in self.cfg['configopts']:
            self.cfg.update('configopts', '-DCOMPILER=AUTO')

        # configure using cmake
        super(EB_Amber, self).configure_step()

    def build_step(self):
        """Build Amber"""
        if LooseVersion(self.version) < LooseVersion('20'):
            # Building Amber < 20 is done in install step.
            return

        super(EB_Amber, self).build_step()

    def test_step(self):
        """Testing Amber build is done in install step."""
        pass

    def configuremake_install_step(self):
        """Custom build, test & install procedure for Amber <20."""
        # unset $LIBS since it breaks the build
        env.unset_env_vars(['LIBS'])

        # define environment variables for MPI, BLAS/LAPACK & dependencies
        mklroot = get_software_root('imkl')
        flexiblas_root = get_software_root('FlexiBLAS')
        openblas_root = get_software_root('OpenBLAS')
        if mklroot:
            env.setvar('MKL_HOME', os.getenv('MKLROOT'))
        elif flexiblas_root or openblas_root:
            lapack = os.getenv('LIBLAPACK')
            if lapack is None:
                raise EasyBuildError("$LIBLAPACK for OpenBLAS or FlexiBLAS not defined in build environment!")
            else:
                env.setvar('GOTO', lapack)

        mpiroot = get_software_root(self.toolchain.MPI_MODULE_NAME[0])
        if mpiroot and self.toolchain.options.get('usempi', None):
            env.setvar('MPI_HOME', mpiroot)
            self.with_mpi = True
            if self.toolchain.mpi_family() == toolchain.INTELMPI:
                self.mpi_option = '-intelmpi'
            else:
                self.mpi_option = '-mpi'

        common_configopts = [self.cfg['configopts'], '--no-updates']

        if get_software_root('X11') is None:
            common_configopts.append('-noX11')

        if self.name == 'Amber' and self.cfg['static']:
            common_configopts.append('-static')

        netcdfroot = get_software_root('netCDF')
        if netcdfroot:
            common_configopts.extend(["--with-netcdf", netcdfroot])

        netcdf_fort_root = get_software_root('netCDF-Fortran')
        if netcdf_fort_root:
            common_configopts.extend(["--with-netcdf-fort", netcdf_fort_root])

        pythonroot = get_software_root('Python')
        if pythonroot:
            common_configopts.extend(["--with-python", os.path.join(pythonroot, 'bin', 'python')])

            self.pylibdir = det_pylibdir()
            pythonpath = os.environ.get('PYTHONPATH', '')
            env.setvar('PYTHONPATH', os.pathsep.join([os.path.join(self.installdir, self.pylibdir), pythonpath]))

        comp_fam = self.toolchain.comp_family()
        if comp_fam == toolchain.INTELCOMP:
            comp_str = 'intel'

        elif comp_fam == toolchain.GCC:
            comp_str = 'gnu'

        else:
            raise EasyBuildError("Don't know how to compile with compiler family '%s' -- check EasyBlock?", comp_fam)

        # The NAB compiles need openmp flag
        if self.toolchain.options.get('openmp', None):
            env.setvar('CUSTOMBUILDFLAGS', self.toolchain.get_flag('openmp'))

        # compose list of build targets
        build_targets = [('', 'test')]

        if self.with_mpi:
            build_targets.append((self.mpi_option, 'test.parallel'))
            # hardcode to 4 MPI processes, minimal required to run all tests
            env.setvar('DO_PARALLEL', self.toolchain.mpi_cmd_for('', 4))

        cudaroot = get_software_root('CUDA')
        if cudaroot:
            env.setvar('CUDA_HOME', cudaroot)
            self.with_cuda = True
            build_targets.append(('-cuda', 'test.cuda'))
            if self.with_mpi:
                build_targets.append(("-cuda %s" % self.mpi_option, 'test.cuda_parallel'))

        ld_lib_path = os.environ.get('LD_LIBRARY_PATH', '')
        env.setvar('LD_LIBRARY_PATH', os.pathsep.join([os.path.join(self.installdir, 'lib'), ld_lib_path]))

        for flag, testrule in build_targets:
            # configure
            cmd = "%s ./configure %s" % (self.cfg['preconfigopts'], ' '.join(common_configopts + [flag, comp_str]))
            (out, _) = run_cmd(cmd, log_all=True, simple=False)

            # build in situ using 'make install'
            # note: not 'build'
            super(EB_Amber, self).install_step()

            # test
            if self.cfg['runtest']:
                run_cmd("make %s" % testrule, log_all=True, simple=False)

            # clean, overruling the normal 'build'
            run_cmd("make clean")

    def install_step(self):
        """Install procedure for Amber."""

        if LooseVersion(self.version) < LooseVersion('20'):
            # pass into the configuremake build, install, and test method for Amber <20
            self.configuremake_install_step()
            return

        super(EB_Amber, self).install_step()

<<<<<<< HEAD
        # Run the tests located in the build directory, only for Amber. Tests fail when building only AmberTools
        if self.cfg['runtest'] and self.name == 'Amber':
            pretestcommands = 'source %s/amber.sh && cd %s/test' % (self.installdir, self.builddir)
=======
        # Run the tests located in the build directory
        if self.cfg['runtest']:
            pretestcommands = 'source %s/amber.sh && cd %s' % (self.installdir, self.builddir)
>>>>>>> c296f19d

            # serial tests
            run_cmd("%s && make test.serial" % pretestcommands, log_all=True, simple=True)
            if self.with_cuda:
                (out, ec) = run_cmd("%s && make test.cuda_serial" % pretestcommands, log_all=True, simple=False)
                if ec > 0:
                    self.log.warning("Check the output of the Amber cuda tests for possible failures")

            if self.with_mpi:
                # Hard-code parallel tests to use 4 threads
                env.setvar("DO_PARALLEL", self.toolchain.mpi_cmd_for('', 4))
                (out, ec) = run_cmd("%s && make test.parallel" % pretestcommands, log_all=True, simple=False)
                if ec > 0:
                    self.log.warning("Check the output of the Amber parallel tests for possible failures")

            if self.with_mpi and self.with_cuda:
                # Hard-code CUDA parallel tests to use 2 threads
                env.setvar("DO_PARALLEL", self.toolchain.mpi_cmd_for('', 2))
                (out, ec) = run_cmd("%s && make test.cuda_parallel" % pretestcommands, log_all=True, simple=False)
                if ec > 0:
                    self.log.warning("Check the output of the Amber cuda_parallel tests for possible failures")

    def sanity_check_step(self):
        """Custom sanity check for Amber."""
        binaries = ['sander', 'tleap']
        if self.name == 'Amber':
            binaries.append('pmemd')
            if self.with_cuda:
                binaries.append('pmemd.cuda')
                if self.with_mpi:
                    if LooseVersion(self.version) < LooseVersion('20'):
                        binaries.append('pmemd.cuda.MPI')
                    else:
                        binaries.append('pmemd.cuda_DPFP.MPI')

        if self.with_mpi:
            binaries.extend(['sander.MPI'])
            if self.name == 'Amber':
                binaries.append('pmemd.MPI')

        custom_paths = {
            'files': [os.path.join(self.installdir, 'bin', binary) for binary in binaries],
            'dirs': [],
        }
        super(EB_Amber, self).sanity_check_step(custom_paths=custom_paths)

    def make_module_extra(self):
        """Add module entries specific to Amber/AmberTools"""
        txt = super(EB_Amber, self).make_module_extra()

        txt += self.module_generator.set_environment('AMBERHOME', self.installdir)
        if self.pylibdir:
            txt += self.module_generator.prepend_paths('PYTHONPATH', self.pylibdir)

        return txt<|MERGE_RESOLUTION|>--- conflicted
+++ resolved
@@ -335,15 +335,9 @@
 
         super(EB_Amber, self).install_step()
 
-<<<<<<< HEAD
         # Run the tests located in the build directory, only for Amber. Tests fail when building only AmberTools
         if self.cfg['runtest'] and self.name == 'Amber':
-            pretestcommands = 'source %s/amber.sh && cd %s/test' % (self.installdir, self.builddir)
-=======
-        # Run the tests located in the build directory
-        if self.cfg['runtest']:
             pretestcommands = 'source %s/amber.sh && cd %s' % (self.installdir, self.builddir)
->>>>>>> c296f19d
 
             # serial tests
             run_cmd("%s && make test.serial" % pretestcommands, log_all=True, simple=True)
