##
# Copyright 2009-2018 Ghent University
# Copyright 2015-2018 Stanford University
#
# This file is part of EasyBuild,
# originally created by the HPC team of Ghent University (http://ugent.be/hpc/en),
# with support of Ghent University (http://ugent.be/hpc),
# the Flemish Supercomputer Centre (VSC) (https://vscentrum.be/nl/en),
# the Hercules foundation (http://www.herculesstichting.be/in_English)
# and the Department of Economy, Science and Innovation (EWI) (http://www.ewi-vlaanderen.be/en).
#
# https://github.com/easybuilders/easybuild
#
# EasyBuild is free software: you can redistribute it and/or modify
# it under the terms of the GNU General Public License as published by
# the Free Software Foundation v2.
#
# EasyBuild is distributed in the hope that it will be useful,
# but WITHOUT ANY WARRANTY; without even the implied warranty of
# MERCHANTABILITY or FITNESS FOR A PARTICULAR PURPOSE.  See the
# GNU General Public License for more details.
#
# You should have received a copy of the GNU General Public License
# along with EasyBuild.  If not, see <http://www.gnu.org/licenses/>.
##
"""
EasyBuild support for Amber, implemented as an easyblock

Original author: Benjamin Roberts (The University of Auckland)
Modified by Stephane Thiell (Stanford University) for Amber14
Enhanced/cleaned up by Kenneth Hoste (HPC-UGent)
"""
import os

import easybuild.tools.environment as env
import easybuild.tools.toolchain as toolchain
from easybuild.easyblocks.generic.configuremake import ConfigureMake
from easybuild.easyblocks.generic.pythonpackage import det_pylibdir
from easybuild.framework.easyconfig import CUSTOM, MANDATORY, BUILD
from easybuild.tools.build_log import EasyBuildError
from easybuild.tools.modules import get_software_root, get_software_version
from easybuild.tools.run import run_cmd


class EB_Amber(ConfigureMake):
    """Easyblock for building and installing Amber"""

    @staticmethod
    def extra_options(extra_vars=None):
        """Extra easyconfig parameters specific to ConfigureMake."""
        extra_vars = dict(ConfigureMake.extra_options(extra_vars))
        extra_vars.update({
            # 'Amber': [True, "Build Amber in addition to AmberTools", CUSTOM],
            'patchlevels': ["latest", "(AmberTools, Amber) updates to be applied", CUSTOM],
            # The following is necessary because some patches to the Amber update
            # script update the update script itself, in which case it will quit
            # and insist on being run again. We don't know how many times will
            # be needed, but the number of times is patchlevel specific.
            'patchruns': [1, "Number of times to run Amber's update script before building", CUSTOM],
            # enable testing by default
            'runtest': [True, "Run tests after each build", CUSTOM],
            'static': [True, "Build statically linked executables", CUSTOM],
        })
        return ConfigureMake.extra_options(extra_vars)

    def __init__(self, *args, **kwargs):
        """Easyblock constructor: initialise class variables."""
        super(EB_Amber, self).__init__(*args, **kwargs)
        self.build_in_installdir = True
        self.pylibdir = None

        self.with_cuda = False
        self.with_mpi = False

        env.setvar('AMBERHOME', self.installdir)

    def extract_step(self):
        """Extract sources; strip off parent directory during unpack"""
        self.cfg.update('unpack_options', "--strip-components=1")
        super(EB_Amber, self).extract_step()

    def patch_step(self, *args, **kwargs):
        """Patch Amber using 'update_amber' tool, prior to applying listed patch files (if any)."""

        if self.cfg['patchlevels'] == "latest":
            cmd = "./update_amber --update"
            # Run as many times as specified. It is the responsibility
            # of the easyconfig author to get this right, especially if
            # he or she selects "latest". (Note: "latest" is not
            # recommended for this reason and others.)
            for _ in range(self.cfg['patchruns']):
                run_cmd(cmd, log_all=True)
        else:
            for (tree, patch_level) in zip(['AmberTools', 'Amber'], self.cfg['patchlevels']):
                if patch_level == 0:
                    continue
                cmd = "./update_amber --update-to %s/%s" % (tree, patch_level)
                # Run as many times as specified. It is the responsibility
                # of the easyconfig author to get this right.
                for _ in range(self.cfg['patchruns']):
                    run_cmd(cmd, log_all=True)

        super(EB_Amber, self).patch_step(*args, **kwargs)

    def configure_step(self):
        """Configuring Amber is done in install step."""
        pass

    def build_step(self):
        """Building Amber is done in install step."""
        pass

    def test_step(self):
        """Testing Amber build is done in install step."""
        pass

    def install_step(self):
        """Custom build, test & install procedure for Amber."""

        # unset $LIBS since it breaks the build
        env.unset_env_vars(['LIBS'])

        # define environment variables for MPI, BLAS/LAPACK & dependencies
        mklroot = get_software_root('imkl')
        openblasroot = get_software_root('OpenBLAS')
        if mklroot:
            env.setvar('MKL_HOME', mklroot)
        elif openblasroot:
            lapack = os.getenv('LIBLAPACK')
            if lapack is None:
                raise EasyBuildError("LIBLAPACK (from OpenBLAS) not found in environment.")
            else:
                env.setvar('GOTO', lapack)

        mpiroot = get_software_root(self.toolchain.MPI_MODULE_NAME[0])
        if mpiroot and self.toolchain.options.get('usempi', None):
            env.setvar('MPI_HOME', mpiroot)
            self.with_mpi = True
            if self.toolchain.mpi_family() == toolchain.INTELMPI:
                self.mpi_option = '-intelmpi'
            else:
                self.mpi_option = '-mpi'

<<<<<<< HEAD
        common_configopts = [self.cfg['configopts'], '--no-updates', '-noX11']
=======
        common_configopts = [self.cfg['configopts'], '--no-updates']

        if get_software_root('X11') is None:
            common_configopts.append('-noX11')

        if self.name == 'Amber' and self.cfg['static']:
            common_configopts.append('-static')
>>>>>>> 4f816688

        netcdfroot = get_software_root('netCDF')
        if netcdfroot:
            common_configopts.extend(["--with-netcdf", netcdfroot])

        netcdf_fort_root = get_software_root('netCDF-Fortran')
        if netcdf_fort_root:
            common_configopts.extend(["--with-netcdf-fort", netcdf_fort_root])

        pythonroot = get_software_root('Python')
        if pythonroot:
            common_configopts.extend(["--with-python", os.path.join(pythonroot, 'bin', 'python')])

            self.pylibdir = det_pylibdir()
            pythonpath = os.environ.get('PYTHONPATH', '')
            env.setvar('PYTHONPATH', os.pathsep.join([os.path.join(self.installdir, self.pylibdir), pythonpath]))

        comp_fam = self.toolchain.comp_family()
        if comp_fam == toolchain.INTELCOMP:
            comp_str = 'intel'

        elif comp_fam == toolchain.GCC:
            comp_str = 'gnu'

        else:
            raise EasyBuildError("Don't know how to compile with compiler family '%s' -- check EasyBlock?", comp_fam)

        # The NAB compiles need openmp flag
        if self.toolchain.options.get('openmp', None):
            env.setvar('CUSTOMBUILDFLAGS', self.toolchain.get_flag('openmp'))

        # compose list of build targets
        build_targets = [('', 'test')]

        if self.with_mpi:
            build_targets.append((self.mpi_option, 'test.parallel'))
            # hardcode to 4 MPI processes, minimal required to run all tests
            env.setvar('DO_PARALLEL', 'mpirun -np 4')

        cudaroot = get_software_root('CUDA')
        if cudaroot:
            env.setvar('CUDA_HOME', cudaroot)
            self.with_cuda = True
            build_targets.append(('-cuda', 'test.cuda'))
            if self.with_mpi:
                build_targets.append(("-cuda %s" % self.mpi_option, 'test.cuda_parallel'))

        ld_lib_path = os.environ.get('LD_LIBRARY_PATH', '')
        env.setvar('LD_LIBRARY_PATH', os.pathsep.join([os.path.join(self.installdir, 'lib'), ld_lib_path]))

        for flag, testrule in build_targets:
            # configure
            cmd = "%s ./configure %s" % (self.cfg['preconfigopts'], ' '.join(common_configopts + [flag, comp_str]))
            (out, _) = run_cmd(cmd, log_all=True, simple=False)

            # build in situ using 'make install'
            # note: not 'build'
            super(EB_Amber, self).install_step()

            # test
            if self.cfg['runtest']:
                run_cmd("make %s" % testrule, log_all=True, simple=False)

            # clean, overruling the normal 'build'
            run_cmd("make clean")

    def sanity_check_step(self):
        """Custom sanity check for Amber."""
        binaries = ['sander', 'tleap']
        if self.name == 'Amber':
            binaries.append('pmemd')
            if self.with_cuda:
                binaries.append('pmemd.cuda')
                if self.with_mpi:
                    binaries.append('pmemd.cuda.MPI')

        if self.with_mpi:
            binaries.extend(['sander.MPI'])
            if self.name == 'Amber':
                binaries.append('pmemd.MPI')

        custom_paths = {
            'files': [os.path.join(self.installdir, 'bin', binary) for binary in binaries],
            'dirs': [],
        }
        super(EB_Amber, self).sanity_check_step(custom_paths=custom_paths)

    def make_module_extra(self):
        """Add module entries specific to Amber/AmberTools"""
        txt = super(EB_Amber, self).make_module_extra()

        txt += self.module_generator.set_environment('AMBERHOME', self.installdir)
        if self.pylibdir:
            txt += self.module_generator.prepend_paths('PYTHONPATH', self.pylibdir)

        return txt<|MERGE_RESOLUTION|>--- conflicted
+++ resolved
@@ -141,9 +141,6 @@
             else:
                 self.mpi_option = '-mpi'
 
-<<<<<<< HEAD
-        common_configopts = [self.cfg['configopts'], '--no-updates', '-noX11']
-=======
         common_configopts = [self.cfg['configopts'], '--no-updates']
 
         if get_software_root('X11') is None:
@@ -151,7 +148,6 @@
 
         if self.name == 'Amber' and self.cfg['static']:
             common_configopts.append('-static')
->>>>>>> 4f816688
 
         netcdfroot = get_software_root('netCDF')
         if netcdfroot:
