##
# Copyright 2009-2020 Ghent University
#
# This file is part of EasyBuild,
# originally created by the HPC team of Ghent University (http://ugent.be/hpc/en),
# with support of Ghent University (http://ugent.be/hpc),
# the Flemish Supercomputer Centre (VSC) (https://www.vscentrum.be),
# Flemish Research Foundation (FWO) (http://www.fwo.be/en)
# and the Department of Economy, Science and Innovation (EWI) (http://www.ewi-vlaanderen.be/en).
#
# https://github.com/easybuilders/easybuild
#
# EasyBuild is free software: you can redistribute it and/or modify
# it under the terms of the GNU General Public License as published by
# the Free Software Foundation v2.
#
# EasyBuild is distributed in the hope that it will be useful,
# but WITHOUT ANY WARRANTY; without even the implied warranty of
# MERCHANTABILITY or FITNESS FOR A PARTICULAR PURPOSE.  See the
# GNU General Public License for more details.
#
# You should have received a copy of the GNU General Public License
# along with EasyBuild.  If not, see <http://www.gnu.org/licenses/>.
##
"""
EasyBuild support for building and installing QScintilla, implemented as an easyblock

author: Kenneth Hoste (HPC-UGent)
author: Maxime Boissonneault (Compute Canada)
"""
import os
from distutils.version import LooseVersion

from easybuild.easyblocks.generic.configuremake import ConfigureMake
from easybuild.easyblocks.generic.pythonpackage import det_pylibdir
from easybuild.tools.build_log import EasyBuildError
from easybuild.tools.filetools import apply_regex_substitutions, mkdir, symlink, write_file, find_glob_pattern
from easybuild.tools.modules import get_software_root, get_software_version
from easybuild.tools.run import run_cmd
from easybuild.tools.systemtools import get_shared_lib_ext


class EB_QScintilla(ConfigureMake):
    """Support for building/installing QScintilla."""

    def prepare_step(self, *args, **kwargs):
        """Prepare build environment for building & installing QScintilla."""

        super(EB_QScintilla, self).prepare_step(*args, **kwargs)

        pyqt5 = get_software_root('PyQt5')
        pyqt = get_software_root('PyQt')
        qt5 = get_software_root('Qt5')
        if pyqt5:
            self.pyqt_root = pyqt5
            self.pyqt_pkg_name = "PyQt5"
        elif pyqt:
            self.pyqt_root = pyqt
            self.pyqt_pkg_name = "PyQt4"
        elif qt5:
            self.pyqt_root = qt5
            self.pyqt_pkg_name = "PyQt5"
        else:
            raise EasyBuildError("Failed to determine PyQt(5) installation prefix. Missing PyQt(5) dependency?")

        # PyQt5 is supported by QScintilla from version 2.11, otherwise there are some additional hacks/patches needed
        if LooseVersion(self.version) < LooseVersion('2.11') and pyqt5:
            raise EasyBuildError("PyQt5 is supported by QScintilla in version 2.11 and greater.")

    def configure_step(self):
        """Custom configuration procedure for QScintilla."""

        srcdir = os.path.join(self.cfg['start_dir'], 'Qt4Qt5')
        try:
            os.chdir(srcdir)
        except OSError as err:
            raise EasyBuildError("Failed to change to %s: %s", srcdir, err)

        # replace template values for install locations in qscintilla.pro configuration file
        regex_subs = [
            (r'\$\$\[QT_HOST_DATA\]', os.path.join(self.installdir, 'data')),
            (r'\$\$\[QT_INSTALL_DATA\]', os.path.join(self.installdir, 'data')),
            (r'\$\$\[QT_INSTALL_HEADERS\]', os.path.join(self.installdir, 'include')),
            (r'\$\$\[QT_INSTALL_LIBS\]', os.path.join(self.installdir, 'lib')),
            (r'\$\$\[QT_INSTALL_TRANSLATIONS\]', os.path.join(self.installdir, 'trans')),
        ]
        apply_regex_substitutions('qscintilla.pro', regex_subs)

        run_cmd("qmake qscintilla.pro")

    def build_step(self):
        """Custom build procedure for QScintilla."""

        # make sure that $CXXFLAGS is being passed down
        self.cfg.update('buildopts', r'CXXFLAGS="$CXXFLAGS \$(DEFINES)"')

        super(EB_QScintilla, self).build_step()

    def install_step(self):
        """Custom install procedure for QScintilla."""

        super(EB_QScintilla, self).install_step()

        # also install Python bindings if Python is included as a dependency
        python = get_software_root('Python')
        if python:
            pydir = os.path.join(self.cfg['start_dir'], 'Python')
            try:
                os.chdir(pydir)
            except OSError as err:
                raise EasyBuildError("Failed to change to %s: %s", pydir, err)

            # apparently this directory has to be there
            qsci_sipdir = os.path.join(self.installdir, 'share', 'sip', self.pyqt_pkg_name)
            mkdir(qsci_sipdir, parents=True)

            pylibdir = os.path.join(det_pylibdir(), self.pyqt_pkg_name)
            pyshortver = '.'.join(get_software_version('Python').split('.')[:2])

            sip_incdir = find_glob_pattern(os.path.join(self.pyqt_root, 'include', 'python%s*' % pyshortver), False)
            # in case PyQt5's sip was installed in directories that are specific to each version of python
            # as could happen with multi_deps
            pyqt_sipdir = find_glob_pattern(os.path.join(self.pyqt_root, 'share', 'python%s*' % pyshortver,
<<<<<<< HEAD
                                            'site-packages', 'sip', self.pyqt_pkg_name), False)
=======
                                                         'site-packages', 'sip', self.pyqt_pkg_name), False)
>>>>>>> 8b976f74
            # fall back to a single sipdir
            if not pyqt_sipdir:
                pyqt_sipdir = os.path.join(self.pyqt_root, 'share', 'sip', self.pyqt_pkg_name)

            cfgopts = [
                '--destdir %s' % os.path.join(self.installdir, pylibdir),
                '--qsci-sipdir %s' % qsci_sipdir,
                '--qsci-incdir %s' % os.path.join(self.installdir, 'include'),
                '--qsci-libdir %s' % os.path.join(self.installdir, 'lib'),
                '--pyqt-sipdir %s' % pyqt_sipdir,
                '--apidir %s' % os.path.join(self.installdir, 'qsci', 'api', 'python'),
                '--no-stubs',
            ]
            if sip_incdir:
                cfgopts += ['--sip-incdir %s' % sip_incdir]

            if LooseVersion(self.version) >= LooseVersion('2.10.7'):
                cfgopts.append('--no-dist-info')

            # This flag was added in version 2.11
            if LooseVersion(self.version) >= LooseVersion('2.11'):
                cfgopts.append("--pyqt=%s" % self.pyqt_pkg_name)

            run_cmd("python configure.py %s" % ' '.join(cfgopts))

            super(EB_QScintilla, self).build_step()
            super(EB_QScintilla, self).install_step()

            target_dir = os.path.join(self.installdir, pylibdir)
            pyqt_pylibdir = os.path.join(self.pyqt_root, pylibdir)
            try:
                os.chdir(target_dir)
                for entry in [x for x in os.listdir(pyqt_pylibdir) if not x.startswith('__init__.py')]:
                    symlink(os.path.join(pyqt_pylibdir, entry), os.path.join(target_dir, entry))
            except OSError as err:
                raise EasyBuildError("Failed to symlink PyQt Python bindings in %s: %s", target_dir, err)

            # also requires empty __init__.py file to ensure Python modules can be imported from this location
            write_file(os.path.join(target_dir, '__init__.py'), '')

    def sanity_check_step(self):
        """Custom sanity check for QScintilla."""

        if LooseVersion(self.version) >= LooseVersion('2.10'):
            if self.pyqt_pkg_name == 'PyQt5':
                qsci_lib = 'libqscintilla2_qt5'
            else:
                qsci_lib = 'libqscintilla2_qt4'
        else:
            qsci_lib = 'libqscintilla2'

        custom_paths = {
            'files': [os.path.join('lib', qsci_lib + '.' + get_shared_lib_ext())],
            'dirs': ['data', os.path.join('include', 'Qsci'), 'trans'],
        }
        # also install Python bindings if Python is included as a dependency
        python = get_software_root('Python')

        custom_commands = []
        if python:
            custom_paths['dirs'].extend([
                os.path.join(det_pylibdir(), self.pyqt_pkg_name),
                os.path.join('qsci', 'api', 'python'),
                os.path.join('share', 'sip', self.pyqt_pkg_name),
            ])
            custom_commands.append("python -c 'import %s.Qsci'" % self.pyqt_pkg_name)

        super(EB_QScintilla, self).sanity_check_step(custom_paths=custom_paths, custom_commands=custom_commands)

    def make_module_extra(self):
        """Custom extra module file entries for QScintilla."""
        txt = super(EB_QScintilla, self).make_module_extra()
        python = get_software_root('Python')
        if python:
            if self.cfg['multi_deps'] and 'Python' in self.cfg['multi_deps']:
                txt += self.module_generator.prepend_paths('EBPYTHONPREFIXES', '')
            else:
                txt += self.module_generator.prepend_paths('PYTHONPATH', [det_pylibdir()])
        return txt<|MERGE_RESOLUTION|>--- conflicted
+++ resolved
@@ -121,11 +121,7 @@
             # in case PyQt5's sip was installed in directories that are specific to each version of python
             # as could happen with multi_deps
             pyqt_sipdir = find_glob_pattern(os.path.join(self.pyqt_root, 'share', 'python%s*' % pyshortver,
-<<<<<<< HEAD
-                                            'site-packages', 'sip', self.pyqt_pkg_name), False)
-=======
                                                          'site-packages', 'sip', self.pyqt_pkg_name), False)
->>>>>>> 8b976f74
             # fall back to a single sipdir
             if not pyqt_sipdir:
                 pyqt_sipdir = os.path.join(self.pyqt_root, 'share', 'sip', self.pyqt_pkg_name)
