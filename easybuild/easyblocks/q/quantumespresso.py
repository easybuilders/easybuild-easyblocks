--- conflicted
+++ resolved
@@ -485,17 +485,8 @@
         upftools = []
         if 'upf' in targets or 'all' in targets:
             if LooseVersion(self.version) < LooseVersion("6.6"):
-<<<<<<< HEAD
-                #upftools = ["casino2upf.x", "cpmd2upf.x", "fhi2upf.x", "fpmd2upf.x", "ncpp2upf.x",
-                #            "oldcp2upf.x", "read_upf_tofile.x", "rrkj2upf.x", "uspp2upf.x", "vdb2upf.x",
-                #            "virtual.x"] #GAS virtual is now virtual_v2.x
-                upftools = ["casino2upf.x", "cpmd2upf.x", "fhi2upf.x", "fpmd2upf.x", "ncpp2upf.x",
-                            "oldcp2upf.x", "read_upf_tofile.x", "rrkj2upf.x", "uspp2upf.x", "vdb2upf.x",
-                           ] # "virtual_v2.x"
-=======
                 upftools = ["casino2upf.x", "cpmd2upf.x", "fhi2upf.x", "fpmd2upf.x", "ncpp2upf.x",
                             "oldcp2upf.x", "read_upf_tofile.x", "rrkj2upf.x", "uspp2upf.x", "vdb2upf.x"]
->>>>>>> 520f4bae
                 if LooseVersion(self.version) > LooseVersion("5"):
                     upftools.extend(["interpolate.x", "upf2casino.x"])
                 if LooseVersion(self.version) >= LooseVersion("6.3"):
