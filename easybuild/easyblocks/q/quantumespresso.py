##
# Copyright 2009-2019 Ghent University
#
# This file is part of EasyBuild,
# originally created by the HPC team of Ghent University (http://ugent.be/hpc/en),
# with support of Ghent University (http://ugent.be/hpc),
# the Flemish Supercomputer Centre (VSC) (https://www.vscentrum.be),
# Flemish Research Foundation (FWO) (http://www.fwo.be/en)
# and the Department of Economy, Science and Innovation (EWI) (http://www.ewi-vlaanderen.be/en).
#
# https://github.com/easybuilders/easybuild
#
# EasyBuild is free software: you can redistribute it and/or modify
# it under the terms of the GNU General Public License as published by
# the Free Software Foundation v2.
#
# EasyBuild is distributed in the hope that it will be useful,
# but WITHOUT ANY WARRANTY; without even the implied warranty of
# MERCHANTABILITY or FITNESS FOR A PARTICULAR PURPOSE.  See the
# GNU General Public License for more details.
#
# You should have received a copy of the GNU General Public License
# along with EasyBuild.  If not, see <http://www.gnu.org/licenses/>.
##
"""
EasyBuild support for Quantum ESPRESSO, implemented as an easyblock

@author: Kenneth Hoste (Ghent University)
@author: Ake Sandgren (HPC2N, Umea University)
<<<<<<< HEAD
@author: Grigory Shamov (ComputeCanada, UManitoba)
=======
>>>>>>> e3a4cd70
"""
import fileinput
import os
import re
import shutil
import sys
from distutils.version import LooseVersion

import easybuild.tools.environment as env
import easybuild.tools.toolchain as toolchain
from easybuild.easyblocks.generic.configuremake import ConfigureMake
from easybuild.framework.easyconfig import CUSTOM
from easybuild.tools.build_log import EasyBuildError
from easybuild.tools.filetools import apply_regex_substitutions, copy_dir, copy_file
from easybuild.tools.modules import get_software_root, get_software_version


class EB_QuantumESPRESSO(ConfigureMake):
    """Support for building and installing Quantum ESPRESSO."""

    @staticmethod
    def extra_options():
        """Custom easyconfig parameters for Quantum ESPRESSO."""
        extra_vars = {
            'hybrid': [False, "Enable hybrid build (with OpenMP)", CUSTOM],
            'with_scalapack': [True, "Enable ScaLAPACK support", CUSTOM],
            'with_ace': [False, "Enable Adaptively Compressed Exchange support", CUSTOM],
        }
        return ConfigureMake.extra_options(extra_vars)

    def __init__(self, *args, **kwargs):
        """Add extra config options specific to Quantum ESPRESSO."""
        super(EB_QuantumESPRESSO, self).__init__(*args, **kwargs)

        if LooseVersion(self.version) >= LooseVersion("6"):
            self.install_subdir = "qe-%s" % self.version
            #GAS using release tarball from GitHub for 6.4
            if LooseVersion(self.version) >= LooseVersion("6.4"):
        	self.install_subdir = "qe_release_%s" % self.version
        else:
            self.install_subdir = "espresso-%s" % self.version

    def patch_step(self):
        """Patch files from build dir (not start dir)."""
        super(EB_QuantumESPRESSO, self).patch_step(beginpath=self.builddir)

    def configure_step(self):
        """Custom configuration procedure for Quantum ESPRESSO."""

        # compose list of DFLAGS (flag, value, keep_stuff)
        # for guidelines, see include/defs.h.README in sources
        dflags = []

        repls = []

        extra_libs = []

        comp_fam_dflags = {
            toolchain.INTELCOMP: '-D__INTEL',
            toolchain.GCC: '-D__GFORTRAN -D__STD_F95',
        }
        comp_fam = self.toolchain.comp_family()
        if comp_fam in comp_fam_dflags:
            dflags.append(comp_fam_dflags[comp_fam])
        else:
            raise EasyBuildError("EasyBuild does not yet have support for QuantumESPRESSO with toolchain %s" % comp_fam)

        if self.toolchain.options.get('openmp', False) or self.cfg['hybrid']:
            self.cfg.update('configopts', '--enable-openmp')
            dflags.append(" -D__OPENMP")

        if self.toolchain.options.get('usempi', None):
            dflags.append('-D__MPI -D__PARA')
        else:
            self.cfg.update('configopts', '--disable-parallel')

        if self.cfg['with_scalapack']:
            dflags.append(" -D__SCALAPACK")
            if self.toolchain.options.get('usempi', None):
                if get_software_root("impi") and get_software_root("imkl"):
                    self.cfg.update('configopts', '--with-scalapack=intel')
        else:
            self.cfg.update('configopts', '--without-scalapack')

        libxc = get_software_root("libxc")
        if libxc:
            libxc_v = get_software_version("libxc")
            if LooseVersion(libxc_v) < LooseVersion("3.0.1"):
                raise EasyBuildError("Must use libxc >= 3.0.1")
            dflags.append(" -D__LIBXC")
            repls.append(('IFLAGS', '-I%s' % os.path.join(libxc, 'include'), True))
            extra_libs.append(" -lxcf90 -lxc")

        hdf5 = get_software_root("HDF5")
        if hdf5:
            self.cfg.update('configopts', '--with-hdf5=%s' % hdf5)
            dflags.append(" -D__HDF5")
            hdf5_lib_repl = '-L%s/lib -lhdf5hl_fortran -lhdf5_hl -lhdf5_fortran -lhdf5 -lsz -lz -ldl -lm' % hdf5
            repls.append(('HDF5_LIB', hdf5_lib_repl, False))

        elpa = get_software_root("ELPA")
        if elpa:
            if not self.cfg['with_scalapack']:
                raise EasyBuildError("ELPA requires ScaLAPACK but 'with_scalapack' is set to False")

            elpa_v = get_software_version("ELPA")
            if LooseVersion(self.version) >= LooseVersion("6"):
                elpa_min_ver = "2016.11.001.pre"
                dflags.append('-D__ELPA_2016')
            else:
                elpa_min_ver = "2015"
                dflags.append('-D__ELPA_2015 -D__ELPA')

            if LooseVersion(elpa_v) < LooseVersion(elpa_min_ver):
                raise EasyBuildError("QuantumESPRESSO %s needs ELPA to be " +
                                     "version %s or newer" % (self.version, elpa_min_ver))

            elpa_include = os.path.join(elpa, 'include')
            repls.append(('IFLAGS', '-I%s' % os.path.join(elpa_include, 'modules'), True))
            self.cfg.update('configopts', '--with-elpa-include=%s' % elpa_include)
            if self.toolchain.options.get('openmp', False):
                elpa_lib = 'libelpa_openmp.a'
            else:
                elpa_lib = 'libelpa.a'

            elpa_lib = os.path.join(elpa, 'lib', elpa_lib)
            self.cfg.update('configopts', '--with-elpa-lib=%s' % elpa_lib)

        if comp_fam == toolchain.INTELCOMP:
            # set preprocessor command (-E to stop after preprocessing, -C to preserve comments)
            cpp = "%s -E -C" % os.getenv('CC')
            repls.append(('CPP', cpp, False))
            env.setvar('CPP', cpp)

            # also define $FCCPP, but do *not* include -C (comments should not be preserved when preprocessing Fortran)
            env.setvar('FCCPP', "%s -E" % os.getenv('CC'))

        if comp_fam == toolchain.INTELCOMP:
            # Intel compiler must have -assume byterecl (see install/configure)
            repls.append(('F90FLAGS', '-fpp -assume byterecl', True))
            repls.append(('FFLAGS', '-assume byterecl', True))
        elif comp_fam == toolchain.GCC:
            repls.append(('F90FLAGS', '-cpp', True))

        super(EB_QuantumESPRESSO, self).configure_step()

        if self.toolchain.options.get('openmp', False):
            libfft = os.getenv('LIBFFT_MT')
        else:
            libfft = os.getenv('LIBFFT')
        if libfft:
            if "fftw3" in libfft:
                dflags.append('-D__FFTW3')
            else:
                dflags.append('-D__FFTW')
            env.setvar('FFTW_LIBS', libfft)

        if get_software_root('ACML'):
            dflags.append('-D__ACML')

        if self.cfg['with_ace']:
            dflags.append(" -D__EXX_ACE")

        # always include -w to supress warnings
        dflags.append('-w')

        repls.append(('DFLAGS', ' '.join(dflags), False))

        # complete C/Fortran compiler and LD flags
        if self.toolchain.options.get('openmp', False) or self.cfg['hybrid']:
            repls.append(('LDFLAGS', self.toolchain.get_flag('openmp'), True))
            repls.append(('(?:C|F90|F)FLAGS', self.toolchain.get_flag('openmp'), True))

        # obtain library settings
        libs = []
        num_libs = ['BLAS', 'LAPACK', 'FFT']
        if self.cfg['with_scalapack']:
            num_libs.extend(['SCALAPACK'])
        for lib in num_libs:
            if self.toolchain.options.get('openmp', False):
                val = os.getenv('LIB%s_MT' % lib)
            else:
                val = os.getenv('LIB%s' % lib)
            if lib == 'SCALAPACK' and elpa:
                val = ' '.join([elpa_lib, val])
            repls.append(('%s_LIBS' % lib, val, False))
            libs.append(val)
        libs = ' '.join(libs)

        repls.append(('BLAS_LIBS_SWITCH', 'external', False))
        repls.append(('LAPACK_LIBS_SWITCH', 'external', False))
        repls.append(('LD_LIBS', ' '.join(extra_libs + [os.getenv('LIBS')]), False))

        # Do not use external FoX.
        # FoX starts to be used in 6.2 and they use a patched version that
        # is newer than FoX 4.1.2 which is the latest release.
        # Ake Sandgren, 20180712
        if get_software_root('FoX'):
            raise EasyBuildError("Found FoX external module, QuantumESPRESSO" +
                                 "must use the version they include with the source.")

        self.log.debug("List of replacements to perform: %s" % repls)

        if LooseVersion(self.version) >= LooseVersion("6"):
            make_ext = '.inc'
        else:
            make_ext = '.sys'

        # patch make.sys file
        fn = os.path.join(self.cfg['start_dir'], 'make' + make_ext)
        try:
            for line in fileinput.input(fn, inplace=1, backup='.orig.eb'):
                for (k, v, keep) in repls:
                    # need to use [ \t]* instead of \s*, because vars may be undefined as empty,
                    # and we don't want to include newlines
                    if keep:
                        line = re.sub(r"^(%s\s*=[ \t]*)(.*)$" % k, r"\1\2 %s" % v, line)
                    else:
                        line = re.sub(r"^(%s\s*=[ \t]*).*$" % k, r"\1%s" % v, line)

                # fix preprocessing directives for .f90 files in make.sys if required
                if LooseVersion(self.version) < LooseVersion("6.0"):
                    if comp_fam == toolchain.GCC:
                        line = re.sub(r"^\t\$\(MPIF90\) \$\(F90FLAGS\) -c \$<",
                                      "\t$(CPP) -C $(CPPFLAGS) $< -o $*.F90\n" +
                                      "\t$(MPIF90) $(F90FLAGS) -c $*.F90 -o $*.o",
                                      line)

                sys.stdout.write(line)
        except IOError, err:
            raise EasyBuildError("Failed to patch %s: %s", fn, err)

        self.log.debug("Contents of patched %s: %s" % (fn, open(fn, "r").read()))

        # patch default make.sys for wannier
        if LooseVersion(self.version) >= LooseVersion("5"):
            fn = os.path.join(self.cfg['start_dir'], 'install', 'make_wannier90' + make_ext)
        else:
            fn = os.path.join(self.cfg['start_dir'], 'plugins', 'install', 'make_wannier90.sys')
        try:
            for line in fileinput.input(fn, inplace=1, backup='.orig.eb'):
                line = re.sub(r"^(LIBS\s*=\s*).*", r"\1%s" % libs, line)

                sys.stdout.write(line)

        except IOError, err:
            raise EasyBuildError("Failed to patch %s: %s", fn, err)

        self.log.debug("Contents of patched %s: %s" % (fn, open(fn, "r").read()))

        # patch Makefile of want plugin
        wantprefix = 'want-'
        wantdirs = [d for d in os.listdir(self.builddir) if d.startswith(wantprefix)]

        if len(wantdirs) > 1:
            raise EasyBuildError("Found more than one directory with %s prefix, help!", wantprefix)

        if len(wantdirs) != 0:
            wantdir = os.path.join(self.builddir, wantdirs[0])
            make_sys_in_path = None
            cand_paths = [os.path.join('conf', 'make.sys.in'), os.path.join('config', 'make.sys.in')]
            for path in cand_paths:
                full_path = os.path.join(wantdir, path)
                if os.path.exists(full_path):
                    make_sys_in_path = full_path
                    break
            if make_sys_in_path is None:
                raise EasyBuildError("Failed to find make.sys.in in want directory %s, paths considered: %s",
                                     wantdir, ', '.join(cand_paths))

            try:
                for line in fileinput.input(make_sys_in_path, inplace=1, backup='.orig.eb'):
                    # fix preprocessing directives for .f90 files in make.sys if required
                    if comp_fam == toolchain.GCC:
                        line = re.sub("@f90rule@",
                                      "$(CPP) -C $(CPPFLAGS) $< -o $*.F90\n" +
                                      "\t$(MPIF90) $(F90FLAGS) -c $*.F90 -o $*.o",
                                      line)

                    sys.stdout.write(line)
            except IOError, err:
                raise EasyBuildError("Failed to patch %s: %s", fn, err)

        # move non-espresso directories to where they're expected and create symlinks
        try:
            dirnames = [d for d in os.listdir(self.builddir) if d not in [self.install_subdir, 'd3q-latest']]
            targetdir = os.path.join(self.builddir, self.install_subdir)
            for dirname in dirnames:
                shutil.move(os.path.join(self.builddir, dirname), os.path.join(targetdir, dirname))
                self.log.info("Moved %s into %s" % (dirname, targetdir))

                dirname_head = dirname.split('-')[0]
                # Handle the case where the directory is preceded by 'qe-'
                if dirname_head == 'qe':
                    dirname_head = dirname.split('-')[1]
                linkname = None
                if dirname_head == 'sax':
                    linkname = 'SaX'
                if dirname_head == 'wannier90':
                    linkname = 'W90'
                elif dirname_head in ['d3q', 'gipaw', 'plumed', 'want', 'yambo']:
                    linkname = dirname_head.upper()
                if linkname:
                    os.symlink(os.path.join(targetdir, dirname), os.path.join(targetdir, linkname))

        except OSError, err:
            raise EasyBuildError("Failed to move non-espresso directories: %s", err)

    def install_step(self):
        """Custom install step for Quantum ESPRESSO."""

        # extract build targets as list
        targets = self.cfg['buildopts'].split()

        # Copy all binaries
        bindir = os.path.join(self.installdir, 'bin')
        copy_dir(os.path.join(self.cfg['start_dir'], 'bin'), bindir)

        # Pick up files not installed in bin
        upftools = []
        if 'upf' in targets or 'all' in targets:
            upftools = ["casino2upf.x", "cpmd2upf.x", "fhi2upf.x", "fpmd2upf.x", "ncpp2upf.x",
<<<<<<< HEAD
                        "oldcp2upf.x", "read_upf_tofile.x", "rrkj2upf.x", "uspp2upf.x", "vdb2upf.x",] 
                        #GAS virtual.x is no longer a thing in 6.4
=======
                        "oldcp2upf.x", "read_upf_tofile.x", "rrkj2upf.x", "uspp2upf.x", "vdb2upf.x",
                        "virtual.x"]
>>>>>>> e3a4cd70
            if LooseVersion(self.version) > LooseVersion("5"):
                upftools.extend(["interpolate.x", "upf2casino.x"])
            if LooseVersion(self.version) >= LooseVersion("6.3"):
                upftools.extend(["fix_upf.x"])
<<<<<<< HEAD
            if LooseVersion(self.version) < LooseVersion("6.4"):
    		upftools.extend([ "virtual.x"])
            #GAS has in 6.4
            #casino2upf.x cpmd2upf.x fhi2upf.x fix_upf.x fpmd2upf.x interpolate.x ncpp2upf.x oldcp2upf.x 
            #read_upf_tofile.x rrkj2upf.x upf2casino.x uspp2upf.x vdb2upf.x virtual_v2.x

            if LooseVersion(self.version) >= LooseVersion("6.4"):
                upftools.extend(["virtual_v2.x"])
                
=======
>>>>>>> e3a4cd70
        upf_bins = [os.path.join('upftools', x) for x in upftools]
        for upf_bin in upf_bins:
            copy_file(os.path.join(self.cfg['start_dir'], upf_bin), bindir)

        wanttools = []
        if 'want' in targets:
            wanttools = ["blc2wan.x", "conductor.x", "current.x", "disentangle.x",
                         "dos.x", "gcube2plt.x", "kgrid.x", "midpoint.x", "plot.x", "sumpdos",
                         "wannier.x", "wfk2etsf.x"]
            if LooseVersion(self.version) > LooseVersion("5"):
                wanttools.extend(["cmplx_bands.x", "decay.x", "sax2qexml.x", "sum_sgm.x"])
<<<<<<< HEAD

            #GAS 6.4 has bands.x    cmplx_bands.x  current.x  disentangle.x  embed.x     
            #  kgrid.x     plot.x     sax2qexml.x  sum_sgm.x  wannier.x   write_ham.x
            #  blc2wan.x  conductor.x    decay.x    dos.x          gcube2plt.x  midpoint.x 
            #  sax2qexml  sumpdos      unfold.x   wfk2etsf.x
            if LooseVersion(self.version) >= LooseVersion("6.4"):
                wanttools.extend(["bands.x", "embed.x", "write_ham.x", "unfold.x" ])
            #  sax2qexml? Its a link        

=======
>>>>>>> e3a4cd70
        want_bins = [os.path.join('WANT', 'bin', x) for x in wanttools]
        for want_bin in want_bins:
            copy_file(os.path.join(self.cfg['start_dir'], want_bin), bindir)

        w90tools = []
        if 'w90' in targets:
            if LooseVersion(self.version) >= LooseVersion("5.4"):
                w90tools = ["postw90.x"]
                if LooseVersion(self.version) < LooseVersion("6.1"):
                    w90tools = ["w90chk2chk.x"]
        w90_bins = [os.path.join('W90', x) for x in w90tools]
        for w90_bin in w90_bins:
            copy_file(os.path.join(self.cfg['start_dir'], w90_bin), bindir)

        yambo_bins = []
        if 'yambo' in targets:
            yambo_bins = ["a2y", "p2y", "yambo", "ypp"]
        yambo_bins = [os.path.join('YAMBO', 'bin', x) for x in yambo_bins]
        for yambo_bin in yambo_bins:
            copy_file(os.path.join(self.cfg['start_dir'], yambo_bin), bindir)

    def sanity_check_step(self):
        """Custom sanity check for Quantum ESPRESSO."""

        # extract build targets as list
        targets = self.cfg['buildopts'].split()

        # build list of expected binaries based on make targets
        bins = ["iotk", "iotk.x", "iotk_print_kinds.x"]

        if 'cp' in targets or 'all' in targets:
<<<<<<< HEAD
            #bins.extend(["cp.x", "cppp.x", "wfdd.x"])
            bins.extend(["cp.x",  "wfdd.x"]) #GAS
=======
            bins.extend(["cp.x", "cppp.x", "wfdd.x"])
>>>>>>> e3a4cd70

        # only for v4.x, not in v5.0 anymore, called gwl in 6.1 at least
        if 'gww' in targets or 'gwl' in targets:
            bins.extend(["gww_fit.x", "gww.x", "head.x", "pw4gww.x"])

        if 'ld1' in targets or 'all' in targets:
            bins.extend(["ld1.x"])

        if 'gipaw' in targets:
            bins.extend(["gipaw.x"])
            
	#GAS there is the new target hp in 6.4
        if ( 'hp' in targets or 'all' in targets ) and (  LooseVersion(self.version) >= LooseVersion("6.4") ) :
            bins.extend(["hp.x"])

        if 'neb' in targets or 'pwall' in targets or 'all' in targets:
            if LooseVersion(self.version) > LooseVersion("5"):
                bins.extend(["neb.x", "path_interpolation.x"])

        if 'ph' in targets or 'all' in targets:
            bins.extend(["dynmat.x", "lambda.x", "matdyn.x", "ph.x", "phcg.x", "q2r.x"])
            if LooseVersion(self.version) < LooseVersion("6"):
                bins.extend(["d3.x"])
            if LooseVersion(self.version) > LooseVersion("5"):
                bins.extend(["fqha.x", "q2qstar.x"])

        if 'pp' in targets or 'pwall' in targets or 'all' in targets:
<<<<<<< HEAD
            #bins.extend(["average.x", "bands.x", "dos.x", "epsilon.x", "initial_state.x",
            #             "plan_avg.x", "plotband.x", "plotproj.x", "plotrho.x", "pmw.x", "pp.x",
            #             "projwfc.x", "sumpdos.x", "pw2wannier90.x", "pw_export.x", "pw2gw.x",
            #             "wannier_ham.x", "wannier_plot.x"]) # GAS pw_export.x does not exist in 6.4
=======
>>>>>>> e3a4cd70
            bins.extend(["average.x", "bands.x", "dos.x", "epsilon.x", "initial_state.x",
                         "plan_avg.x", "plotband.x", "plotproj.x", "plotrho.x", "pmw.x", "pp.x",
                         "projwfc.x", "sumpdos.x", "pw2wannier90.x",  "pw2gw.x",
                         "wannier_ham.x", "wannier_plot.x"])
            if  LooseVersion(self.version) > LooseVersion("5")  :
                #bins.extend(["pw2bgw.x", "bgw2pw.x"])
                #bgw2pw.x is not n 6.4 GAS
                bins.extend(["pw2bgw.x"])
        	if  LooseVersion(self.version) < LooseVersion("6.4") :
        	    bins.extend(["bgw2pw.x"])
            else:
                bins.extend(["pw2casino.x"])
            if  LooseVersion(self.version) < LooseVersion("6.4") :
        	bins.extend(["pw_export.x"])

        if 'pw' in targets or 'all' in targets:
            bins.extend(["dist.x", "ev.x", "kpoints.x", "pw.x", "pwi2xsf.x"])
            if LooseVersion(self.version) >= LooseVersion("5.1"):
                bins.extend(["generate_rVV10_kernel_table.x"])
            if LooseVersion(self.version) > LooseVersion("5"):
                bins.extend(["generate_vdW_kernel_table.x"])
            else:
                bins.extend(["path_int.x"])
            if LooseVersion(self.version) < LooseVersion("5.3.0"):
                bins.extend(["band_plot.x", "bands_FS.x", "kvecs_FS.x"])

        if 'pwcond' in targets or 'pwall' in targets or 'all' in targets:
            bins.extend(["pwcond.x"])

        if 'tddfpt' in targets or 'all' in targets:
            if LooseVersion(self.version) > LooseVersion("5"):
                bins.extend(["turbo_lanczos.x", "turbo_spectrum.x"])

        upftools = []
        if 'upf' in targets or 'all' in targets:
<<<<<<< HEAD
            #upftools = ["casino2upf.x", "cpmd2upf.x", "fhi2upf.x", "fpmd2upf.x", "ncpp2upf.x",
            #            "oldcp2upf.x", "read_upf_tofile.x", "rrkj2upf.x", "uspp2upf.x", "vdb2upf.x",
            #            "virtual.x"] #GAS virtual is now virtual_v2.x
=======
>>>>>>> e3a4cd70
            upftools = ["casino2upf.x", "cpmd2upf.x", "fhi2upf.x", "fpmd2upf.x", "ncpp2upf.x",
                    "oldcp2upf.x", "read_upf_tofile.x", "rrkj2upf.x", "uspp2upf.x", "vdb2upf.x",
                    ] # "virtual_v2.x"
            if LooseVersion(self.version) > LooseVersion("5"):
                upftools.extend(["interpolate.x", "upf2casino.x"])
            if LooseVersion(self.version) >= LooseVersion("6.3"):
                upftools.extend(["fix_upf.x"])
<<<<<<< HEAD
            if LooseVersion(self.version) >= LooseVersion("6.4"):
                upftools.extend(["virtual_v2.x"])
            else:
        	upftools.extend(["virtual.x"])
=======
>>>>>>> e3a4cd70

        if 'vdw' in targets:  # only for v4.x, not in v5.0 anymore
            bins.extend(["vdw.x"])

        if 'w90' in targets:
            bins.extend(["wannier90.x"])
            if LooseVersion(self.version) >= LooseVersion("5.4"):
                bins.extend(["postw90.x"])
                if LooseVersion(self.version) < LooseVersion("6.1"):
                    bins.extend(["w90chk2chk.x"])

        want_bins = []
        if 'want' in targets:
            want_bins = ["blc2wan.x", "conductor.x", "current.x", "disentangle.x",
                         "dos.x", "gcube2plt.x", "kgrid.x", "midpoint.x", "plot.x", "sumpdos",
                         "wannier.x", "wfk2etsf.x"]
            if LooseVersion(self.version) > LooseVersion("5"):
                want_bins.extend(["cmplx_bands.x", "decay.x", "sax2qexml.x", "sum_sgm.x"])
            if LooseVersion(self.version) >= LooseVersion("6.4"):
                wanttools.extend(["bands.x", "embed.x", "write_ham.x", "unfold.x" ])

        if 'xspectra' in targets:
            bins.extend(["xspectra.x"])

        yambo_bins = []
        if 'yambo' in targets:
            yambo_bins = ["a2y", "p2y", "yambo", "ypp"]

        d3q_bins = []
        if 'd3q' in targets:
            d3q_bins = ['d3_asr3.x', 'd3_import3py.x', 'd3_lw.x', 'd3_q2r.x',
                        'd3_qq2rr.x', 'd3q.x', 'd3_r2q.x', 'd3_recenter.x',
                        'd3_sparse.x', 'd3_sqom.x', 'd3_tk.x']

        custom_paths = {
            'files': [os.path.join('bin', x) for x in bins + upftools + want_bins + yambo_bins + d3q_bins],
            'dirs': []
        }

        super(EB_QuantumESPRESSO, self).sanity_check_step(custom_paths=custom_paths)<|MERGE_RESOLUTION|>--- conflicted
+++ resolved
@@ -27,10 +27,7 @@
 
 @author: Kenneth Hoste (Ghent University)
 @author: Ake Sandgren (HPC2N, Umea University)
-<<<<<<< HEAD
 @author: Grigory Shamov (ComputeCanada, UManitoba)
-=======
->>>>>>> e3a4cd70
 """
 import fileinput
 import os
@@ -353,18 +350,12 @@
         upftools = []
         if 'upf' in targets or 'all' in targets:
             upftools = ["casino2upf.x", "cpmd2upf.x", "fhi2upf.x", "fpmd2upf.x", "ncpp2upf.x",
-<<<<<<< HEAD
                         "oldcp2upf.x", "read_upf_tofile.x", "rrkj2upf.x", "uspp2upf.x", "vdb2upf.x",] 
                         #GAS virtual.x is no longer a thing in 6.4
-=======
-                        "oldcp2upf.x", "read_upf_tofile.x", "rrkj2upf.x", "uspp2upf.x", "vdb2upf.x",
-                        "virtual.x"]
->>>>>>> e3a4cd70
             if LooseVersion(self.version) > LooseVersion("5"):
                 upftools.extend(["interpolate.x", "upf2casino.x"])
             if LooseVersion(self.version) >= LooseVersion("6.3"):
                 upftools.extend(["fix_upf.x"])
-<<<<<<< HEAD
             if LooseVersion(self.version) < LooseVersion("6.4"):
     		upftools.extend([ "virtual.x"])
             #GAS has in 6.4
@@ -374,8 +365,6 @@
             if LooseVersion(self.version) >= LooseVersion("6.4"):
                 upftools.extend(["virtual_v2.x"])
                 
-=======
->>>>>>> e3a4cd70
         upf_bins = [os.path.join('upftools', x) for x in upftools]
         for upf_bin in upf_bins:
             copy_file(os.path.join(self.cfg['start_dir'], upf_bin), bindir)
@@ -387,7 +376,6 @@
                          "wannier.x", "wfk2etsf.x"]
             if LooseVersion(self.version) > LooseVersion("5"):
                 wanttools.extend(["cmplx_bands.x", "decay.x", "sax2qexml.x", "sum_sgm.x"])
-<<<<<<< HEAD
 
             #GAS 6.4 has bands.x    cmplx_bands.x  current.x  disentangle.x  embed.x     
             #  kgrid.x     plot.x     sax2qexml.x  sum_sgm.x  wannier.x   write_ham.x
@@ -397,8 +385,6 @@
                 wanttools.extend(["bands.x", "embed.x", "write_ham.x", "unfold.x" ])
             #  sax2qexml? Its a link        
 
-=======
->>>>>>> e3a4cd70
         want_bins = [os.path.join('WANT', 'bin', x) for x in wanttools]
         for want_bin in want_bins:
             copy_file(os.path.join(self.cfg['start_dir'], want_bin), bindir)
@@ -430,12 +416,8 @@
         bins = ["iotk", "iotk.x", "iotk_print_kinds.x"]
 
         if 'cp' in targets or 'all' in targets:
-<<<<<<< HEAD
             #bins.extend(["cp.x", "cppp.x", "wfdd.x"])
             bins.extend(["cp.x",  "wfdd.x"]) #GAS
-=======
-            bins.extend(["cp.x", "cppp.x", "wfdd.x"])
->>>>>>> e3a4cd70
 
         # only for v4.x, not in v5.0 anymore, called gwl in 6.1 at least
         if 'gww' in targets or 'gwl' in targets:
@@ -463,13 +445,10 @@
                 bins.extend(["fqha.x", "q2qstar.x"])
 
         if 'pp' in targets or 'pwall' in targets or 'all' in targets:
-<<<<<<< HEAD
             #bins.extend(["average.x", "bands.x", "dos.x", "epsilon.x", "initial_state.x",
             #             "plan_avg.x", "plotband.x", "plotproj.x", "plotrho.x", "pmw.x", "pp.x",
             #             "projwfc.x", "sumpdos.x", "pw2wannier90.x", "pw_export.x", "pw2gw.x",
             #             "wannier_ham.x", "wannier_plot.x"]) # GAS pw_export.x does not exist in 6.4
-=======
->>>>>>> e3a4cd70
             bins.extend(["average.x", "bands.x", "dos.x", "epsilon.x", "initial_state.x",
                          "plan_avg.x", "plotband.x", "plotproj.x", "plotrho.x", "pmw.x", "pp.x",
                          "projwfc.x", "sumpdos.x", "pw2wannier90.x",  "pw2gw.x",
@@ -505,12 +484,9 @@
 
         upftools = []
         if 'upf' in targets or 'all' in targets:
-<<<<<<< HEAD
             #upftools = ["casino2upf.x", "cpmd2upf.x", "fhi2upf.x", "fpmd2upf.x", "ncpp2upf.x",
             #            "oldcp2upf.x", "read_upf_tofile.x", "rrkj2upf.x", "uspp2upf.x", "vdb2upf.x",
             #            "virtual.x"] #GAS virtual is now virtual_v2.x
-=======
->>>>>>> e3a4cd70
             upftools = ["casino2upf.x", "cpmd2upf.x", "fhi2upf.x", "fpmd2upf.x", "ncpp2upf.x",
                     "oldcp2upf.x", "read_upf_tofile.x", "rrkj2upf.x", "uspp2upf.x", "vdb2upf.x",
                     ] # "virtual_v2.x"
@@ -518,13 +494,10 @@
                 upftools.extend(["interpolate.x", "upf2casino.x"])
             if LooseVersion(self.version) >= LooseVersion("6.3"):
                 upftools.extend(["fix_upf.x"])
-<<<<<<< HEAD
             if LooseVersion(self.version) >= LooseVersion("6.4"):
                 upftools.extend(["virtual_v2.x"])
             else:
         	upftools.extend(["virtual.x"])
-=======
->>>>>>> e3a4cd70
 
         if 'vdw' in targets:  # only for v4.x, not in v5.0 anymore
             bins.extend(["vdw.x"])
