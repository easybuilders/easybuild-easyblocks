--- conflicted
+++ resolved
@@ -40,11 +40,7 @@
 from easybuild.easyblocks.generic.configuremake import ConfigureMake
 from easybuild.framework.easyconfig import CUSTOM
 from easybuild.tools.build_log import EasyBuildError
-<<<<<<< HEAD
-from easybuild.tools.filetools import apply_regex_substitutions
-=======
 from easybuild.tools.filetools import apply_regex_substitutions, copy_dir, copy_file
->>>>>>> 4f816688
 from easybuild.tools.modules import get_software_root, get_software_version
 
 
@@ -89,15 +85,11 @@
             toolchain.INTELCOMP: '-D__INTEL',
             toolchain.GCC: '-D__GFORTRAN -D__STD_F95',
         }
-<<<<<<< HEAD
-        dflags.append(comp_fam_dflags[self.toolchain.comp_family()])
-=======
         comp_fam = self.toolchain.comp_family()
         if comp_fam in comp_fam_dflags:
             dflags.append(comp_fam_dflags[comp_fam])
         else:
             raise EasyBuildError("EasyBuild does not yet have support for QuantumESPRESSO with toolchain %s" % comp_fam)
->>>>>>> 4f816688
 
         if self.toolchain.options.get('openmp', False) or self.cfg['hybrid']:
             self.cfg.update('configopts', '--enable-openmp')
@@ -107,8 +99,6 @@
             dflags.append('-D__MPI -D__PARA')
         else:
             self.cfg.update('configopts', '--disable-parallel')
-        else:
-            dflags.append('-D__MPI -D__PARA')
 
         if self.cfg['with_scalapack']:
             dflags.append(" -D__SCALAPACK")
@@ -117,45 +107,7 @@
                     self.cfg.update('configopts', '--with-scalapack=intel')
         else:
             self.cfg.update('configopts', '--without-scalapack')
-        else:
-            dflags.append(" -D__SCALAPACK")
-            if self.toolchain.options.get('usempi', None):
-                if get_software_root("impi") and get_software_root("imkl"):
-                    self.cfg.update('configopts', '--with-scalapack=intel')
-
-        libxc = get_software_root("libxc")
-        if libxc:
-            libxc_v = get_software_version("libxc")
-            if LooseVersion(libxc_v) < LooseVersion("3.0.1"):
-                EasyBuildError("Must use libxc >= 3.0.1")
-            dflags.append(" -D__LIBXC")
-            repls.append(('IFLAGS', '-I%s' % os.path.join(libxc, 'include'), True))
-            extra_libs.append(" -lxcf90 -lxc")
-
-        hdf5 = get_software_root("HDF5")
-        if hdf5:
-            self.cfg.update('configopts', '--with-hdf5=%s' % hdf5)
-            dflags.append(" -D__HDF5")
-            hdf5_lib_repl = '-L%s/lib -lhdf5hl_fortran -lhdf5_hl -lhdf5_fortran -lhdf5 -lsz -lz -ldl -lm' % hdf5
-            repls.append(('HDF5_LIB', hdf5_lib_repl, False))
-
-        elpa = get_software_root("ELPA")
-        if elpa:
-            if not self.cfg['with_scalapack']:
-                EasyBuildError("ELPA requires ScaLAPACK but 'with_scalapack' is set to False")
-
-            elpa_v = get_software_version("ELPA")
-            if LooseVersion(self.version) >= LooseVersion("6"):
-                elpa_min_ver = "2016.11.001.pre"
-                dflags.append('-D__ELPA_2016')
-            else:
-                elpa_min_ver = "2015"
-                dflags.append('-D__ELPA_2015')
-
-<<<<<<< HEAD
-            if LooseVersion(elpa_v) < LooseVersion(elpa_min_ver):
-                EasyBuildError("QuantumESPRESSO %s needs ELPA to be version %s or newer" % (self-version, elpa_min_ver))
-=======
+
         libxc = get_software_root("libxc")
         if libxc:
             libxc_v = get_software_version("libxc")
@@ -188,24 +140,14 @@
             if LooseVersion(elpa_v) < LooseVersion(elpa_min_ver):
                 raise EasyBuildError("QuantumESPRESSO %s needs ELPA to be " +
                                      "version %s or newer" % (self.version, elpa_min_ver))
->>>>>>> 4f816688
 
             elpa_include = os.path.join(elpa, 'include')
             repls.append(('IFLAGS', '-I%s' % os.path.join(elpa_include, 'modules'), True))
             self.cfg.update('configopts', '--with-elpa-include=%s' % elpa_include)
             if self.toolchain.options.get('openmp', False):
-<<<<<<< HEAD
-                elpa_lib = os.path.join(elpa, 'lib', 'libelpa_openmp.a')
-            else:
-                elpa_lib = os.path.join(elpa, 'lib', 'libelpa.a')
-
-            self.cfg.update('configopts', '--with-elpa-lib=%s' % elpa_lib)
-            extra_libs.append(elpa_lib)
-=======
                 elpa_lib = 'libelpa_openmp.a'
             else:
                 elpa_lib = 'libelpa.a'
->>>>>>> 4f816688
 
             elpa_lib = os.path.join(elpa, 'lib', elpa_lib)
             self.cfg.update('configopts', '--with-elpa-lib=%s' % elpa_lib)
@@ -219,20 +161,11 @@
             # also define $FCCPP, but do *not* include -C (comments should not be preserved when preprocessing Fortran)
             env.setvar('FCCPP', "%s -E" % os.getenv('CC'))
 
-<<<<<<< HEAD
-        if self.toolchain.comp_family() in [toolchain.INTELCOMP]:
-            repls.append(('F90FLAGS', '-fpp', True))
-
-        if self.toolchain.comp_family() in [toolchain.GCC]:
-            repls.append(('F90FLAGS', '-cpp', True))
-
-=======
         if comp_fam == toolchain.INTELCOMP:
             repls.append(('F90FLAGS', '-fpp', True))
         elif comp_fam == toolchain.GCC:
             repls.append(('F90FLAGS', '-cpp', True))
 
->>>>>>> 4f816688
         super(EB_QuantumESPRESSO, self).configure_step()
 
         if self.toolchain.options.get('openmp', False):
@@ -287,12 +220,8 @@
         # is newer than FoX 4.1.2 which is the latest release.
         # Ake Sandgren, 20180712
         if get_software_root('FoX'):
-<<<<<<< HEAD
-            raise EasyBuildError("Found FoX external module, QuantumESPRESSO must use the version they include with the source.")
-=======
             raise EasyBuildError("Found FoX external module, QuantumESPRESSO" +
                                  "must use the version they include with the source.")
->>>>>>> 4f816688
 
         self.log.debug("List of replacements to perform: %s" % repls)
 
@@ -315,11 +244,7 @@
 
                 # fix preprocessing directives for .f90 files in make.sys if required
                 if LooseVersion(self.version) < LooseVersion("6.0"):
-<<<<<<< HEAD
-                    if self.toolchain.comp_family() in [toolchain.GCC]:
-=======
                     if comp_fam == toolchain.GCC:
->>>>>>> 4f816688
                         line = re.sub(r"^\t\$\(MPIF90\) \$\(F90FLAGS\) -c \$<",
                                       "\t$(CPP) -C $(CPPFLAGS) $< -o $*.F90\n" +
                                       "\t$(MPIF90) $(F90FLAGS) -c $*.F90 -o $*.o",
@@ -382,11 +307,7 @@
 
         # move non-espresso directories to where they're expected and create symlinks
         try:
-<<<<<<< HEAD
-            dirnames = [d for d in os.listdir(self.builddir) if not d == self.install_subdir and not d == 'd3q-latest']
-=======
             dirnames = [d for d in os.listdir(self.builddir) if d not in [self.install_subdir, 'd3q-latest']]
->>>>>>> 4f816688
             targetdir = os.path.join(self.builddir, self.install_subdir)
             for dirname in dirnames:
                 shutil.move(os.path.join(self.builddir, dirname), os.path.join(targetdir, dirname))
@@ -413,49 +334,6 @@
         """Custom install step for Quantum ESPRESSO."""
 
         # Copy all binaries
-<<<<<<< HEAD
-        try:
-            # binary
-            bindir = os.path.join(self.installdir, 'bin')
-            shutil.copytree(os.path.join(self.cfg['start_dir'], 'bin'), bindir)
-
-            upftools = []
-            if 'upf' in self.cfg['buildopts'] or 'all' in self.cfg['buildopts']:
-                upftools = ["casino2upf.x", "cpmd2upf.x", "fhi2upf.x", "fpmd2upf.x", "ncpp2upf.x",
-                            "oldcp2upf.x", "read_upf_tofile.x", "rrkj2upf.x", "uspp2upf.x", "vdb2upf.x",
-                            "virtual.x"]
-                if LooseVersion(self.version) > LooseVersion("5"):
-                    upftools.extend(["interpolate.x", "upf2casino.x"])
-                if LooseVersion(self.version) >= LooseVersion("6"):
-                    upftools.extend(["fix_upf.x"])
-            upf_bins = [os.path.join('upftools', x) for x in upftools]
-            for x in upf_bins:
-                shutil.copy(os.path.join(self.cfg['start_dir'], x), bindir)
-
-            wanttools = []
-            if 'want' in self.cfg['buildopts']:
-                wanttools = ["blc2wan.x", "conductor.x", "current.x", "disentangle.x",
-                             "dos.x", "gcube2plt.x", "kgrid.x", "midpoint.x", "plot.x", "sumpdos",
-                             "wannier.x", "wfk2etsf.x"]
-                if LooseVersion(self.version) > LooseVersion("5"):
-                    wanttools.extend(["cmplx_bands.x", "decay.x", "sax2qexml.x", "sum_sgm.x"])
-            want_bins = [os.path.join('WANT', 'bin', x) for x in wanttools]
-            for x in want_bins:
-                shutil.copy(os.path.join(self.cfg['start_dir'], x), bindir)
-
-            # Pick up files not installed in bin
-            w90tools = []
-            if 'w90' in self.cfg['buildopts']:
-                w90tools = ["postw90.x"]
-                if LooseVersion(self.version) < LooseVersion("6"):
-                    w90tools = ["w90chk2chk.x"]
-            w90_bins = [os.path.join('W90', x) for x in w90tools]
-            for x in w90_bins:
-                shutil.copy(os.path.join(self.cfg['start_dir'], x), bindir)
-
-        except OSError, err:
-            raise EasyBuildError("Failed to install QuantumEspresso: %s", err)
-=======
         bindir = os.path.join(self.installdir, 'bin')
         copy_dir(os.path.join(self.cfg['start_dir'], 'bin'), bindir)
 
@@ -500,7 +378,6 @@
         yambo_bins = [os.path.join('YAMBO', 'bin', x) for x in yambo_bins]
         for yambo_bin in yambo_bins:
             copy_file(os.path.join(self.cfg['start_dir'], yambo_bin), bindir)
->>>>>>> 4f816688
 
     def sanity_check_step(self):
         """Custom sanity check for Quantum ESPRESSO."""
@@ -570,28 +447,18 @@
                         "virtual.x"]
             if LooseVersion(self.version) > LooseVersion("5"):
                 upftools.extend(["interpolate.x", "upf2casino.x"])
-<<<<<<< HEAD
-            if LooseVersion(self.version) >= LooseVersion("6"):
-=======
             if LooseVersion(self.version) >= LooseVersion("6.3"):
->>>>>>> 4f816688
                 upftools.extend(["fix_upf.x"])
 
         if 'vdw' in self.cfg['buildopts']:  # only for v4.x, not in v5.0 anymore
             bins.extend(["vdw.x"])
 
         if 'w90' in self.cfg['buildopts']:
-<<<<<<< HEAD
-            bins.extend(["wannier90.x", "postw90.x"])
-            if LooseVersion(self.version) < LooseVersion("6"):
-                bins.extend(["w90chk2chk.x"])
-=======
             bins.extend(["wannier90.x"])
             if LooseVersion(self.version) >= LooseVersion("5.4"):
                 bins.extend(["postw90.x"])
                 if LooseVersion(self.version) < LooseVersion("6.1"):
                     bins.extend(["w90chk2chk.x"])
->>>>>>> 4f816688
 
         want_bins = []
         if 'want' in self.cfg['buildopts']:
@@ -616,18 +483,8 @@
                         'd3_sparse.x', 'd3_sqom.x', 'd3_tk.x']
 
         custom_paths = {
-<<<<<<< HEAD
-                        'files': [os.path.join('bin', x) for x in bins] +
-                                 [os.path.join('bin', x) for x in upftools] +
-                                 [os.path.join('bin', x) for x in want_bins] +
-                                 [os.path.join('bin', x) for x in yambo_bins] +
-                                 [os.path.join('bin', x) for x in d3q_bins],
-                        'dirs': ['bin']
-                       }
-=======
             'files': [os.path.join('bin', x) for x in bins + upftools + want_bins + yambo_bins + d3q_bins],
             'dirs': []
         }
->>>>>>> 4f816688
 
         super(EB_QuantumESPRESSO, self).sanity_check_step(custom_paths=custom_paths)