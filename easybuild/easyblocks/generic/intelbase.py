--- conflicted
+++ resolved
@@ -396,12 +396,8 @@
 
     def make_module_extra(self, *args, **kwargs):
         """Custom variable definitions in module file."""
-<<<<<<< HEAD
-        txt = super(IntelBase, self).make_module_extra()
+        txt = super(IntelBase, self).make_module_extra(*args, **kwargs)
         self.skip_license_file_in_module = self.cfg['skip_license_file_in_module'] or self.skip_license_file_in_module
-=======
-        txt = super(IntelBase, self).make_module_extra(*args, **kwargs)
->>>>>>> 4303fcc3
 
         if self.requires_runtime_license and not self.skip_license_file_in_module:
             txt += self.module_generator.prepend_paths(self.license_env_var, [self.license_file],
