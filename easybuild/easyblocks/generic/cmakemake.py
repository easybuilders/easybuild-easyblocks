##
# Copyright 2009-2023 Ghent University
#
# This file is part of EasyBuild,
# originally created by the HPC team of Ghent University (http://ugent.be/hpc/en),
# with support of Ghent University (http://ugent.be/hpc),
# the Flemish Supercomputer Centre (VSC) (https://www.vscentrum.be),
# Flemish Research Foundation (FWO) (http://www.fwo.be/en)
# and the Department of Economy, Science and Innovation (EWI) (http://www.ewi-vlaanderen.be/en).
#
# https://github.com/easybuilders/easybuild
#
# EasyBuild is free software: you can redistribute it and/or modify
# it under the terms of the GNU General Public License as published by
# the Free Software Foundation v2.
#
# EasyBuild is distributed in the hope that it will be useful,
# but WITHOUT ANY WARRANTY; without even the implied warranty of
# MERCHANTABILITY or FITNESS FOR A PARTICULAR PURPOSE.  See the
# GNU General Public License for more details.
#
# You should have received a copy of the GNU General Public License
# along with EasyBuild.  If not, see <http://www.gnu.org/licenses/>.
##
"""
EasyBuild support for software that is configured with CMake, implemented as an easyblock

@author: Stijn De Weirdt (Ghent University)
@author: Dries Verdegem (Ghent University)
@author: Kenneth Hoste (Ghent University)
@author: Pieter De Baets (Ghent University)
@author: Jens Timmerman (Ghent University)
@author: Ward Poelmans (Ghent University)
@author: Maxime Boissonneault (Compute Canada - Universite Laval)
"""
import glob
import re
import os
from distutils.version import LooseVersion

from easybuild.easyblocks.generic.configuremake import ConfigureMake
from easybuild.framework.easyconfig import CUSTOM
from easybuild.tools.build_log import EasyBuildError, print_warning
from easybuild.tools.config import build_option
from easybuild.tools.filetools import change_dir, create_unused_dir, mkdir, which
from easybuild.tools.environment import setvar
from easybuild.tools.modules import get_software_root, get_software_version
from easybuild.tools.run import run_cmd
from easybuild.tools.systemtools import get_shared_lib_ext
from easybuild.tools.utilities import nub


DEFAULT_CONFIGURE_CMD = 'cmake'


def det_cmake_version():
    """
    Determine active CMake version.
    """
    cmake_version = get_software_version('CMake')
    if cmake_version is None:
        # also take into account release candidate versions
        regex = re.compile(r"^[cC][mM]ake version (?P<version>[0-9]\.[0-9a-zA-Z.-]+)$", re.M)

        cmd = "cmake --version"
        (out, _) = run_cmd(cmd, simple=False, log_ok=False, log_all=False, trace=False)
        res = regex.search(out)
        if res:
            cmake_version = res.group('version')
        else:
            raise EasyBuildError("Failed to determine CMake version from output of '%s': %s", cmd, out)

    return cmake_version


def setup_cmake_env(tc):
    """Setup env variables that cmake needs in an EasyBuild context."""

    # Set the search paths for CMake
    tc_ipaths = tc.get_variable("CPPFLAGS", list)
    tc_lpaths = tc.get_variable("LDFLAGS", list)
    cpaths = os.getenv('CPATH', '').split(os.pathsep)
    lpaths = os.getenv('LD_LIBRARY_PATH', '').split(os.pathsep)
    include_paths = os.pathsep.join(nub(tc_ipaths + cpaths))
    library_paths = os.pathsep.join(nub(tc_lpaths + lpaths))
    setvar("CMAKE_INCLUDE_PATH", include_paths)
    setvar("CMAKE_LIBRARY_PATH", library_paths)


class CMakeMake(ConfigureMake):
    """Support for configuring build with CMake instead of traditional configure script"""

    @staticmethod
    def extra_options(extra_vars=None):
        """Define extra easyconfig parameters specific to CMakeMake."""
        extra_vars = ConfigureMake.extra_options(extra_vars)
        extra_vars.update({
            'abs_path_compilers': [False, "Specify compilers via absolute file path (not via command names)", CUSTOM],
            'allow_system_boost': [False, "Always allow CMake to pick up on Boost installed in OS "
                                          "(even if Boost is included as a dependency)", CUSTOM],
            'build_shared_libs': [None, "Build shared library (instead of static library)"
                                        "None can be used to add no flag (usually results in static library)", CUSTOM],
            'build_type': [None, "Build type for CMake, e.g. Release."
                                 "Defaults to 'Release' or 'Debug' depending on toolchainopts[debug]", CUSTOM],
            'configure_cmd': [DEFAULT_CONFIGURE_CMD, "Configure command to use", CUSTOM],
            'generator': [None, "Build file generator to use. None to use CMakes default", CUSTOM],
            'install_target_subdir': [None, "Subdirectory to use as installation target", CUSTOM],
            'srcdir': [None, "Source directory location to provide to cmake command", CUSTOM],
            'separate_build_dir': [True, "Perform build in a separate directory", CUSTOM],
        })
        return extra_vars

    def __init__(self, *args, **kwargs):
        """Constructor for CMakeMake easyblock"""
        super(CMakeMake, self).__init__(*args, **kwargs)
        self._lib_ext = None
        self.separate_build_dir = None

    @property
    def lib_ext(self):
        """Return the extension for libraries build based on `build_shared_libs` or None if that is unset"""
        if self._lib_ext is None:
            build_shared_libs = self.cfg.get('build_shared_libs')
            if build_shared_libs:
                self._lib_ext = get_shared_lib_ext()
            elif build_shared_libs is not None:
                self._lib_ext = 'a'
        return self._lib_ext

    @lib_ext.setter
    def lib_ext(self, value):
        self._lib_ext = value

    @property
    def build_type(self):
        """Build type set in the EasyConfig with default determined by toolchainopts"""
        build_type = self.cfg.get('build_type')
        if build_type is None:
            build_type = 'Debug' if self.toolchain.options.get('debug', None) else 'Release'
        return build_type

    def prepend_config_opts(self, config_opts):
        """Prepends configure options (-Dkey=value) to configopts ignoring those already set"""
        cfg_configopts = self.cfg['configopts']
        # All options are of the form '-D<key>=<value>'
        new_opts = ' '.join('-D%s=%s' % (key, value) for key, value in config_opts.items()
                            if '-D%s=' % key not in cfg_configopts)
        self.cfg['configopts'] = ' '.join([new_opts, cfg_configopts])

    def configure_step(self, srcdir=None, builddir=None):
        """Configure build using cmake"""

        setup_cmake_env(self.toolchain)

        if builddir is None and self.cfg.get('separate_build_dir', True):
            self.separate_build_dir = create_unused_dir(self.builddir, 'easybuild_obj')
            builddir = self.separate_build_dir

        if builddir:
            mkdir(builddir, parents=True)
            change_dir(builddir)
            default_srcdir = self.cfg['start_dir']
        else:
            default_srcdir = '.'

        if srcdir is None:
            if self.cfg.get('srcdir', None) is not None:
                # Note that the join returns srcdir if it is absolute
                srcdir = os.path.join(default_srcdir, self.cfg['srcdir'])
            else:
                srcdir = default_srcdir

        install_target = self.installdir
        install_target_subdir = self.cfg.get('install_target_subdir')
        if install_target_subdir:
            install_target = os.path.join(install_target, install_target_subdir)
        options = {'CMAKE_INSTALL_PREFIX': install_target}

        if self.installdir.startswith('/opt') or self.installdir.startswith('/usr'):
            # https://cmake.org/cmake/help/latest/module/GNUInstallDirs.html
            localstatedir = os.path.join(self.installdir, 'var')
            runstatedir = os.path.join(localstatedir, 'run')
            sysconfdir = os.path.join(self.installdir, 'etc')
            options['CMAKE_INSTALL_LOCALSTATEDIR'] = localstatedir
            options['CMAKE_INSTALL_RUNSTATEDIR'] = runstatedir
            options['CMAKE_INSTALL_SYSCONFDIR'] = sysconfdir

        if '-DCMAKE_BUILD_TYPE=' in self.cfg['configopts']:
            if self.cfg.get('build_type') is not None:
                self.log.warning('CMAKE_BUILD_TYPE is set in configopts. Ignoring build_type')
        else:
            options['CMAKE_BUILD_TYPE'] = self.build_type

        # Add -fPIC flag if necessary
        if self.toolchain.options['pic']:
            options['CMAKE_POSITION_INDEPENDENT_CODE'] = 'ON'

        if self.cfg['generator']:
            generator = '-G "%s"' % self.cfg['generator']
        else:
            generator = ''

        # pass --sysroot value down to CMake,
        # and enable using absolute paths to compiler commands to avoid
        # that CMake picks up compiler from sysroot rather than toolchain compiler...
        sysroot = build_option('sysroot')
<<<<<<< HEAD
        #if sysroot:
        #    options.append('-DCMAKE_SYSROOT=%s' % sysroot)
        #    self.log.info("Using absolute path to compiler commands because of alterate sysroot %s", sysroot)
        #    self.cfg['abs_path_compilers'] = True
=======
        if sysroot:
            options['CMAKE_SYSROOT'] = sysroot
            self.log.info("Using absolute path to compiler commands because of alterate sysroot %s", sysroot)
            self.cfg['abs_path_compilers'] = True
>>>>>>> c296f19d

        # Set flag for shared libs if requested
        # Not adding one allows the project to choose a default
        build_shared_libs = self.cfg.get('build_shared_libs')
        if build_shared_libs is not None:
            # Contrary to other options build_shared_libs takes precedence over configopts which may be unexpected.
            # This is to allow self.lib_ext to be determined correctly.
            # Usually you want to remove -DBUILD_SHARED_LIBS from configopts and set build_shared_libs to True or False
            # If you need it in configopts don't set build_shared_libs (or explicitely set it to `None` (Default))
            if '-DBUILD_SHARED_LIBS=' in self.cfg['configopts']:
                print_warning('Ignoring BUILD_SHARED_LIBS is set in configopts because build_shared_libs is set')
            self.cfg.update('configopts', '-DBUILD_SHARED_LIBS=%s' % ('ON' if build_shared_libs else 'OFF'))

        # If the cache does not exist CMake reads the environment variables
        cache_exists = os.path.exists('CMakeCache.txt')
        env_to_options = dict()

        # Setting compilers is not required unless we want absolute paths
        if self.cfg.get('abs_path_compilers', False) or cache_exists:
            env_to_options.update({
                'CC': 'CMAKE_C_COMPILER',
                'CXX': 'CMAKE_CXX_COMPILER',
                'F90': 'CMAKE_Fortran_COMPILER',
            })
        else:
            # Set the variable which CMake uses to init the compiler using F90 for backward compatibility
            fc = os.getenv('F90')
            if fc:
                setvar('FC', fc)

        cmake_version = det_cmake_version()

        # Flags are read from environment variables already since at least CMake 2.8.0
        if LooseVersion(cmake_version) < LooseVersion('2.8.0') or cache_exists:
            env_to_options.update({
                'CFLAGS': 'CMAKE_C_FLAGS',
                'CXXFLAGS': 'CMAKE_CXX_FLAGS',
                'FFLAGS': 'CMAKE_Fortran_FLAGS',
            })

        for env_name, option in env_to_options.items():
            value = os.getenv(env_name)
            if value is not None:
                if option.endswith('_COMPILER') and self.cfg.get('abs_path_compilers', False):
                    value = which(value)
                    self.log.info("Using absolute path to compiler command: %s", value)
                options[option] = value

        if build_option('rpath'):
            # instruct CMake not to fiddle with RPATH when --rpath is used, since it will undo stuff on install...
            # https://github.com/LLNL/spack/blob/0f6a5cd38538e8969d11bd2167f11060b1f53b43/lib/spack/spack/build_environment.py#L416
            options['CMAKE_SKIP_RPATH'] = 'ON'

        # show what CMake is doing by default
        options['CMAKE_VERBOSE_MAKEFILE'] = 'ON'

        # disable CMake user package repository
        options['CMAKE_FIND_USE_PACKAGE_REGISTRY'] = 'OFF'

        if not self.cfg.get('allow_system_boost', False):
            boost_root = get_software_root('Boost')
            if boost_root:
                # Check for older builds of Boost
                cmake_files = glob.glob(os.path.join(boost_root, 'lib', 'cmake', 'boost_system*',
                                                     'libboost_system-variant*-shared.cmake'))
                cmake_files = [os.path.basename(x) for x in cmake_files]
                if len(cmake_files) > 1 and 'libboost_system-variant-shared.cmake' in cmake_files:
                    # disable search for Boost CMake package configuration files when conflicting variant configs
                    # are present (builds using the old EasyBlock)
                    options['Boost_NO_BOOST_CMAKE'] = 'ON'

                # Don't pick up on system Boost if Boost is included as dependency
                # - specify Boost location via -DBOOST_ROOT
                # - instruct CMake to not search for Boost headers/libraries in other places
                options['BOOST_ROOT'] = boost_root
                options['Boost_NO_SYSTEM_PATHS'] = 'ON'

        if self.cfg.get('configure_cmd') == DEFAULT_CONFIGURE_CMD:
            self.prepend_config_opts(options)
            command = ' '.join([
                self.cfg['preconfigopts'],
                DEFAULT_CONFIGURE_CMD,
                generator,
                self.cfg['configopts'],
                srcdir])
        else:
            command = ' '.join([
                self.cfg['preconfigopts'],
                self.cfg.get('configure_cmd'),
                self.cfg['configopts']])

        (out, _) = run_cmd(command, log_all=True, simple=False)

        return out

    def test_step(self):
        """CMake specific test setup"""
        # When using ctest for tests (default) then show verbose output if a test fails
        setvar('CTEST_OUTPUT_ON_FAILURE', 'True')
        super(CMakeMake, self).test_step()<|MERGE_RESOLUTION|>--- conflicted
+++ resolved
@@ -204,17 +204,10 @@
         # and enable using absolute paths to compiler commands to avoid
         # that CMake picks up compiler from sysroot rather than toolchain compiler...
         sysroot = build_option('sysroot')
-<<<<<<< HEAD
         #if sysroot:
-        #    options.append('-DCMAKE_SYSROOT=%s' % sysroot)
+        #    options['CMAKE_SYSROOT'] = sysroot)
         #    self.log.info("Using absolute path to compiler commands because of alterate sysroot %s", sysroot)
         #    self.cfg['abs_path_compilers'] = True
-=======
-        if sysroot:
-            options['CMAKE_SYSROOT'] = sysroot
-            self.log.info("Using absolute path to compiler commands because of alterate sysroot %s", sysroot)
-            self.cfg['abs_path_compilers'] = True
->>>>>>> c296f19d
 
         # Set flag for shared libs if requested
         # Not adding one allows the project to choose a default
