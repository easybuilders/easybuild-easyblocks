##
# Copyright 2009-2024 Ghent University
#
# This file is part of EasyBuild,
# originally created by the HPC team of Ghent University (http://ugent.be/hpc/en),
# with support of Ghent University (http://ugent.be/hpc),
# the Flemish Supercomputer Centre (VSC) (https://www.vscentrum.be),
# Flemish Research Foundation (FWO) (http://www.fwo.be/en)
# and the Department of Economy, Science and Innovation (EWI) (http://www.ewi-vlaanderen.be/en).
#
# https://github.com/easybuilders/easybuild
#
# EasyBuild is free software: you can redistribute it and/or modify
# it under the terms of the GNU General Public License as published by
# the Free Software Foundation v2.
#
# EasyBuild is distributed in the hope that it will be useful,
# but WITHOUT ANY WARRANTY; without even the implied warranty of
# MERCHANTABILITY or FITNESS FOR A PARTICULAR PURPOSE.  See the
# GNU General Public License for more details.
#
# You should have received a copy of the GNU General Public License
# along with EasyBuild.  If not, see <http://www.gnu.org/licenses/>.
##
"""
EasyBuild support for Python packages, implemented as an easyblock

@author: Stijn De Weirdt (Ghent University)
@author: Dries Verdegem (Ghent University)
@author: Kenneth Hoste (Ghent University)
@author: Pieter De Baets (Ghent University)
@author: Jens Timmerman (Ghent University)
@author: Alexander Grund (TU Dresden)
"""
import json
import os
import re
import sys
import tempfile
from easybuild.tools import LooseVersion
from sysconfig import get_config_vars

import easybuild.tools.environment as env
from easybuild.base import fancylogger
from easybuild.easyblocks.python import EBPYTHONPREFIXES, EXTS_FILTER_PYTHON_PACKAGES
from easybuild.framework.easyconfig import CUSTOM
from easybuild.framework.easyconfig.default import DEFAULT_CONFIG
from easybuild.framework.easyconfig.templates import PYPI_SOURCE
from easybuild.framework.extensioneasyblock import ExtensionEasyBlock
from easybuild.tools.build_log import EasyBuildError, print_msg
from easybuild.tools.config import build_option
from easybuild.tools.filetools import change_dir, mkdir, remove_dir, symlink, which
from easybuild.tools.modules import get_software_root
from easybuild.tools.run import run_shell_cmd, subprocess_popen_text
from easybuild.tools.utilities import nub
from easybuild.tools.hooks import CONFIGURE_STEP, BUILD_STEP, TEST_STEP, INSTALL_STEP


# not 'easy_install' deliberately, to avoid that pkg installations listed in easy-install.pth get preference
# '.' is required at the end when using easy_install/pip in unpacked source dir
EASY_INSTALL_TARGET = "easy_install"
PIP_INSTALL_CMD = "%(python)s -m pip install --prefix=%(prefix)s %(installopts)s %(loc)s"
SETUP_PY_INSTALL_CMD = "%(python)s setup.py %(install_target)s --prefix=%(prefix)s %(installopts)s"
UNKNOWN = 'UNKNOWN'

# Python installation schemes, see https://docs.python.org/3/library/sysconfig.html#installation-paths;
# posix_prefix is the default upstream installation scheme (and the want to want)
PY_INSTALL_SCHEME_POSIX_PREFIX = 'posix_prefix'
# posix_local is custom installation scheme on Debian/Ubuntu which implies additional action,
# see https://github.com/easybuilders/easybuild-easyblocks/issues/2976
PY_INSTALL_SCHEME_POSIX_LOCAL = 'posix_local'
PY_INSTALL_SCHEMES = [
    PY_INSTALL_SCHEME_POSIX_PREFIX,
    PY_INSTALL_SCHEME_POSIX_LOCAL,
]


def det_python_version(python_cmd):
    """Determine version of specified 'python' command."""
    pycode = 'import sys; print("%s.%s.%s" % sys.version_info[:3])'
    res = run_shell_cmd("%s -c '%s'" % (python_cmd, pycode), hidden=True)
    return res.output.strip()


def pick_python_cmd(req_maj_ver=None, req_min_ver=None, max_py_majver=None, max_py_minver=None):
    """
    Pick 'python' command to use, based on specified version requirements.
    If the major version is specified, it must be an exact match (==).
    If the minor version is specified, it is considered a minimal minor version (>=).

    List of considered 'python' commands (in order)
    * 'python' available through $PATH
    * 'python<major_ver>' available through $PATH
    * 'python<major_ver>.<minor_ver>' available through $PATH
    * Python executable used in current session (sys.executable)
    """
    log = fancylogger.getLogger('pick_python_cmd', fname=False)

    def check_python_cmd(python_cmd):
        """Check whether specified Python command satisfies requirements."""

        # check whether specified Python command is available
        if os.path.isabs(python_cmd):
            if not os.path.isfile(python_cmd):
                log.debug("Python command '%s' does not exist", python_cmd)
                return False
        else:
            python_cmd_path = which(python_cmd)
            if python_cmd_path is None:
                log.debug("Python command '%s' not available through $PATH", python_cmd)
                return False

        if req_maj_ver is not None:
            if req_min_ver is None:
                req_majmin_ver = '%s.0' % req_maj_ver
            else:
                req_majmin_ver = '%s.%s' % (req_maj_ver, req_min_ver)

            pyver = det_python_version(python_cmd)

            # (strict) check for major version
            maj_ver = pyver.split('.')[0]
            if maj_ver != str(req_maj_ver):
                log.debug("Major Python version does not match: %s vs %s", maj_ver, req_maj_ver)
                return False

            # check for minimal minor version
            if LooseVersion(pyver) < LooseVersion(req_majmin_ver):
                log.debug("Minimal requirement for minor Python version not satisfied: %s vs %s", pyver, req_majmin_ver)
                return False

        if max_py_majver is not None:
            if max_py_minver is None:
                max_majmin_ver = '%s.0' % max_py_majver
            else:
                max_majmin_ver = '%s.%s' % (max_py_majver, max_py_minver)

            pyver = det_python_version(python_cmd)

            if LooseVersion(pyver) > LooseVersion(max_majmin_ver):
                log.debug("Python version (%s) on the system is newer than the maximum supported "
                          "Python version specified in the easyconfig (%s)",
                          pyver, max_majmin_ver)
                return False

        # all check passed
        log.debug("All check passed for Python command '%s'!", python_cmd)
        return True

    # compose list of 'python' commands to consider
    python_cmds = ['python']
    if req_maj_ver:
        python_cmds.append('python%s' % req_maj_ver)
        if req_min_ver:
            python_cmds.append('python%s.%s' % (req_maj_ver, req_min_ver))
    python_cmds.append(sys.executable)
    log.debug("Considering Python commands: %s", ', '.join(python_cmds))

    # try and find a 'python' command that satisfies the requirements
    res = None
    for python_cmd in python_cmds:
        if check_python_cmd(python_cmd):
            log.debug("Python command '%s' satisfies version requirements!", python_cmd)
            if os.path.isabs(python_cmd):
                res = python_cmd
            else:
                res = which(python_cmd)
            log.debug("Absolute path to retained Python command: %s", res)
            break
        else:
            log.debug("Python command '%s' does not satisfy version requirements (maj: %s, min: %s), moving on",
                      python_cmd, req_maj_ver, req_min_ver)

    return res


def det_pylibdir(plat_specific=False, python_cmd=None):
    """Determine Python library directory."""
    log = fancylogger.getLogger('det_pylibdir', fname=False)

    if python_cmd is None:
        # use 'python' that is listed first in $PATH if none was specified
        python_cmd = 'python'

    # determine Python lib dir via distutils
    # use run_shell_cmd, we can to talk to the active Python, not the system Python running EasyBuild
    prefix = '/tmp/'
    if LooseVersion(det_python_version(python_cmd)) >= LooseVersion('3.12'):
        # Python 3.12 removed distutils but has a core sysconfig module which is similar
        pathname = 'platlib' if plat_specific else 'purelib'
        vars = {'platbase': prefix, 'base': prefix}
        pycode = 'import sysconfig; print(sysconfig.get_path("%s", vars=%s))' % (pathname, vars)
    else:
        args = 'plat_specific=%s, prefix="%s"' % (plat_specific, prefix)
        pycode = "import distutils.sysconfig; print(distutils.sysconfig.get_python_lib(%s))" % args
    cmd = "%s -c '%s'" % (python_cmd, pycode.replace("'", '"'))

    log.debug("Determining Python library directory using command '%s'", cmd)

    res = run_shell_cmd(cmd, in_dry_run=True, hidden=True)
    txt = res.output.strip().split('\n')[-1]

    # value obtained should start with specified prefix, otherwise something is very wrong
    if not txt.startswith(prefix):
        raise EasyBuildError("Last line of output of %s does not start with specified prefix %s: %s (exit code %s)",
                             cmd, prefix, res.output, res.exit_code)

    pylibdir = txt[len(prefix):]
    log.debug("Determined pylibdir using '%s': %s", cmd, pylibdir)
    return pylibdir


def get_pylibdirs(python_cmd):
    """Return a list of python library paths to use. The first entry will be the main one"""
    log = fancylogger.getLogger('get_pylibdirs', fname=False)

    # pylibdir is the 'main' Python lib directory
    pylibdir = det_pylibdir(python_cmd=python_cmd)
    log.debug("Python library dir: %s" % pylibdir)

    # on (some) multilib systems, the platform-specific library directory for the system Python is different
    # cfr. http://serverfault.com/a/88739/126446
    # so, we keep a list of different Python lib directories to take into account
    all_pylibdirs = nub([pylibdir, det_pylibdir(plat_specific=True, python_cmd=python_cmd)])
    log.debug("All Python library dirs: %s" % all_pylibdirs)

    # make very sure an entry starting with lib/ is present,
    # since older versions of setuptools hardcode 'lib' rather than using the value produced by
    # distutils.sysconfig.get_python_lib (which may always be lib64/...)
    if not any(pylibdir.startswith('lib' + os.path.sep) for pylibdir in all_pylibdirs):
        pylibdir = os.path.join('lib', *pylibdir.split(os.path.sep)[1:])
        all_pylibdirs.append(pylibdir)
        log.debug("No lib/ entry found in list of Python lib dirs, so added it: %s", all_pylibdirs)
    return all_pylibdirs


def det_pip_version(python_cmd='python'):
    """Determine version of currently active 'pip' module."""

    pip_version = None
    log = fancylogger.getLogger('det_pip_version', fname=False)
    log.info("Determining pip version...")

    res = run_shell_cmd("%s -m pip --version" % python_cmd, hidden=True)
    out = res.output

    pip_version_regex = re.compile('^pip ([0-9.]+)')
    res = pip_version_regex.search(out)
    if res:
        pip_version = res.group(1)
        log.info("Found pip version: %s", pip_version)
    else:
        log.warning("Failed to determine pip version from '%s' using pattern '%s'", out, pip_version_regex.pattern)

    return pip_version


def det_py_install_scheme(python_cmd='python'):
    """
    Try to determine active installation scheme used by Python.
    """
    # default installation scheme is 'posix_prefix',
    # see also https://docs.python.org/3/library/sysconfig.html#installation-paths;
    # on Debian/Ubuntu, we may be getting 'posix_local' as custom installation scheme,
    # which injects /local as a subdirectory and cause trouble
    # (see also https://github.com/easybuilders/easybuild-easyblocks/issues/2976)

    log = fancylogger.getLogger('det_py_install_scheme', fname=False)

    # sysconfig._get_default_scheme was renamed to sysconfig.get_default_scheme in Python 3.10
    pyver = det_python_version(python_cmd)
    if LooseVersion(pyver) >= LooseVersion('3.10'):
        get_default_scheme = 'get_default_scheme'
    else:
        get_default_scheme = '_get_default_scheme'

    cmd = "%s -c 'import sysconfig; print(sysconfig.%s())'" % (python_cmd, get_default_scheme)
    log.debug("Determining active Python installation scheme with: %s", cmd)
    res = run_shell_cmd(cmd, hidden=True)
    py_install_scheme = res.output.strip()

    if py_install_scheme in PY_INSTALL_SCHEMES:
        log.info("Active Python installation scheme: %s", py_install_scheme)
    else:
        log.warning("Unknown Python installation scheme: %s", py_install_scheme)

    return py_install_scheme


def handle_local_py_install_scheme(install_dir):
    """
    Handle situation in which 'posix_local' installation scheme was used,
    which implies that <prefix>/local/' rather than <prefix>/ was used as installation prefix...
    """
    # see also https://github.com/easybuilders/easybuild-easyblocks/issues/2976

    log = fancylogger.getLogger('handle_local_py_install_scheme', fname=False)

    install_dir_local = os.path.join(install_dir, 'local')
    if os.path.exists(install_dir_local):
        subdirs = os.listdir(install_dir)
        log.info("Found 'local' subdirectory in installation prefix %s: %s", install_dir, subdirs)

        local_subdirs = os.listdir(install_dir_local)
        log.info("Subdirectories of %s: %s", install_dir_local, local_subdirs)

        # symlink subdirectories of <prefix>/local directly into <prefix>
        cwd = change_dir(install_dir)
        for local_subdir in local_subdirs:
            srcpath = os.path.join('local', local_subdir)
            symlink(srcpath, os.path.join(install_dir, local_subdir), use_abspath_source=False)
        change_dir(cwd)


def symlink_dist_site_packages(install_dir, pylibdirs):
    """
    Symlink site-packages to dist-packages if only the latter is available in the specified directories.
    """
    # in some situations, for example when the default installation scheme is not the upstream default posix_prefix,
    # as is the case in Ubuntu 22.04 (cfr. https://github.com/easybuilders/easybuild-easyblocks/issues/2976),
    # Python packages may get installed in <prefix>/.../dist-packages rather than <prefix>/.../site-packages;
    # we try to determine all possible paths in get_pylibdirs but we still may get it wrong,
    # mostly because distutils.sysconfig.get_python_lib(..., prefix=...) isn't correct when posix_prefix
    # is not the active installation scheme;
    # so taking the coward way out: just symlink site-packages to dist-packages if only latter is available
    dist_pkgs = 'dist-packages'
    for pylibdir in pylibdirs:
        dist_pkgs_path = os.path.join(install_dir, os.path.dirname(pylibdir), dist_pkgs)
        site_pkgs_path = os.path.join(os.path.dirname(dist_pkgs_path), 'site-packages')

        # site-packages may be there as empty directory (see mkdir loop in install_step);
        # just remove it if that's the case so we can symlink to dist-packages
        if os.path.exists(site_pkgs_path) and not os.listdir(site_pkgs_path):
            remove_dir(site_pkgs_path)

        if os.path.exists(dist_pkgs_path) and not os.path.exists(site_pkgs_path):
            symlink(dist_pkgs, site_pkgs_path, use_abspath_source=False)


class PythonPackage(ExtensionEasyBlock):
    """Builds and installs a Python package, and provides a dedicated module file."""

    @staticmethod
    def extra_options(extra_vars=None):
        """Easyconfig parameters specific to Python packages."""
        if extra_vars is None:
            extra_vars = {}
        extra_vars.update({
            'buildcmd': [None, "Command for building the package (e.g. for custom builds resulting in a whl file). "
                               "When using setup.py this will be passed to setup.py and defaults to 'build'. "
                               "Otherwise it will be used as-is. A value of None then skips the build step. "
                               "The template %(python)s will be replace by the currently used Python binary.", CUSTOM],
            'check_ldshared': [None, 'Check Python value of $LDSHARED, correct if needed to "$CC -shared"', CUSTOM],
            'download_dep_fail': [True, "Fail if downloaded dependencies are detected", CUSTOM],
            'install_src': [None, "Source path to pass to the install command (e.g. a whl file)."
                                  "Defaults to '.' for unpacked sources or the first source file specified", CUSTOM],
            'install_target': ['install', "Option to pass to setup.py", CUSTOM],
            'pip_ignore_installed': [True, "Let pip ignore installed Python packages (i.e. don't remove them)", CUSTOM],
            'pip_no_index': [None, "Pass --no-index to pip to disable connecting to PyPi entirely which also disables "
                                   "the pip version check. Enabled by default when pip_ignore_installed=True", CUSTOM],
            'pip_verbose': [None, "Pass --verbose to 'pip install' (if pip is used). "
                                  "Enabled by default if the EB option --debug is used.", CUSTOM],
            'req_py_majver': [None, "Required major Python version (only relevant when using system Python)", CUSTOM],
            'req_py_minver': [None, "Required minor Python version (only relevant when using system Python)", CUSTOM],
<<<<<<< HEAD
            'sanity_pip_check': [True, "Run 'python -m pip check' to ensure all required Python packages are "
                                       "installed and check for any package with an invalid (0.0.0) version.", CUSTOM],
=======
            'max_py_majver': [None, "Maximum major Python version (only relevant when using system Python)", CUSTOM],
            'max_py_minver': [None, "Maximum minor Python version (only relevant when using system Python)", CUSTOM],
            'sanity_pip_check': [False, "Run 'python -m pip check' to ensure all required Python packages are "
                                        "installed and check for any package with an invalid (0.0.0) version.", CUSTOM],
>>>>>>> 5cdeaef2
            'runtest': [True, "Run unit tests.", CUSTOM],  # overrides default
            'testinstall': [False, "Install into temporary directory prior to running the tests.", CUSTOM],
            'unpack_sources': [None, "Unpack sources prior to build/install. Defaults to 'True' except for whl files",
                               CUSTOM],
            # A version of 0.0.0 is usually an error on installation unless the package does really not provide a
            # version. Those would fail the (extended) sanity_pip_check. So as a last resort they can be added here
            # and will be excluded from that check. Note that the display name is required, i.e. from `pip list`.
            'unversioned_packages': [[], "List of packages that don't have a version at all, i.e. show 0.0.0", CUSTOM],
            'use_pip': [True, "Install using '%s'" % PIP_INSTALL_CMD, CUSTOM],
            'use_pip_editable': [False, "Install using 'pip install --editable'", CUSTOM],
            # see https://packaging.python.org/tutorials/installing-packages/#installing-setuptools-extras
            'use_pip_extras': [None, "String with comma-separated list of 'extras' to install via pip", CUSTOM],
            'use_pip_for_deps': [False, "Install dependencies using '%s'" % PIP_INSTALL_CMD, CUSTOM],
            'use_pip_requirement': [False, "Install using 'python -m pip install --requirement'. The sources is " +
                                           "expected to be the requirements file.", CUSTOM],
            'zipped_egg': [False, "Install as a zipped eggs", CUSTOM],
        })
        # Use PYPI_SOURCE as the default for source_urls.
        # As PyPi ignores the casing in the path part of the URL (but not the filename) we can always use PYPI_SOURCE.
        if 'source_urls' not in extra_vars:
            # Create a copy so the defaults are not modified by the following line
            src_urls = DEFAULT_CONFIG['source_urls'][:]
            src_urls[0] = [PYPI_SOURCE]
            extra_vars['source_urls'] = src_urls

        return ExtensionEasyBlock.extra_options(extra_vars=extra_vars)

    def __init__(self, *args, **kwargs):
        """Initialize custom class variables."""
        super(PythonPackage, self).__init__(*args, **kwargs)

        self.sitecfg = None
        self.sitecfgfn = 'site.cfg'
        self.sitecfglibdir = None
        self.sitecfgincdir = None
        self.testinstall = self.cfg['testinstall']
        self.testcmd = None
        self.unpack_options = self.cfg['unpack_options']

        self.require_python = True
        self.python_cmd = None
        self.pylibdir = UNKNOWN
        self.all_pylibdirs = [UNKNOWN]

        self.py_installopts = []
        self.install_cmd_output = ''

        # make sure there's no site.cfg in $HOME, because setup.py will find it and use it
        home = os.path.expanduser('~')
        if os.path.exists(os.path.join(home, 'site.cfg')):
            raise EasyBuildError("Found site.cfg in your home directory (%s), please remove it.", home)

        # use lowercase name as default value for expected module name (used in sanity check)
        if 'modulename' not in self.options:
            self.options['modulename'] = self.name.lower().replace('-', '_')
            self.log.info("Using default value for expected module name (lowercase software name): '%s'",
                          self.options['modulename'])

        # only for Python packages installed as extensions:
        # inherit setting for detection of downloaded dependencies from parent,
        # if 'download_dep_fail' was left unspecified
        if self.is_extension and self.cfg.get('download_dep_fail') is None:
            self.cfg['download_dep_fail'] = self.master.cfg['exts_download_dep_fail']
            self.log.info("Inherited setting for detection of downloaded dependencies from parent: %s",
                          self.cfg['download_dep_fail'])

        # figure out whether this Python package is being installed for multiple Python versions
        self.multi_python = 'Python' in self.cfg['multi_deps']

        # determine install command
        self.use_setup_py = False
        self.determine_install_command()

        # avoid that pip (ab)uses $HOME/.cache/pip
        # cfr. https://pip.pypa.io/en/stable/reference/pip_install/#caching
        env.setvar('XDG_CACHE_HOME', os.path.join(self.builddir, 'xdg-cache-home'))
        self.log.info("Using %s as pip cache directory", os.environ['XDG_CACHE_HOME'])
        # Users or sites may require using a virtualenv for user installations
        # We need to disable this to be able to install into the modules
        env.setvar('PIP_REQUIRE_VIRTUALENV', 'false')
        # Don't let pip connect to PYPI to check for a new version
        env.setvar('PIP_DISABLE_PIP_VERSION_CHECK', 'true')

    def determine_install_command(self):
        """
        Determine install command to use.
        """
        if self.cfg.get('use_pip', True) or self.cfg.get('use_pip_editable', False):
            self.install_cmd = PIP_INSTALL_CMD

            pip_verbose = self.cfg.get('pip_verbose', None)
            if pip_verbose or (pip_verbose is None and build_option('debug')):
                self.py_installopts.append('--verbose')

            # don't auto-install dependencies with pip unless use_pip_for_deps=True
            # the default is use_pip_for_deps=False
            if self.cfg.get('use_pip_for_deps'):
                self.log.info("Using pip to also install the dependencies")
            else:
                self.log.info("Using pip with --no-deps option")
                self.py_installopts.append('--no-deps')

            if self.cfg.get('pip_ignore_installed', True):
                # don't (try to) uninstall already availale versions of the package being installed
                self.py_installopts.append('--ignore-installed')

            if self.cfg.get('zipped_egg', False):
                self.py_installopts.append('--egg')

            pip_no_index = self.cfg.get('pip_no_index', None)
            if pip_no_index or (pip_no_index is None and self.cfg.get('download_dep_fail', True)):
                self.py_installopts.append('--no-index')

        else:
            self.use_setup_py = True
            self.install_cmd = SETUP_PY_INSTALL_CMD

            if self.cfg['install_target'] == EASY_INSTALL_TARGET:
                self.install_cmd += " %(loc)s"
                self.py_installopts.append('--no-deps')
            if self.cfg.get('zipped_egg', False):
                if self.cfg['install_target'] == EASY_INSTALL_TARGET:
                    self.py_installopts.append('--zip-ok')
                else:
                    raise EasyBuildError("Installing zipped eggs requires using easy_install or pip")

        self.log.info("Using '%s' as install command", self.install_cmd)

    def set_pylibdirs(self):
        """Set Python lib directory-related class variables."""

        self.all_pylibdirs = get_pylibdirs(python_cmd=self.python_cmd)
        self.pylibdir = self.all_pylibdirs[0]

    def prepare_python(self):
        """Python-specific preparations."""

        # pick 'python' command to use
        python = None
        python_root = get_software_root('Python')
        # keep in mind that Python may be listed as an allowed system dependency,
        # so just checking Python root is not sufficient
        if python_root:
            bin_python = os.path.join(python_root, 'bin', 'python')
            if os.path.exists(bin_python) and os.path.samefile(which('python'), bin_python):
                # if Python is listed as a (build) dependency, use 'python' command provided that way
                python = os.path.join(python_root, 'bin', 'python')
                self.log.debug("Retaining 'python' command for Python dependency: %s", python)

        if python is None:
            # if no Python version requirements are specified,
            # use major/minor version of Python being used in this EasyBuild session
            req_py_majver = self.cfg['req_py_majver']
            if req_py_majver is None:
                req_py_majver = sys.version_info[0]
            req_py_minver = self.cfg['req_py_minver']
            if req_py_minver is None:
                req_py_minver = sys.version_info[1]

            # Get the max_py_majver and max_py_minver from the config
            max_py_majver = self.cfg['max_py_majver']
            max_py_minver = self.cfg['max_py_minver']

            # if using system Python, go hunting for a 'python' command that satisfies the requirements
            python = pick_python_cmd(req_maj_ver=req_py_majver, req_min_ver=req_py_minver,
                                     max_py_majver=max_py_majver, max_py_minver=max_py_minver)

            # Check if we have Python by now. If not, and if self.require_python, raise a sensible error
            if python:
                self.python_cmd = python
                self.log.info("Python command being used: %s", self.python_cmd)
            elif self.require_python:
                if (req_py_majver is not None or req_py_minver is not None
                        or max_py_majver is not None or max_py_minver is not None):
                    raise EasyBuildError(
                        "Failed to pick Python command that satisfies requirements in the easyconfig "
                        "(req_py_majver = %s, req_py_minver = %s, max_py_majver = %s, max_py_minver = %s)",
                        req_py_majver, req_py_minver, max_py_majver, max_py_minver
                    )
                else:
                    raise EasyBuildError("Failed to pick Python command to use")
            else:
                self.log.warning("No Python command found!")
        else:
            self.python_cmd = python
            self.log.info("Python command being used: %s", self.python_cmd)

        if self.python_cmd:
            # set Python lib directories
            self.set_pylibdirs()

    def _should_unpack_source(self):
        """Determine whether we need to unpack the source(s)"""

        unpack_sources = self.cfg.get('unpack_sources')

        # if unpack_sources is not specified, check file extension of (first) source file
        if unpack_sources is None:
            src = self.src
            # we may have a list of sources, only consider first source file in that case
            if isinstance(src, (list, tuple)):
                if src:
                    src = src[0]
                    # source file specs (incl. path) could be specified via a dict
                    if isinstance(src, dict) and 'path' in src:
                        src = src['path']
                else:
                    unpack_sources = False

            # if undecided, check the source file extension: don't try to unpack wheels (*.whl)
            if unpack_sources is None:
                _, ext = os.path.splitext(src)
                unpack_sources = ext.lower() != '.whl'

        return unpack_sources

    def get_installed_python_packages(self, names_only=True, python_cmd=None):
        """Return list of Python packages that are installed

        When names_only is True then only the names are returned, else the full info from `pip list`.
        Note that the names are reported by pip and might be different to the name that need to be used to import it
        """
        if python_cmd is None:
            python_cmd = self.python_cmd
        # Check installed python packages but only check stdout, not stderr which might contain user facing warnings
        cmd_list = [python_cmd, '-m', 'pip', 'list', '--isolated', '--disable-pip-version-check',
                    '--format', 'json']
        full_cmd = ' '.join(cmd_list)
        self.log.info("Running command '%s'" % full_cmd)
        proc = subprocess_popen_text(cmd_list, env=os.environ)
        (stdout, stderr) = proc.communicate()
        ec = proc.returncode
        msg = "Command '%s' returned with %s: stdout: %s; stderr: %s" % (full_cmd, ec, stdout, stderr)
        if ec:
            self.log.info(msg)
            raise EasyBuildError('Failed to determine installed python packages: %s', stderr)

        self.log.debug(msg)
        pkgs = json.loads(stdout.strip())
        if names_only:
            return [pkg['name'] for pkg in pkgs]
        else:
            return pkgs

    def using_pip_install(self):
        """
        Check whether 'pip install --prefix' is being used to install Python packages.
        """
        if self.install_cmd.startswith(PIP_INSTALL_CMD):
            self.log.debug("Using 'pip install' for installing Python packages: %s" % self.install_cmd)
            return True
        else:
            self.log.debug("Not using 'pip install' for installing Python packages (install command template: %s)",
                           self.install_cmd)
            return False

    def using_local_py_install_scheme(self):
        """
        Determine whether the custom 'posix_local' Python installation scheme is actually used.
        This requires that 'pip install --prefix' is used, since the active Python installation scheme
        doesn't matter when using 'python setup.py install --prefix'.
        """
        # see also  https://github.com/easybuilders/easybuild-easyblocks/issues/2976
        py_install_scheme = det_py_install_scheme(python_cmd=self.python_cmd)
        return py_install_scheme == PY_INSTALL_SCHEME_POSIX_LOCAL and self.using_pip_install()

    def compose_install_command(self, prefix, extrapath=None, installopts=None):
        """Compose full install command."""

        if self.using_pip_install():

            pip_version = det_pip_version(python_cmd=self.python_cmd)
            if pip_version:
                # pip 8.x or newer required, because of --prefix option being used
                if LooseVersion(pip_version) >= LooseVersion('8.0'):
                    self.log.info("Found pip version %s, OK", pip_version)
                else:
                    raise EasyBuildError("Need pip version 8.0 or newer, found version %s", pip_version)

                # pip 10.x introduced a nice new "build isolation" feature (enabled by default),
                # which will download and install in a list of build dependencies specified in a pyproject.toml file
                # (see also https://pip.pypa.io/en/stable/reference/pip/#pep-517-and-518-support);
                # since we provide all required dependencies already, we disable this via --no-build-isolation
                if LooseVersion(pip_version) >= LooseVersion('10.0'):
                    if '--no-build-isolation' not in self.cfg['installopts']:
                        self.py_installopts.append('--no-build-isolation')

            elif not self.dry_run:
                raise EasyBuildError("Failed to determine pip version!")

        cmd = []
        if extrapath:
            cmd.append(extrapath)

        loc = self.cfg.get('install_src')
        if not loc:
            if self._should_unpack_source() or not self.src:
                # specify current directory
                loc = '.'
            elif isinstance(self.src, str):
                # for extensions, self.src specifies the location of the source file
                loc = self.src
            else:
                # otherwise, self.src is a list of dicts, one element per source file
                loc = self.src[0]['path']

        if self.using_pip_install():
            extras = self.cfg.get('use_pip_extras')
            if extras:
                loc += '[%s]' % extras

        if installopts is None:
            installopts = ' '.join([self.cfg['installopts']] + self.py_installopts)

        if self.cfg.get('use_pip_editable', False):
            # add --editable option when requested, in the right place (i.e. right before the location specification)
            loc = "--editable %s" % loc

        if self.cfg.get('use_pip_requirement', False):
            # add --requirement option when requested, in the right place (i.e. right before the location specification)
            loc = "--requirement %s" % loc

        cmd.extend([
            self.cfg['preinstallopts'],
            self.install_cmd % {
                'installopts': installopts,
                'install_target': self.cfg['install_target'],
                'loc': loc,
                'prefix': prefix,
                'python': self.python_cmd,
            },
        ])

        return ' '.join(cmd)

    def py_post_install_shenanigans(self, install_dir):
        """
        Run post-installation shenanigans on specified installation directory, incl:
        * dealing with 'local' subdirectory in install directory in case 'posix_local' installation scheme was used;
        * symlinking site-packages to dist-packages if only the former is available;
        """
        if self.using_local_py_install_scheme():
            self.log.debug("Looks like the active Python installation scheme injected a 'local' subdirectory...")
            handle_local_py_install_scheme(install_dir)
        else:
            self.log.debug("Looks like active Python installation scheme did not inject a 'local' subdirectory, good!")

        py_install_scheme = det_py_install_scheme(python_cmd=self.python_cmd)
        if py_install_scheme != PY_INSTALL_SCHEME_POSIX_PREFIX:
            symlink_dist_site_packages(install_dir, self.all_pylibdirs)

    def extract_step(self):
        """Unpack source files, unless instructed otherwise."""
        if self._should_unpack_source():
            super(PythonPackage, self).extract_step()

    def pre_install_extension(self):
        """Prepare for installing Python package."""
        super(PythonPackage, self).pre_install_extension()
        self.prepare_python()

    def prepare_step(self, *args, **kwargs):
        """Prepare for building and installing this Python package."""
        super(PythonPackage, self).prepare_step(*args, **kwargs)
        self.prepare_python()

    def configure_step(self):
        """Configure Python package build/install."""

        # don't add user site directory to sys.path (equivalent to python -s)
        # see https://www.python.org/dev/peps/pep-0370/
        env.setvar('PYTHONNOUSERSITE', '1', verbose=False)

        if self.python_cmd is None:
            self.prepare_python()

        if self.sitecfg is not None:
            # used by some extensions, like numpy, to find certain libs

            finaltxt = self.sitecfg
            if self.sitecfglibdir:
                repl = self.sitecfglibdir
                finaltxt = finaltxt.replace('SITECFGLIBDIR', repl)

            if self.sitecfgincdir:
                repl = self.sitecfgincdir
                finaltxt = finaltxt.replace('SITECFGINCDIR', repl)

            self.log.debug("Using %s: %s" % (self.sitecfgfn, finaltxt))
            try:
                if os.path.exists(self.sitecfgfn):
                    txt = open(self.sitecfgfn).read()
                    self.log.debug("Found %s: %s" % (self.sitecfgfn, txt))
                config = open(self.sitecfgfn, 'w')
                config.write(finaltxt)
                config.close()
            except IOError:
                raise EasyBuildError("Creating %s failed", self.sitecfgfn)

        # conservatively auto-enable checking of $LDSHARED if it is not explicitely enabled or disabled
        # only do this for sufficiently recent Python versions (>= 3.7 or Python 2.x >= 2.7.15)
        if self.cfg.get('check_ldshared') is None:
            pyver = det_python_version(self.python_cmd)
            recent_py2 = pyver.startswith('2') and LooseVersion(pyver) >= LooseVersion('2.7.15')
            if recent_py2 or LooseVersion(pyver) >= LooseVersion('3.7'):
                self.log.info("Checking of $LDSHARED auto-enabled for sufficiently recent Python version %s", pyver)
                self.cfg['check_ldshared'] = True
            else:
                self.log.info("Not auto-enabling checking of $LDSHARED, Python version %s is not recent enough", pyver)

        # ensure that LDSHARED uses CC
        if self.cfg.get('check_ldshared', False):
            curr_cc = os.getenv('CC')
            python_ldshared = get_config_vars('LDSHARED')[0]
            if python_ldshared and curr_cc:
                if python_ldshared.split(' ')[0] == curr_cc:
                    self.log.info("Python's value for $LDSHARED ('%s') uses current $CC value ('%s'), not touching it",
                                  python_ldshared, curr_cc)
                else:
                    self.log.info("Python's value for $LDSHARED ('%s') doesn't use current $CC value ('%s'), fixing",
                                  python_ldshared, curr_cc)
                    env.setvar("LDSHARED", curr_cc + " -shared")
            else:
                if curr_cc:
                    self.log.info("No $LDSHARED found for Python, setting to '%s -shared'", curr_cc)
                    env.setvar("LDSHARED", curr_cc + " -shared")
                else:
                    self.log.info("No value set for $CC, so not touching $LDSHARED either")

        # creates log entries for python being used, for debugging
        cmd = "%(python)s -V; %(python)s -c 'import sys; print(sys.executable, sys.path)'"
        run_shell_cmd(cmd % {'python': self.python_cmd}, hidden=True)

    def build_step(self):
        """Build Python package using setup.py"""
        build_cmd = self.cfg['buildcmd']
        if self.use_setup_py:

            if get_software_root('CMake'):
                include_paths = os.pathsep.join(self.toolchain.get_variable("CPPFLAGS", list))
                library_paths = os.pathsep.join(self.toolchain.get_variable("LDFLAGS", list))
                env.setvar("CMAKE_INCLUDE_PATH", include_paths)
                env.setvar("CMAKE_LIBRARY_PATH", library_paths)

            if not build_cmd:
                build_cmd = 'build'  # Default value for setup.py
            build_cmd = '%(python)s setup.py ' + build_cmd

        if build_cmd:
            build_cmd = build_cmd % {'python': self.python_cmd}
            cmd = ' '.join([self.cfg['prebuildopts'], build_cmd, self.cfg['buildopts']])
            res = run_shell_cmd(cmd)

            # keep track of all output, so we can check for auto-downloaded dependencies;
            # take into account that build/install steps may be run multiple times
            # We consider the build and install output together as downloads likely happen here if this is run
            self.install_cmd_output += res.output

    def test_step(self, return_output_ec=False):
        """
        Test the built Python package.

        :param return_output: return output and exit code of test command
        """

        if isinstance(self.cfg['runtest'], str):
            self.testcmd = self.cfg['runtest']

        if self.cfg['runtest'] and self.testcmd is not None:
            extrapath = ""
            test_installdir = None

            out, ec = (None, None)

            if self.testinstall:
                # install in test directory and export PYTHONPATH

                try:
                    test_installdir = tempfile.mkdtemp()

                    # if posix_local is the active installation scheme there will be
                    # a 'local' subdirectory in the specified prefix;
                    if self.using_local_py_install_scheme():
                        actual_installdir = os.path.join(test_installdir, 'local')
                    else:
                        actual_installdir = test_installdir

                    self.log.debug("Pre-creating subdirectories in %s: %s", actual_installdir, self.all_pylibdirs)
                    for pylibdir in self.all_pylibdirs:
                        mkdir(os.path.join(actual_installdir, pylibdir), parents=True)
                except OSError as err:
                    raise EasyBuildError("Failed to create test install dir: %s", err)

                # print Python search path (just debugging purposes)
                run_shell_cmd("%s -c 'import sys; print(sys.path)'" % self.python_cmd, hidden=True)

                abs_pylibdirs = [os.path.join(actual_installdir, pylibdir) for pylibdir in self.all_pylibdirs]
                extrapath = "export PYTHONPATH=%s &&" % os.pathsep.join(abs_pylibdirs + ['$PYTHONPATH'])

                cmd = self.compose_install_command(test_installdir, extrapath=extrapath)
                run_shell_cmd(cmd)

                self.py_post_install_shenanigans(test_installdir)

            if self.testcmd:
                testcmd = self.testcmd % {'python': self.python_cmd}
                cmd = ' '.join([
                    extrapath,
                    self.cfg['pretestopts'],
                    testcmd,
                    self.cfg['testopts'],
                ])

                if return_output_ec:
                    res = run_shell_cmd(cmd, fail_on_error=False)
                    # need to retrieve ec by not failing on error
                    (out, ec) = (res.output, res.exit_code)
                    self.log.info("cmd '%s' exited with exit code %s and output:\n%s", cmd, ec, out)
                else:
                    run_shell_cmd(cmd)

            if test_installdir:
                remove_dir(test_installdir)

            if return_output_ec:
                return (out, ec)

    def install_step(self):
        """Install Python package to a custom path using setup.py"""

        # if posix_local is the active installation scheme there will be
        # a 'local' subdirectory in the specified prefix;
        # see also https://github.com/easybuilders/easybuild-easyblocks/issues/2976
        if self.using_local_py_install_scheme():
            actual_installdir = os.path.join(self.installdir, 'local')
        else:
            actual_installdir = self.installdir

        # create expected directories
        abs_pylibdirs = [os.path.join(actual_installdir, pylibdir) for pylibdir in self.all_pylibdirs]
        self.log.debug("Pre-creating subdirectories %s in %s...", abs_pylibdirs, actual_installdir)
        for pylibdir in abs_pylibdirs:
            mkdir(pylibdir, parents=True)

        abs_bindir = os.path.join(actual_installdir, 'bin')

        # set PYTHONPATH and PATH as expected
        old_values = dict()
        for name, new_values in (('PYTHONPATH', abs_pylibdirs), ('PATH', [abs_bindir])):
            old_value = os.getenv(name)
            old_values[name] = old_value
            new_value = os.pathsep.join(new_values + ([old_value] if old_value else []))
            if new_value:
                env.setvar(name, new_value, verbose=False)

        # actually install Python package
        cmd = self.compose_install_command(self.installdir)
        res = run_shell_cmd(cmd)

        # keep track of all output from install command, so we can check for auto-downloaded dependencies;
        # take into account that install step may be run multiple times
        # (for iterated installations over multiply Python versions)
        self.install_cmd_output += res.output

        self.py_post_install_shenanigans(self.installdir)

        # fix shebangs if specified
        self.fix_shebang()

        # restore env vars if it they were set
        for name in ('PYTHONPATH', 'PATH'):
            value = old_values[name]
            if value is not None:
                env.setvar(name, value, verbose=False)

    def install_extension(self, *args, **kwargs):
        """Perform the actual Python package build/installation procedure"""

        # we unpack unless explicitly told otherwise
        kwargs.setdefault('unpack_src', self._should_unpack_source())
        super(PythonPackage, self).install_extension(*args, **kwargs)

        # configure, build, test, install
        # See EasyBlock.get_steps
        steps = [
            (CONFIGURE_STEP, 'configuring', [lambda x: x.configure_step], True),
            (BUILD_STEP, 'building', [lambda x: x.build_step], True),
            (TEST_STEP, 'testing', [lambda x: x._test_step], True),
            (INSTALL_STEP, "installing", [lambda x: x.install_step], True),
        ]
        self.skip = False  # --skip does not apply here
        self.silent = build_option('silent')
        # See EasyBlock.run_all_steps
        for (step_name, descr, step_methods, skippable) in steps:
            if self.skip_step(step_name, skippable):
                print_msg("\t%s [skipped]" % descr, log=self.log, silent=self.silent)
            else:
                if self.dry_run:
                    self.dry_run_msg("\t%s... [DRY RUN]\n", descr)
                else:
                    print_msg("\t%s..." % descr, log=self.log, silent=self.silent)
                    for step_method in step_methods:
                        step_method(self)()

    def load_module(self, *args, **kwargs):
        """
        Make sure that $PYTHONNOUSERSITE is defined after loading module file for this software."""

        super(PythonPackage, self).load_module(*args, **kwargs)

        # don't add user site directory to sys.path (equivalent to python -s),
        # to avoid that any Python packages installed in $HOME/.local/lib affect the sanity check;
        # required here to ensure that it is defined for stand-alone installations,
        # because the environment is reset to the initial environment right before loading the module
        env.setvar('PYTHONNOUSERSITE', '1', verbose=False)

    def sanity_check_step(self, *args, **kwargs):
        """
        Custom sanity check for Python packages
        """

        success, fail_msg = True, ''

        # load module early ourselves rather than letting parent sanity_check_step method do so,
        # since custom actions taken below require that environment is set up properly already
        # (especially when using --sanity-check-only)
        if hasattr(self, 'sanity_check_module_loaded') and not self.sanity_check_module_loaded:
            extension = self.is_extension or kwargs.get('extension', False)
            extra_modules = kwargs.get('extra_modules', None)
            self.fake_mod_data = self.sanity_check_load_module(extension=extension, extra_modules=extra_modules)

        # don't add user site directory to sys.path (equivalent to python -s)
        # see https://www.python.org/dev/peps/pep-0370/;
        # must be set here to ensure that it is defined when running sanity check for extensions,
        # since load_module is not called for every extension,
        # to avoid that any Python packages installed in $HOME/.local/lib affect the sanity check;
        # see also https://github.com/easybuilders/easybuild-easyblocks/issues/1877
        env.setvar('PYTHONNOUSERSITE', '1', verbose=False)

        if self.cfg.get('download_dep_fail', True):
            self.log.info("Detection of downloaded depdenencies enabled, checking output of installation command...")
            patterns = [
                'Downloading .*/packages/.*',  # setuptools
                r'Collecting .*',  # pip
            ]
            downloaded_deps = []
            for pattern in patterns:
                downloaded_deps.extend(re.compile(pattern, re.M).findall(self.install_cmd_output))

            if downloaded_deps:
                success = False
                fail_msg = "found one or more downloaded dependencies: %s" % ', '.join(downloaded_deps)
                self.sanity_check_fail_msgs.append(fail_msg)
        else:
            self.log.debug("Detection of downloaded dependencies not enabled")

        # inject directory path that uses %(pyshortver)s template into default value for sanity_check_paths,
        # but only for stand-alone installations, not for extensions;
        # this is relevant for installations of Python packages for multiple Python versions (via multi_deps)
        # (we can not pass this via custom_paths, since then the %(pyshortver)s template value will not be resolved)
        if not self.is_extension and not self.cfg['sanity_check_paths'] and kwargs.get('custom_paths') is None:
            self.cfg['sanity_check_paths'] = {
                'files': [],
                'dirs': [os.path.join('lib', 'python%(pyshortver)s', 'site-packages')],
            }

        # make sure 'exts_filter' is defined, which is used for sanity check
        if self.multi_python:
            # when installing for multiple Python versions, we must use 'python', not a full-path 'python' command!
            python_cmd = 'python'
            if 'exts_filter' not in kwargs:
                kwargs.update({'exts_filter': EXTS_FILTER_PYTHON_PACKAGES})
        else:
            # 'python' is replaced by full path to active 'python' command
            # (which is required especially when installing with system Python)
            if self.python_cmd is None:
                self.prepare_python()
            python_cmd = self.python_cmd
            if 'exts_filter' not in kwargs:
                orig_exts_filter = EXTS_FILTER_PYTHON_PACKAGES
                exts_filter = (orig_exts_filter[0].replace('python', self.python_cmd), orig_exts_filter[1])
                kwargs.update({'exts_filter': exts_filter})

        if self.cfg.get('sanity_pip_check', True):
            pip_version = det_pip_version(python_cmd=python_cmd)

            if pip_version:
                pip_check_command = "%s -m pip check" % python_cmd

                if LooseVersion(pip_version) >= LooseVersion('9.0.0'):

                    if not self.is_extension:
                        # for stand-alone Python package installations (not part of a bundle of extensions),
                        # the (fake or real) module file must be loaded at this point,
                        # otherwise the Python package being installed is not "in view",
                        # and we will overlook missing dependencies...
                        loaded_modules = [x['mod_name'] for x in self.modules_tool.list()]
                        if self.short_mod_name not in loaded_modules:
                            self.log.debug("Currently loaded modules: %s", loaded_modules)
                            raise EasyBuildError("%s module is not loaded, this should never happen...",
                                                 self.short_mod_name)

                    pip_check_errors = []

                    res = run_shell_cmd(pip_check_command, fail_on_error=False)
                    pip_check_msg = res.output
                    if res.exit_code:
                        pip_check_errors.append('`%s` failed:\n%s' % (pip_check_command, pip_check_msg))
                    else:
                        self.log.info('`%s` completed successfully' % pip_check_command)

                    # Also check for a common issue where the package version shows up as 0.0.0 often caused
                    # by using setup.py as the installation method for a package which is released as a generic wheel
                    # named name-version-py2.py3-none-any.whl. `tox` creates those from version controlled source code
                    # so it will contain a version, but the raw tar.gz does not.
                    pkgs = self.get_installed_python_packages(names_only=False, python_cmd=python_cmd)
                    faulty_version = '0.0.0'
                    faulty_pkg_names = [pkg['name'] for pkg in pkgs if pkg['version'] == faulty_version]

                    for unversioned_package in self.cfg.get('unversioned_packages', []):
                        try:
                            faulty_pkg_names.remove(unversioned_package)
                            self.log.debug('Excluding unversioned package %s from check', unversioned_package)
                        except ValueError:
                            try:
                                version = next(pkg['version'] for pkg in pkgs if pkg['name'] == unversioned_package)
                            except StopIteration:
                                msg = ('Package %s in unversioned_packages was not found in the installed packages. '
                                       'Check that the name from `python -m pip list` is used which may be different '
                                       'than the module name.' % unversioned_package)
                            else:
                                msg = ('Package %s in unversioned_packages has a version of %s which is valid. '
                                       'Please remove it from unversioned_packages.' % (unversioned_package, version))
                            pip_check_errors.append(msg)

                    self.log.info('Found %s invalid packages out of %s packages', len(faulty_pkg_names), len(pkgs))
                    if faulty_pkg_names:
                        msg = (
                            "The following Python packages were likely not installed correctly because they show a "
                            "version of '%s':\n%s\n"
                            "This may be solved by using a *-none-any.whl file as the source instead. "
                            "See e.g. the SOURCE*_WHL templates.\n"
                            "Otherwise you could check if the package provides a version at all or if e.g. poetry is "
                            "required (check the source for a pyproject.toml and see PEP517 for details on that)."
                         ) % (faulty_version, '\n'.join(faulty_pkg_names))
                        pip_check_errors.append(msg)

                    if pip_check_errors:
                        raise EasyBuildError('\n'.join(pip_check_errors))
                else:
                    raise EasyBuildError("pip >= 9.0.0 is required for running '%s', found %s",
                                         pip_check_command,
                                         pip_version)
            else:
                raise EasyBuildError("Failed to determine pip version!")

        # ExtensionEasyBlock handles loading modules correctly for multi_deps, so we clean up fake_mod_data
        # and let ExtensionEasyBlock do its job
        if 'Python' in self.cfg["multi_deps"] and self.fake_mod_data:
            self.clean_up_fake_module(self.fake_mod_data)
            self.sanity_check_module_loaded = False

        parent_success, parent_fail_msg = super(PythonPackage, self).sanity_check_step(*args, **kwargs)

        if parent_fail_msg:
            parent_fail_msg += ', '

        return (parent_success and success, parent_fail_msg + fail_msg)

    def make_module_req_guess(self):
        """
        Define list of subdirectories to consider for updating path-like environment variables ($PATH, etc.).
        """
        guesses = super(PythonPackage, self).make_module_req_guess()

        # avoid that lib subdirs are appended to $*LIBRARY_PATH if they don't provide libraries
        # typically, only lib/pythonX.Y/site-packages should be added to $PYTHONPATH (see make_module_extra)
        for envvar in ['LD_LIBRARY_PATH', 'LIBRARY_PATH']:
            newlist = []
            for subdir in guesses[envvar]:
                # only subdirectories that contain one or more files/libraries should be retained
                fullpath = os.path.join(self.installdir, subdir)
                if os.path.exists(fullpath):
                    if any([os.path.isfile(os.path.join(fullpath, x)) for x in os.listdir(fullpath)]):
                        newlist.append(subdir)
            self.log.debug("Only retaining %s subdirs from %s for $%s (others don't provide any libraries)",
                           newlist, guesses[envvar], envvar)
            guesses[envvar] = newlist

        return guesses

    def make_module_extra(self, *args, **kwargs):
        """Add install path to PYTHONPATH"""
        txt = ''

        # update $EBPYTHONPREFIXES rather than $PYTHONPATH
        # if this Python package was installed for multiple Python versions
        if self.multi_python:
            txt += self.module_generator.prepend_paths(EBPYTHONPREFIXES, '')
        elif self.require_python:
            self.set_pylibdirs()
            for path in self.all_pylibdirs:
                fullpath = os.path.join(self.installdir, path)
                # only extend $PYTHONPATH with existing, non-empty directories
                if os.path.exists(fullpath) and os.listdir(fullpath):
                    txt += self.module_generator.prepend_paths('PYTHONPATH', path)

        return super(PythonPackage, self).make_module_extra(txt, *args, **kwargs)<|MERGE_RESOLUTION|>--- conflicted
+++ resolved
@@ -362,15 +362,10 @@
                                   "Enabled by default if the EB option --debug is used.", CUSTOM],
             'req_py_majver': [None, "Required major Python version (only relevant when using system Python)", CUSTOM],
             'req_py_minver': [None, "Required minor Python version (only relevant when using system Python)", CUSTOM],
-<<<<<<< HEAD
+            'max_py_majver': [None, "Maximum major Python version (only relevant when using system Python)", CUSTOM],
+            'max_py_minver': [None, "Maximum minor Python version (only relevant when using system Python)", CUSTOM],
             'sanity_pip_check': [True, "Run 'python -m pip check' to ensure all required Python packages are "
                                        "installed and check for any package with an invalid (0.0.0) version.", CUSTOM],
-=======
-            'max_py_majver': [None, "Maximum major Python version (only relevant when using system Python)", CUSTOM],
-            'max_py_minver': [None, "Maximum minor Python version (only relevant when using system Python)", CUSTOM],
-            'sanity_pip_check': [False, "Run 'python -m pip check' to ensure all required Python packages are "
-                                        "installed and check for any package with an invalid (0.0.0) version.", CUSTOM],
->>>>>>> 5cdeaef2
             'runtest': [True, "Run unit tests.", CUSTOM],  # overrides default
             'testinstall': [False, "Install into temporary directory prior to running the tests.", CUSTOM],
             'unpack_sources': [None, "Unpack sources prior to build/install. Defaults to 'True' except for whl files",
