##
# Copyright 2009-2021 Ghent University
#
# This file is part of EasyBuild,
# originally created by the HPC team of Ghent University (http://ugent.be/hpc/en),
# with support of Ghent University (http://ugent.be/hpc),
# the Flemish Supercomputer Centre (VSC) (https://www.vscentrum.be),
# Flemish Research Foundation (FWO) (http://www.fwo.be/en)
# and the Department of Economy, Science and Innovation (EWI) (http://www.ewi-vlaanderen.be/en).
#
# https://github.com/easybuilders/easybuild
#
# EasyBuild is free software: you can redistribute it and/or modify
# it under the terms of the GNU General Public License as published by
# the Free Software Foundation v2.
#
# EasyBuild is distributed in the hope that it will be useful,
# but WITHOUT ANY WARRANTY; without even the implied warranty of
# MERCHANTABILITY or FITNESS FOR A PARTICULAR PURPOSE.  See the
# GNU General Public License for more details.
#
# You should have received a copy of the GNU General Public License
# along with EasyBuild.  If not, see <http://www.gnu.org/licenses/>.
##
"""
EasyBuild support for Python packages, implemented as an easyblock

@author: Stijn De Weirdt (Ghent University)
@author: Dries Verdegem (Ghent University)
@author: Kenneth Hoste (Ghent University)
@author: Pieter De Baets (Ghent University)
@author: Jens Timmerman (Ghent University)
"""
import json
import os
import re
import sys
import tempfile
from distutils.version import LooseVersion
from distutils.sysconfig import get_config_vars

import easybuild.tools.environment as env
from easybuild.base import fancylogger
from easybuild.easyblocks.python import EBPYTHONPREFIXES, EXTS_FILTER_PYTHON_PACKAGES
from easybuild.framework.easyconfig import CUSTOM
from easybuild.framework.easyconfig.default import DEFAULT_CONFIG
from easybuild.framework.easyconfig.templates import TEMPLATE_CONSTANTS
from easybuild.framework.extensioneasyblock import ExtensionEasyBlock
from easybuild.tools.build_log import EasyBuildError, print_msg
from easybuild.tools.config import build_option
from easybuild.tools.filetools import mkdir, remove_dir, which
<<<<<<< HEAD
from easybuild.tools.modules import get_software_root, get_software_version
=======
from easybuild.tools.modules import get_software_root
>>>>>>> b74d2f9c
from easybuild.tools.py2vs3 import string_type, subprocess_popen_text
from easybuild.tools.run import run_cmd
from easybuild.tools.utilities import nub
from easybuild.tools.hooks import CONFIGURE_STEP, BUILD_STEP, TEST_STEP, INSTALL_STEP


# not 'easy_install' deliberately, to avoid that pkg installations listed in easy-install.pth get preference
# '.' is required at the end when using easy_install/pip in unpacked source dir
EASY_INSTALL_TARGET = "easy_install"
EASY_INSTALL_INSTALL_CMD = "%(python)s setup.py " + EASY_INSTALL_TARGET + " --prefix=%(prefix)s %(installopts)s %(loc)s"
PIP_INSTALL_CMD = "pip install --prefix=%(prefix)s %(installopts)s %(loc)s"
SETUP_PY_INSTALL_CMD = "%(python)s setup.py %(install_target)s --prefix=%(prefix)s %(installopts)s"
SETUP_PY_DEVELOP_CMD = "%(python)s setup.py develop --prefix=%(prefix)s %(installopts)s"
UNKNOWN = 'UNKNOWN'


def det_python_version(python_cmd):
    """Determine version of specified 'python' command."""
    pycode = 'import sys; print("%s.%s.%s" % sys.version_info[:3])'
    out, _ = run_cmd("%s -c '%s'" % (python_cmd, pycode), simple=False, trace=False)
    return out.strip()


def pick_python_cmd(req_maj_ver=None, req_min_ver=None):
    """
    Pick 'python' command to use, based on specified version requirements.
    If the major version is specified, it must be an exact match (==).
    If the minor version is specified, it is considered a minimal minor version (>=).

    List of considered 'python' commands (in order)
    * 'python' available through $PATH
    * 'python<major_ver>' available through $PATH
    * 'python<major_ver>.<minor_ver>' available through $PATH
    * Python executable used in current session (sys.executable)
    """
    log = fancylogger.getLogger('pick_python_cmd', fname=False)

    def check_python_cmd(python_cmd):
        """Check whether specified Python command satisfies requirements."""

        # check whether specified Python command is available
        if os.path.isabs(python_cmd):
            if not os.path.isfile(python_cmd):
                log.debug("Python command '%s' does not exist", python_cmd)
                return False
        else:
            python_cmd_path = which(python_cmd)
            if python_cmd_path is None:
                log.debug("Python command '%s' not available through $PATH", python_cmd)
                return False

        if req_maj_ver is not None:
            if req_min_ver is None:
                req_majmin_ver = '%s.0' % req_maj_ver
            else:
                req_majmin_ver = '%s.%s' % (req_maj_ver, req_min_ver)

            pyver = det_python_version(python_cmd)

            # (strict) check for major version
            maj_ver = pyver.split('.')[0]
            if maj_ver != str(req_maj_ver):
                log.debug("Major Python version does not match: %s vs %s", maj_ver, req_maj_ver)
                return False

            # check for minimal minor version
            if LooseVersion(pyver) < LooseVersion(req_majmin_ver):
                log.debug("Minimal requirement for minor Python version not satisfied: %s vs %s", pyver, req_majmin_ver)
                return False

        # all check passed
        log.debug("All check passed for Python command '%s'!", python_cmd)
        return True

    # compose list of 'python' commands to consider
    python_cmds = ['python']
    if req_maj_ver:
        python_cmds.append('python%s' % req_maj_ver)
        if req_min_ver:
            python_cmds.append('python%s.%s' % (req_maj_ver, req_min_ver))
    python_cmds.append(sys.executable)
    log.debug("Considering Python commands: %s", ', '.join(python_cmds))

    # try and find a 'python' command that satisfies the requirements
    res = None
    for python_cmd in python_cmds:
        if check_python_cmd(python_cmd):
            log.debug("Python command '%s' satisfies version requirements!", python_cmd)
            if os.path.isabs(python_cmd):
                res = python_cmd
            else:
                res = which(python_cmd)
            log.debug("Absolute path to retained Python command: %s", res)
            break
        else:
            log.debug("Python command '%s' does not satisfy version requirements (maj: %s, min: %s), moving on",
                      python_cmd, req_maj_ver, req_min_ver)

    return res


def det_pylibdir(plat_specific=False, python_cmd=None):
    """Determine Python library directory."""
    log = fancylogger.getLogger('det_pylibdir', fname=False)

    if python_cmd is None:
        # use 'python' that is listed first in $PATH if none was specified
        python_cmd = 'python'

    # determine Python lib dir via distutils
    # use run_cmd, we can to talk to the active Python, not the system Python running EasyBuild
    prefix = '/tmp/'
    args = 'plat_specific=%s, prefix="%s"' % (plat_specific, prefix)
    pycode = "import distutils.sysconfig; print(distutils.sysconfig.get_python_lib(%s))" % args
    cmd = "%s -c '%s'" % (python_cmd, pycode)

    log.debug("Determining Python library directory using command '%s'", cmd)

    out, ec = run_cmd(cmd, simple=False, force_in_dry_run=True, trace=False)
    txt = out.strip().split('\n')[-1]

    # value obtained should start with specified prefix, otherwise something is very wrong
    if not txt.startswith(prefix):
        raise EasyBuildError("Last line of output of %s does not start with specified prefix %s: %s (exit code %s)",
                             cmd, prefix, out, ec)

    pylibdir = txt[len(prefix):]
    log.debug("Determined pylibdir using '%s': %s", cmd, pylibdir)
    return pylibdir


def get_pylibdirs(python_cmd):
    """Return a list of python library paths to use. The first entry will be the main one"""
    log = fancylogger.getLogger('get_pylibdirs', fname=False)

    # pylibdir is the 'main' Python lib directory
    pylibdir = det_pylibdir(python_cmd=python_cmd)
    log.debug("Python library dir: %s" % pylibdir)

    # on (some) multilib systems, the platform-specific library directory for the system Python is different
    # cfr. http://serverfault.com/a/88739/126446
    # so, we keep a list of different Python lib directories to take into account
    all_pylibdirs = nub([pylibdir, det_pylibdir(plat_specific=True, python_cmd=python_cmd)])
    log.debug("All Python library dirs: %s" % all_pylibdirs)

    # make very sure an entry starting with lib/ is present,
    # since older versions of setuptools hardcode 'lib' rather than using the value produced by
    # distutils.sysconfig.get_python_lib (which may always be lib64/...)
    if not any(pylibdir.startswith('lib' + os.path.sep) for pylibdir in all_pylibdirs):
        pylibdir = os.path.join('lib', *pylibdir.split(os.path.sep)[1:])
        all_pylibdirs.append(pylibdir)
        log.debug("No lib/ entry found in list of Python lib dirs, so added it: %s", all_pylibdirs)
    return all_pylibdirs


def det_pip_version():
    """Determine version of currently active 'pip' command."""

    pip_version = None
    log = fancylogger.getLogger('det_pip_version', fname=False)
    log.info("Determining pip version...")

    out, _ = run_cmd("pip --version", verbose=False, simple=False, trace=False)

    pip_version_regex = re.compile('^pip ([0-9.]+)')
    res = pip_version_regex.search(out)
    if res:
        pip_version = res.group(1)
        log.info("Found pip version: %s", pip_version)
    else:
        log.warning("Failed to determine pip version from '%s' using pattern '%s'", out, pip_version_regex.pattern)

    return pip_version


class PythonPackage(ExtensionEasyBlock):
    """Builds and installs a Python package, and provides a dedicated module file."""

    @staticmethod
    def extra_options(extra_vars=None):
        """Easyconfig parameters specific to Python packages."""
        if extra_vars is None:
            extra_vars = {}
        extra_vars.update({
            'buildcmd': ['build', "Command to pass to setup.py to build the extension", CUSTOM],
            'check_ldshared': [None, 'Check Python value of $LDSHARED, correct if needed to "$CC -shared"', CUSTOM],
            'download_dep_fail': [None, "Fail if downloaded dependencies are detected", CUSTOM],
            'install_target': ['install', "Option to pass to setup.py", CUSTOM],
            'pip_ignore_installed': [True, "Let pip ignore installed Python packages (i.e. don't remove them)", CUSTOM],
            'pip_no_index': [None, "Pass --no-index to pip to disable connecting to PyPi entirely which also disables "
                                   "the pip version check. Enabled by default when pip_ignore_installed=True", CUSTOM],
            'req_py_majver': [None, "Required major Python version (only relevant when using system Python)", CUSTOM],
            'req_py_minver': [None, "Required minor Python version (only relevant when using system Python)", CUSTOM],
            'sanity_pip_check': [False, "Run 'pip check' to ensure all required Python packages are installed "
                                        "and check for any package with an invalid (0.0.0) version.", CUSTOM],
            'runtest': [True, "Run unit tests.", CUSTOM],  # overrides default
<<<<<<< HEAD
            'unpack_sources': [True, "Unpack sources prior to build/install", CUSTOM],
=======
            'unpack_sources': [None, "Unpack sources prior to build/install. Defaults to 'True' except for whl files",
                               CUSTOM],
>>>>>>> b74d2f9c
            # A version of 0.0.0 is usually an error on installation unless the package does really not provide a
            # version. Those would fail the (extended) sanity_pip_check. So as a last resort they can be added here
            # and will be excluded from that check. Note that the display name is required, i.e. from `pip list`.
            'unversioned_packages': [[], "List of packages that don't have a version at all, i.e. show 0.0.0", CUSTOM],
            'use_easy_install': [False, "Install using '%s' (deprecated)" % EASY_INSTALL_INSTALL_CMD, CUSTOM],
            'use_pip': [None, "Install using '%s'" % PIP_INSTALL_CMD, CUSTOM],
            'use_pip_editable': [False, "Install using 'pip install --editable'", CUSTOM],
            # see https://packaging.python.org/tutorials/installing-packages/#installing-setuptools-extras
            'use_pip_extras': [None, "String with comma-separated list of 'extras' to install via pip", CUSTOM],
            'use_pip_for_deps': [False, "Install dependencies using '%s'" % PIP_INSTALL_CMD, CUSTOM],
            'use_pip_requirement': [False, "Install using 'pip install --requirement'. The sources is expected " +
                                           "to be the requirements file.", CUSTOM],
            'use_setup_py_develop': [False, "Install using '%s' (deprecated)" % SETUP_PY_DEVELOP_CMD, CUSTOM],
            'zipped_egg': [False, "Install as a zipped eggs (requires use_easy_install)", CUSTOM],
        })
        # Use PYPI_SOURCE as the default for source_urls.
        # As PyPi ignores the casing in the path part of the URL (but not the filename) we can always use PYPI_SOURCE.
        if 'source_urls' not in extra_vars:
            # Create a copy so the defaults are not modified by the following line
            src_urls = DEFAULT_CONFIG['source_urls'][:]
            src_urls[0] = [url for name, url, _ in TEMPLATE_CONSTANTS if name == 'PYPI_SOURCE']
            extra_vars['source_urls'] = src_urls

        return ExtensionEasyBlock.extra_options(extra_vars=extra_vars)

    def __init__(self, *args, **kwargs):
        """Initialize custom class variables."""
        super(PythonPackage, self).__init__(*args, **kwargs)

        self.sitecfg = None
        self.sitecfgfn = 'site.cfg'
        self.sitecfglibdir = None
        self.sitecfgincdir = None
        self.testinstall = False
        self.testcmd = None
        self.unpack_options = self.cfg['unpack_options']

        self.require_python = True
        self.python_cmd = None
        self.pylibdir = UNKNOWN
        self.all_pylibdirs = [UNKNOWN]

        self.install_cmd_output = ''

        # make sure there's no site.cfg in $HOME, because setup.py will find it and use it
        home = os.path.expanduser('~')
        if os.path.exists(os.path.join(home, 'site.cfg')):
            raise EasyBuildError("Found site.cfg in your home directory (%s), please remove it.", home)

        # use lowercase name as default value for expected module name (used in sanity check)
        if 'modulename' not in self.options:
            self.options['modulename'] = self.name.lower().replace('-', '_')
            self.log.info("Using default value for expected module name (lowercase software name): '%s'",
                          self.options['modulename'])

        # only for Python packages installed as extensions:
        # inherit setting for detection of downloaded dependencies from parent,
        # if 'download_dep_fail' was left unspecified
        if self.is_extension and self.cfg.get('download_dep_fail') is None:
            self.cfg['download_dep_fail'] = self.master.cfg['exts_download_dep_fail']
            self.log.info("Inherited setting for detection of downloaded dependencies from parent: %s",
                          self.cfg['download_dep_fail'])

        # figure out whether this Python package is being installed for multiple Python versions
        self.multi_python = 'Python' in self.cfg['multi_deps']

        # determine install command
        self.use_setup_py = False
        if self.cfg.get('use_easy_install', False):
            self.log.deprecated("Use 'install_target' rather than 'use_easy_install'.", '4.0')
            self.install_cmd = EASY_INSTALL_INSTALL_CMD

            # don't auto-install dependencies
            self.cfg.update('installopts', '--no-deps')

            if self.cfg.get('zipped_egg', False):
                self.cfg.update('installopts', '--zip-ok')

        elif self.cfg.get('use_pip', False) or self.cfg.get('use_pip_editable', False):
            self.install_cmd = PIP_INSTALL_CMD

            if build_option('debug'):
                self.cfg.update('installopts', '--verbose')

            # don't auto-install dependencies with pip unless use_pip_for_deps=True
            # the default is use_pip_for_deps=False
            if self.cfg.get('use_pip_for_deps'):
                self.log.info("Using pip to also install the dependencies")
            else:
                self.log.info("Using pip with --no-deps option")
                self.cfg.update('installopts', '--no-deps')

            if self.cfg.get('pip_ignore_installed', True):
                # don't (try to) uninstall already availale versions of the package being installed
                self.cfg.update('installopts', '--ignore-installed')

            if self.cfg.get('zipped_egg', False):
                self.cfg.update('installopts', '--egg')

            pip_no_index = self.cfg.get('pip_no_index', None)
            if pip_no_index or (pip_no_index is None and self.cfg.get('download_dep_fail')):
                self.cfg.update('installopts', '--no-index')

            # avoid that pip (ab)uses $HOME/.cache/pip
            # cfr. https://pip.pypa.io/en/stable/reference/pip_install/#caching
            env.setvar('XDG_CACHE_HOME', tempfile.gettempdir())
            self.log.info("Using %s as pip cache directory", os.environ['XDG_CACHE_HOME'])

        else:
            self.use_setup_py = True

            if self.cfg.get('use_setup_py_develop', False):
                self.log.deprecated("Use 'install_target' rather than 'use_setup_py_develop'.", '4.0')
                self.install_cmd = SETUP_PY_DEVELOP_CMD
            else:
                self.install_cmd = SETUP_PY_INSTALL_CMD

            if self.cfg['install_target'] == EASY_INSTALL_TARGET:
                self.install_cmd += " %(loc)s"
                self.cfg.update('installopts', '--no-deps')
            if self.cfg.get('zipped_egg', False):
                if self.cfg['install_target'] == EASY_INSTALL_TARGET:
                    self.cfg.update('installopts', '--zip-ok')
                else:
                    raise EasyBuildError("Installing zipped eggs requires using easy_install or pip")

        self.log.debug("Using '%s' as install command", self.install_cmd)

    def set_pylibdirs(self):
        """Set Python lib directory-related class variables."""

        self.all_pylibdirs = get_pylibdirs(python_cmd=self.python_cmd)
        self.pylibdir = self.all_pylibdirs[0]

    def prepare_python(self):
        """Python-specific preperations."""

        # pick 'python' command to use
        python = None
        python_root = get_software_root('Python')
        # keep in mind that Python may be listed as an allowed system dependency,
        # so just checking Python root is not sufficient
        if python_root:
            bin_python = os.path.join(python_root, 'bin', 'python')
            if os.path.exists(bin_python) and os.path.samefile(which('python'), bin_python):
                # if Python is listed as a (build) dependency, use 'python' command provided that way
                python = os.path.join(python_root, 'bin', 'python')
                self.log.debug("Retaining 'python' command for Python dependency: %s", python)

        if python is None:
            # if no Python version requirements are specified,
            # use major/minor version of Python being used in this EasyBuild session
            req_py_majver = self.cfg['req_py_majver']
            if req_py_majver is None:
                req_py_majver = sys.version_info[0]
            req_py_minver = self.cfg['req_py_minver']
            if req_py_minver is None:
                req_py_minver = sys.version_info[1]

            # if using system Python, go hunting for a 'python' command that satisfies the requirements
            python = pick_python_cmd(req_maj_ver=req_py_majver, req_min_ver=req_py_minver)

        if python:
            self.python_cmd = python
            self.log.info("Python command being used: %s", self.python_cmd)
        elif self.require_python:
            raise EasyBuildError("Failed to pick Python command to use")
        else:
            self.log.warning("No Python command found!")

        if self.python_cmd:
            # set Python lib directories
            self.set_pylibdirs()

<<<<<<< HEAD
=======
    def _should_unpack_source(self):
        """Determine whether we need to unpack the source(s)"""

        unpack_sources = self.cfg.get('unpack_sources')

        # if unpack_sources is not specified, check file extension of (first) source file
        if unpack_sources is None:
            src = self.src
            # we may have a list of sources, only consider first source file in that case
            if isinstance(src, (list, tuple)):
                if src:
                    src = src[0]
                    # source file specs (incl. path) could be specified via a dict
                    if isinstance(src, dict) and 'path' in src:
                        src = src['path']
                else:
                    unpack_sources = False

            # if undecided, check the source file extension: don't try to unpack wheels (*.whl)
            if unpack_sources is None:
                _, ext = os.path.splitext(src)
                unpack_sources = ext.lower() != '.whl'

        return unpack_sources

>>>>>>> b74d2f9c
    def get_installed_python_packages(self, names_only=True, python_cmd=None):
        """Return list of Python packages that are installed

        When names_only is True then only the names are returned, else the full info from `pip list`.
        Note that the names are reported by pip and might be different to the name that need to be used to import it
        """
        if python_cmd is None:
            python_cmd = self.python_cmd
        # Check installed python packages but only check stdout, not stderr which might contain user facing warnings
        cmd_list = [python_cmd, '-m', 'pip', 'list', '--isolated', '--disable-pip-version-check',
                    '--format', 'json']
        full_cmd = ' '.join(cmd_list)
        self.log.info("Running command '%s'" % full_cmd)
        proc = subprocess_popen_text(cmd_list, env=os.environ)
        (stdout, stderr) = proc.communicate()
        ec = proc.returncode
        msg = "Command '%s' returned with %s: stdout: %s; stderr: %s" % (full_cmd, ec, stdout, stderr)
        if ec:
            self.log.info(msg)
            raise EasyBuildError('Failed to determine installed python packages: %s', stderr)

        self.log.debug(msg)
        pkgs = json.loads(stdout.strip())
        if names_only:
            return [pkg['name'] for pkg in pkgs]
        else:
            return pkgs

    def compose_install_command(self, prefix, extrapath=None, installopts=None):
        """Compose full install command."""

        # mainly for debugging
        if self.install_cmd.startswith(EASY_INSTALL_INSTALL_CMD):
            run_cmd("%s setup.py easy_install --version" % self.python_cmd, verbose=False, trace=False)

        using_pip = self.install_cmd.startswith(PIP_INSTALL_CMD)
        if using_pip:

            pip_version = det_pip_version()
            if pip_version:
                # pip 8.x or newer required, because of --prefix option being used
                if LooseVersion(pip_version) >= LooseVersion('8.0'):
                    self.log.info("Found pip version %s, OK", pip_version)
                else:
                    raise EasyBuildError("Need pip version 8.0 or newer, found version %s", pip_version)

                # pip 10.x introduced a nice new "build isolation" feature (enabled by default),
                # which will download and install in a list of build dependencies specified in a pyproject.toml file
                # (see also https://pip.pypa.io/en/stable/reference/pip/#pep-517-and-518-support);
                # since we provide all required dependencies already, we disable this via --no-build-isolation
                if LooseVersion(pip_version) >= LooseVersion('10.0'):
                    if '--no-build-isolation' not in self.cfg['installopts']:
                        self.cfg.update('installopts', '--no-build-isolation')

            elif not self.dry_run:
                raise EasyBuildError("Failed to determine pip version!")

        cmd = []
        if extrapath:
            cmd.append(extrapath)

        if self._should_unpack_source():
            # specify current directory
            loc = '.'
        else:
            # for extensions, self.src specifies the location of the source file
            # otherwise, self.src is a list of dicts, one element per source file
            if isinstance(self.src, string_type):
                loc = self.src
            else:
                loc = self.src[0]['path']

        if using_pip:
            extras = self.cfg.get('use_pip_extras')
            if extras:
                loc += '[%s]' % extras

        if installopts is None:
            installopts = self.cfg['installopts']

        if self.cfg.get('use_pip_editable', False):
            # add --editable option when requested, in the right place (i.e. right before the location specification)
            loc = "--editable %s" % loc

        if self.cfg.get('use_pip_requirement', False):
            # add --requirement option when requested, in the right place (i.e. right before the location specification)
            loc = "--requirement %s" % loc

        cmd.extend([
            self.cfg['preinstallopts'],
            self.install_cmd % {
                'installopts': installopts,
                'install_target': self.cfg['install_target'],
                'loc': loc,
                'prefix': prefix,
                'python': self.python_cmd,
            },
        ])

        return ' '.join(cmd)

    def extract_step(self):
        """Unpack source files, unless instructed otherwise."""
        if self._should_unpack_source():
            super(PythonPackage, self).extract_step()

    def prerun(self):
        """Prepare for installing Python package."""
        super(PythonPackage, self).prerun()
        self.prepare_python()

    def prepare_step(self, *args, **kwargs):
        """Prepare for building and installing this Python package."""
        super(PythonPackage, self).prepare_step(*args, **kwargs)
        self.prepare_python()

    def configure_step(self):
        """Configure Python package build/install."""

        if self.python_cmd is None:
            self.prepare_python()

        if self.sitecfg is not None:
            # used by some extensions, like numpy, to find certain libs

            finaltxt = self.sitecfg
            if self.sitecfglibdir:
                repl = self.sitecfglibdir
                finaltxt = finaltxt.replace('SITECFGLIBDIR', repl)

            if self.sitecfgincdir:
                repl = self.sitecfgincdir
                finaltxt = finaltxt.replace('SITECFGINCDIR', repl)

            self.log.debug("Using %s: %s" % (self.sitecfgfn, finaltxt))
            try:
                if os.path.exists(self.sitecfgfn):
                    txt = open(self.sitecfgfn).read()
                    self.log.debug("Found %s: %s" % (self.sitecfgfn, txt))
                config = open(self.sitecfgfn, 'w')
                config.write(finaltxt)
                config.close()
            except IOError:
                raise EasyBuildError("Creating %s failed", self.sitecfgfn)

        # conservatively auto-enable checking of $LDSHARED if it is not explicitely enabled or disabled
        # only do this for sufficiently recent Python versions (>= 3.7 or Python 2.x >= 2.7.15)
        if self.cfg.get('check_ldshared') is None:
            pyver = det_python_version(self.python_cmd)
            recent_py2 = pyver.startswith('2') and LooseVersion(pyver) >= LooseVersion('2.7.15')
            if recent_py2 or LooseVersion(pyver) >= LooseVersion('3.6'):
                self.log.info("Checking of $LDSHARED auto-enabled for sufficiently recent Python version %s", pyver)
                self.cfg['check_ldshared'] = True
            else:
                self.log.info("Not auto-enabling checking of $LDSHARED, Python version %s is not recent enough", pyver)

        # ensure that LDSHARED uses CC
        if self.cfg.get('check_ldshared', False):
            curr_cc = os.getenv('CC')
            python_ldshared = get_config_vars('LDSHARED')[0]
            if python_ldshared and curr_cc:
                if python_ldshared.split(' ')[0] == curr_cc:
                    self.log.info("Python's value for $LDSHARED ('%s') uses current $CC value ('%s'), not touching it",
                                  python_ldshared, curr_cc)
                else:
                    self.log.info("Python's value for $LDSHARED ('%s') doesn't use current $CC value ('%s'), fixing",
                                  python_ldshared, curr_cc)
                    env.setvar("LDSHARED", curr_cc + " -shared")
            else:
                if curr_cc:
                    self.log.info("No $LDSHARED found for Python, setting to '%s -shared'", curr_cc)
                    env.setvar("LDSHARED", curr_cc + " -shared")
                else:
                    self.log.info("No value set for $CC, so not touching $LDSHARED either")

        # creates log entries for python being used, for debugging
        run_cmd("%s -V" % self.python_cmd, verbose=False, trace=False)
        run_cmd("%s -c 'import sys; print(sys.executable)'" % self.python_cmd, verbose=False, trace=False)

        # don't add user site directory to sys.path (equivalent to python -s)
        # see https://www.python.org/dev/peps/pep-0370/
        env.setvar('PYTHONNOUSERSITE', '1', verbose=False)
        run_cmd("%s -c 'import sys; print(sys.path)'" % self.python_cmd, verbose=False, trace=False)

    def build_step(self):
        """Build Python package using setup.py"""
        if self.use_setup_py:

            if get_software_root('CMake'):
                include_paths = os.pathsep.join(self.toolchain.get_variable("CPPFLAGS", list))
                library_paths = os.pathsep.join(self.toolchain.get_variable("LDFLAGS", list))
                env.setvar("CMAKE_INCLUDE_PATH", include_paths)
                env.setvar("CMAKE_LIBRARY_PATH", library_paths)

            cmd = ' '.join([self.cfg['prebuildopts'], self.python_cmd, 'setup.py', self.cfg['buildcmd'],
                            self.cfg['buildopts']])
            (out, _) = run_cmd(cmd, log_all=True, log_ok=True, simple=False)

            # keep track of all output, so we can check for auto-downloaded dependencies;
            # take into account that build/install steps may be run multiple times
            # We consider the build and install output together as downloads likely happen here if this is run
            self.install_cmd_output += out

    def test_step(self):
        """Test the built Python package."""

        if isinstance(self.cfg['runtest'], string_type):
            self.testcmd = self.cfg['runtest']

        if self.cfg['runtest'] and self.testcmd is not None:
            extrapath = ""
            testinstalldir = None

            if self.testinstall:
                # install in test directory and export PYTHONPATH

                try:
                    testinstalldir = tempfile.mkdtemp()
                    for pylibdir in self.all_pylibdirs:
                        mkdir(os.path.join(testinstalldir, pylibdir), parents=True)
                except OSError as err:
                    raise EasyBuildError("Failed to create test install dir: %s", err)

                # print Python search path (just debugging purposes)
                run_cmd("%s -c 'import sys; print(sys.path)'" % self.python_cmd, verbose=False, trace=False)

                abs_pylibdirs = [os.path.join(testinstalldir, pylibdir) for pylibdir in self.all_pylibdirs]
                extrapath = "export PYTHONPATH=%s &&" % os.pathsep.join(abs_pylibdirs + ['$PYTHONPATH'])

                cmd = self.compose_install_command(testinstalldir, extrapath=extrapath)
                run_cmd(cmd, log_all=True, simple=True, verbose=False)

            if self.testcmd:
                testcmd = self.testcmd % {'python': self.python_cmd}
                cmd = ' '.join([extrapath, self.cfg['pretestopts'], testcmd, self.cfg['testopts']])
                run_cmd(cmd, log_all=True, simple=True)

            if testinstalldir:
                remove_dir(testinstalldir)

    def install_step(self):
        """Install Python package to a custom path using setup.py"""

        # create expected directories
        abs_pylibdirs = [os.path.join(self.installdir, pylibdir) for pylibdir in self.all_pylibdirs]
        for pylibdir in abs_pylibdirs:
            mkdir(pylibdir, parents=True)

        abs_bindir = os.path.join(self.installdir, 'bin')

        # set PYTHONPATH and PATH as expected
        old_values = dict()
        for name, new_values in (('PYTHONPATH', abs_pylibdirs), ('PATH', [abs_bindir])):
            old_value = os.getenv(name)
            old_values[name] = old_value
            new_value = os.pathsep.join(new_values + ([old_value] if old_value else []))
            if new_value:
                env.setvar(name, new_value, verbose=False)

        # actually install Python package
        cmd = self.compose_install_command(self.installdir)
        (out, _) = run_cmd(cmd, log_all=True, log_ok=True, simple=False)

        # keep track of all output from install command, so we can check for auto-downloaded dependencies;
        # take into account that install step may be run multiple times
        # (for iterated installations over multiply Python versions)
        self.install_cmd_output += out

        # restore env vars if it they were set
        for name in ('PYTHONPATH', 'PATH'):
            value = old_values[name]
            if value is not None:
                env.setvar(name, value, verbose=False)

        # get the full list of what was installed from pip freeze to generate extension list
        if self.cfg.get('use_pip_requirement', False):
            extensions = []
            for single_dir in abs_pylibdirs:
                cmd = "pip freeze --path %s" % single_dir
                (out, _) = run_cmd(cmd, log_all=True, log_ok=True, simple=False)
                for line in out.split("\n"):
                    parts = line.split("==")
                    if len(parts) != 2:
                        continue
                    else:
                        extensions += [(parts[0],parts[1])]
            extensions = list(set(extensions))
            if self.cfg["exts_list"]:
                self.cfg["exts_list"] = list(set(extensions + self.cfg["exts_list"]))
            else:
                self.cfg["exts_list"] = list(set(extensions))


    def run(self, *args, **kwargs):
        """Perform the actual Python package build/installation procedure"""

        if not self.src:
            raise EasyBuildError("No source found for Python package %s, required for installation. (src: %s)",
                                 self.name, self.src)
        # we unpack unless explicitly told otherwise
        kwargs.setdefault('unpack_src', self._should_unpack_source())
        super(PythonPackage, self).run(*args, **kwargs)

        # configure, build, test, install
        # See EasyBlock.get_steps
        steps = [
            (CONFIGURE_STEP, 'configuring', [lambda x: x.configure_step], True),
            (BUILD_STEP, 'building', [lambda x: x.build_step], True),
            (TEST_STEP, 'testing', [lambda x: x.test_step], True),
            (INSTALL_STEP, "installing", [lambda x: x.install_step], True),
        ]
        self.skip = False  # --skip does not apply here
        self.silent = build_option('silent')
        # See EasyBlock.run_all_steps
        for (step_name, descr, step_methods, skippable) in steps:
            if self.skip_step(step_name, skippable):
                print_msg("\t%s [skipped]" % descr, log=self.log, silent=self.silent)
            else:
                if self.dry_run:
                    self.dry_run_msg("\t%s... [DRY RUN]\n", descr)
                else:
                    print_msg("\t%s..." % descr, log=self.log, silent=self.silent)
                    for step_method in step_methods:
                        step_method(self)()

    def load_module(self, *args, **kwargs):
        """
        Make sure that $PYTHONNOUSERSITE is defined after loading module file for this software."""

        super(PythonPackage, self).load_module(*args, **kwargs)

        # don't add user site directory to sys.path (equivalent to python -s),
        # to avoid that any Python packages installed in $HOME/.local/lib affect the sanity check;
        # required here to ensure that it is defined for stand-alone installations,
        # because the environment is reset to the initial environment right before loading the module
        env.setvar('PYTHONNOUSERSITE', '1', verbose=False)

    def sanity_check_step(self, *args, **kwargs):
        """
        Custom sanity check for Python packages
        """

        success, fail_msg = True, ''

        # don't add user site directory to sys.path (equivalent to python -s)
        # see https://www.python.org/dev/peps/pep-0370/;
        # must be set here to ensure that it is defined when running sanity check for extensions,
        # since load_module is not called for every extension,
        # to avoid that any Python packages installed in $HOME/.local/lib affect the sanity check;
        # see also https://github.com/easybuilders/easybuild-easyblocks/issues/1877
        env.setvar('PYTHONNOUSERSITE', '1', verbose=False)

        if self.cfg.get('download_dep_fail', False):
            self.log.info("Detection of downloaded depenencies enabled, checking output of installation command...")
            patterns = [
                'Downloading .*/packages/.*',  # setuptools
                r'Collecting .*',  # pip
            ]
            downloaded_deps = []
            for pattern in patterns:
                downloaded_deps.extend(re.compile(pattern, re.M).findall(self.install_cmd_output))

            if downloaded_deps:
                success = False
                fail_msg = "found one or more downloaded dependencies: %s" % ', '.join(downloaded_deps)
                self.sanity_check_fail_msgs.append(fail_msg)
        else:
            self.log.debug("Detection of downloaded dependencies not enabled")

        # inject directory path that uses %(pyshortver)s template into default value for sanity_check_paths,
        # but only for stand-alone installations, not for extensions;
        # this is relevant for installations of Python packages for multiple Python versions (via multi_deps)
        # (we can not pass this via custom_paths, since then the %(pyshortver)s template value will not be resolved)
        if not self.is_extension and not self.cfg['sanity_check_paths'] and kwargs.get('custom_paths') is None:
            self.cfg['sanity_check_paths'] = {
                'files': [],
                'dirs': [os.path.join('lib', 'python%(pyshortver)s', 'site-packages')],
            }

        # make sure 'exts_filter' is defined, which is used for sanity check
        if self.multi_python:
            # when installing for multiple Python versions, we must use 'python', not a full-path 'python' command!
            python_cmd = 'python'
            if 'exts_filter' not in kwargs:
                kwargs.update({'exts_filter': EXTS_FILTER_PYTHON_PACKAGES})
        else:
            # 'python' is replaced by full path to active 'python' command
            # (which is required especially when installing with system Python)
<<<<<<< HEAD
=======
            if self.python_cmd is None:
                self.prepare_python()
>>>>>>> b74d2f9c
            python_cmd = self.python_cmd
            if 'exts_filter' not in kwargs:
                orig_exts_filter = EXTS_FILTER_PYTHON_PACKAGES
                exts_filter = (orig_exts_filter[0].replace('python', self.python_cmd), orig_exts_filter[1])
                kwargs.update({'exts_filter': exts_filter})

        if self.cfg.get('sanity_pip_check', False):
            pip_version = det_pip_version()
            if pip_version:
                if LooseVersion(pip_version) >= LooseVersion('9.0.0'):

                    if not self.is_extension:
                        # for stand-alone Python package installations (not part of a bundle of extensions),
                        # we need to load the fake module file, otherwise the Python package being installed
                        # is not "in view", and we will overlook missing dependencies...
                        fake_mod_data = self.load_fake_module(purge=True)

                    pip_check_errors = []

                    pip_check_msg, ec = run_cmd("pip check", log_ok=False)
                    if ec:
                        pip_check_errors.append('`pip check` failed:\n%s' % pip_check_msg)
                    else:
                        self.log.info('`pip check` completed successfully')

                    # Also check for a common issue where the package version shows up as 0.0.0 often caused
                    # by using setup.py as the installation method for a package which is released as a generic wheel
                    # named name-version-py2.py3-none-any.whl. `tox` creates those from version controlled source code
                    # so it will contain a version, but the raw tar.gz does not.
                    pkgs = self.get_installed_python_packages(names_only=False, python_cmd=python_cmd)
                    faulty_version = '0.0.0'
                    faulty_pkg_names = [pkg['name'] for pkg in pkgs if pkg['version'] == faulty_version]

                    for unversioned_package in self.cfg.get('unversioned_packages', []):
                        try:
                            faulty_pkg_names.remove(unversioned_package)
                            self.log.debug('Excluding unversioned package %s from check', unversioned_package)
                        except ValueError:
                            try:
                                version = next(pkg['version'] for pkg in pkgs if pkg['name'] == unversioned_package)
                            except StopIteration:
                                msg = ('Package %s in unversioned_packages was not found in the installed packages. '
                                       'Check that the name from `pip list` is used which may be different than the '
                                       'module name.' % unversioned_package)
                            else:
                                msg = ('Package %s in unversioned_packages has a version of %s which is valid. '
                                       'Please remove it from unversioned_packages.' % (unversioned_package, version))
                            pip_check_errors.append(msg)

                    self.log.info('Found %s invalid packages out of %s packages', len(faulty_pkg_names), len(pkgs))
                    if faulty_pkg_names:
                        msg = (
                            "The following Python packages were likely not installed correctly because they show a "
                            "version of '%s':\n%s\n"
                            "This may be solved by using a *-none-any.whl file as the source instead. "
                            "See e.g. the SOURCE*_WHL templates.\n"
                            "Otherwise you could check if the package provides a version at all or if e.g. poetry is "
                            "required (check the source for a pyproject.toml and see PEP517 for details on that)."
                         ) % (faulty_version, '\n'.join(faulty_pkg_names))
                        pip_check_errors.append(msg)

                    if not self.is_extension:
                        self.clean_up_fake_module(fake_mod_data)

                    if pip_check_errors:
                        raise EasyBuildError('\n'.join(pip_check_errors))
                else:
                    raise EasyBuildError("pip >= 9.0.0 is required for running 'pip check', found %s", pip_version)
            else:
                raise EasyBuildError("Failed to determine pip version!")

        parent_success, parent_fail_msg = super(PythonPackage, self).sanity_check_step(*args, **kwargs)

        if parent_fail_msg:
            parent_fail_msg += ', '

        return (parent_success and success, parent_fail_msg + fail_msg)

    def make_module_req_guess(self):
        """
        Define list of subdirectories to consider for updating path-like environment variables ($PATH, etc.).
        """
        guesses = super(PythonPackage, self).make_module_req_guess()

        # avoid that lib subdirs are appended to $*LIBRARY_PATH if they don't provide libraries
        # typically, only lib/pythonX.Y/site-packages should be added to $PYTHONPATH (see make_module_extra)
        for envvar in ['LD_LIBRARY_PATH', 'LIBRARY_PATH']:
            newlist = []
            for subdir in guesses[envvar]:
                # only subdirectories that contain one or more files/libraries should be retained
                fullpath = os.path.join(self.installdir, subdir)
                if os.path.exists(fullpath):
                    if any([os.path.isfile(os.path.join(fullpath, x)) for x in os.listdir(fullpath)]):
                        newlist.append(subdir)
            self.log.debug("Only retaining %s subdirs from %s for $%s (others don't provide any libraries)",
                           newlist, guesses[envvar], envvar)
            guesses[envvar] = newlist

        return guesses

    def make_module_extra(self, *args, **kwargs):
        """Add install path to EBPYTHONPREFIXES or PYTHONPATH (for unusual installations)"""
        txt = ''

        # update $EBPYTHONPREFIXES rather than $PYTHONPATH
        # if this Python package was installed for multiple Python versions
        if self.multi_python:
            txt += self.module_generator.prepend_paths(EBPYTHONPREFIXES, '')
        elif self.require_python:
            self.set_pylibdirs()
            python_version = get_software_version('Python')
            if python_version is not None:
                pyshortver = '.'.join(python_version.split('.')[:2])
            if python_version is not None and self.all_pylibdirs == ['lib/python%s/site-packages'%pyshortver]:
                txt += self.module_generator.prepend_paths('EBPYTHONPREFIXES', '')
            else:
                for path in self.all_pylibdirs:
                    fullpath = os.path.join(self.installdir, path)
                    # only extend $PYTHONPATH with existing, non-empty directories
                    if os.path.exists(fullpath) and os.listdir(fullpath):
                        txt += self.module_generator.prepend_paths('PYTHONPATH', path)

        return super(PythonPackage, self).make_module_extra(txt, *args, **kwargs)<|MERGE_RESOLUTION|>--- conflicted
+++ resolved
@@ -49,11 +49,7 @@
 from easybuild.tools.build_log import EasyBuildError, print_msg
 from easybuild.tools.config import build_option
 from easybuild.tools.filetools import mkdir, remove_dir, which
-<<<<<<< HEAD
 from easybuild.tools.modules import get_software_root, get_software_version
-=======
-from easybuild.tools.modules import get_software_root
->>>>>>> b74d2f9c
 from easybuild.tools.py2vs3 import string_type, subprocess_popen_text
 from easybuild.tools.run import run_cmd
 from easybuild.tools.utilities import nub
@@ -250,12 +246,8 @@
             'sanity_pip_check': [False, "Run 'pip check' to ensure all required Python packages are installed "
                                         "and check for any package with an invalid (0.0.0) version.", CUSTOM],
             'runtest': [True, "Run unit tests.", CUSTOM],  # overrides default
-<<<<<<< HEAD
-            'unpack_sources': [True, "Unpack sources prior to build/install", CUSTOM],
-=======
             'unpack_sources': [None, "Unpack sources prior to build/install. Defaults to 'True' except for whl files",
                                CUSTOM],
->>>>>>> b74d2f9c
             # A version of 0.0.0 is usually an error on installation unless the package does really not provide a
             # version. Those would fail the (extended) sanity_pip_check. So as a last resort they can be added here
             # and will be excluded from that check. Note that the display name is required, i.e. from `pip list`.
@@ -430,8 +422,6 @@
             # set Python lib directories
             self.set_pylibdirs()
 
-<<<<<<< HEAD
-=======
     def _should_unpack_source(self):
         """Determine whether we need to unpack the source(s)"""
 
@@ -457,7 +447,6 @@
 
         return unpack_sources
 
->>>>>>> b74d2f9c
     def get_installed_python_packages(self, names_only=True, python_cmd=None):
         """Return list of Python packages that are installed
 
@@ -846,11 +835,8 @@
         else:
             # 'python' is replaced by full path to active 'python' command
             # (which is required especially when installing with system Python)
-<<<<<<< HEAD
-=======
             if self.python_cmd is None:
                 self.prepare_python()
->>>>>>> b74d2f9c
             python_cmd = self.python_cmd
             if 'exts_filter' not in kwargs:
                 orig_exts_filter = EXTS_FILTER_PYTHON_PACKAGES
