##
# Copyright 2009-2019 Ghent University
#
# This file is part of EasyBuild,
# originally created by the HPC team of Ghent University (http://ugent.be/hpc/en),
# with support of Ghent University (http://ugent.be/hpc),
# the Flemish Supercomputer Centre (VSC) (https://www.vscentrum.be),
# Flemish Research Foundation (FWO) (http://www.fwo.be/en)
# and the Department of Economy, Science and Innovation (EWI) (http://www.ewi-vlaanderen.be/en).
#
# https://github.com/easybuilders/easybuild
#
# EasyBuild is free software: you can redistribute it and/or modify
# it under the terms of the GNU General Public License as published by
# the Free Software Foundation v2.
#
# EasyBuild is distributed in the hope that it will be useful,
# but WITHOUT ANY WARRANTY; without even the implied warranty of
# MERCHANTABILITY or FITNESS FOR A PARTICULAR PURPOSE.  See the
# GNU General Public License for more details.
#
# You should have received a copy of the GNU General Public License
# along with EasyBuild.  If not, see <http://www.gnu.org/licenses/>.
##
"""
EasyBuild support for Python packages, implemented as an easyblock

@author: Stijn De Weirdt (Ghent University)
@author: Dries Verdegem (Ghent University)
@author: Kenneth Hoste (Ghent University)
@author: Pieter De Baets (Ghent University)
@author: Jens Timmerman (Ghent University)
"""
import os
import re
import sys
import tempfile
from distutils.version import LooseVersion
from distutils.sysconfig import get_config_vars
from vsc.utils import fancylogger
from vsc.utils.missing import nub

import easybuild.tools.environment as env
from easybuild.easyblocks.python import EXTS_FILTER_PYTHON_PACKAGES
from easybuild.framework.easyconfig import CUSTOM
from easybuild.framework.extensioneasyblock import ExtensionEasyBlock
from easybuild.tools.build_log import EasyBuildError
from easybuild.tools.filetools import mkdir, rmtree2, which
from easybuild.tools.modules import get_software_root, get_software_version
from easybuild.tools.run import run_cmd


# not 'easy_install' deliberately, to avoid that pkg installations listed in easy-install.pth get preference
# '.' is required at the end when using easy_install/pip in unpacked source dir
EASY_INSTALL_TARGET = "easy_install"
EASY_INSTALL_INSTALL_CMD = "%(python)s setup.py " + EASY_INSTALL_TARGET + " --prefix=%(prefix)s %(installopts)s %(loc)s"
PIP_INSTALL_CMD = "pip install --prefix=%(prefix)s %(installopts)s %(loc)s"
SETUP_PY_INSTALL_CMD = "%(python)s setup.py %(install_target)s --prefix=%(prefix)s %(installopts)s"
SETUP_PY_DEVELOP_CMD = "%(python)s setup.py develop --prefix=%(prefix)s %(installopts)s"
UNKNOWN = 'UNKNOWN'


def pick_python_cmd(req_maj_ver=None, req_min_ver=None):
    """
    Pick 'python' command to use, based on specified version requirements.
    If the major version is specified, it must be an exact match (==).
    If the minor version is specified, it is considered a minimal minor version (>=).

    List of considered 'python' commands (in order)
    * 'python' available through $PATH
    * 'python<major_ver>' available through $PATH
    * 'python<major_ver>.<minor_ver>' available through $PATH
    * Python executable used in current session (sys.executable)
    """
    log = fancylogger.getLogger('pick_python_cmd', fname=False)

    def check_python_cmd(python_cmd):
        """Check whether specified Python command satisfies requirements."""

        # check whether specified Python command is available
        if os.path.isabs(python_cmd):
            if not os.path.isfile(python_cmd):
                log.debug("Python command '%s' does not exist", python_cmd)
                return False
        else:
            python_cmd_path = which(python_cmd)
            if python_cmd_path is None:
                log.debug("Python command '%s' not available through $PATH", python_cmd)
                return False

        if req_maj_ver is not None:
            if req_min_ver is None:
                req_majmin_ver = '%s.0' % req_maj_ver
            else:
                req_majmin_ver = '%s.%s' % (req_maj_ver, req_min_ver)

            pycode = 'import sys; print("%s.%s" % sys.version_info[:2])'
            out, _ = run_cmd("%s -c '%s'" % (python_cmd, pycode), simple=False, trace=False)
            out = out.strip()

            # (strict) check for major version
            maj_ver = out.split('.')[0]
            if maj_ver != str(req_maj_ver):
                log.debug("Major Python version does not match: %s vs %s", maj_ver, req_maj_ver)
                return False

            # check for minimal minor version
            if LooseVersion(out) < LooseVersion(req_majmin_ver):
                log.debug("Minimal requirement for minor Python version not satisfied: %s vs %s", out, req_majmin_ver)
                return False

        # all check passed
        log.debug("All check passed for Python command '%s'!", python_cmd)
        return True

    # compose list of 'python' commands to consider
    python_cmds = ['python']
    if req_maj_ver:
        python_cmds.append('python%s' % req_maj_ver)
        if req_min_ver:
            python_cmds.append('python%s.%s' % (req_maj_ver, req_min_ver))
    python_cmds.append(sys.executable)
    log.debug("Considering Python commands: %s", ', '.join(python_cmds))

    # try and find a 'python' command that satisfies the requirements
    res = None
    for python_cmd in python_cmds:
        if check_python_cmd(python_cmd):
            log.debug("Python command '%s' satisfies version requirements!", python_cmd)
            if os.path.isabs(python_cmd):
                res = python_cmd
            else:
                res = which(python_cmd)
            log.debug("Absolute path to retained Python command: %s", res)
            break
        else:
            log.debug("Python command '%s' does not satisfy version requirements (maj: %s, min: %s), moving on",
                      python_cmd, req_maj_ver, req_min_ver)

    return res


def det_pylibdir(plat_specific=False, python_cmd=None):
    """Determine Python library directory."""
    log = fancylogger.getLogger('det_pylibdir', fname=False)

    if python_cmd is None:
        # use 'python' that is listed first in $PATH if none was specified
        python_cmd = 'python'

    # determine Python lib dir via distutils
    # use run_cmd, we can to talk to the active Python, not the system Python running EasyBuild
    prefix = '/tmp/'
    args = 'plat_specific=%s, prefix="%s"' % (plat_specific, prefix)
    pycode = "import distutils.sysconfig; print(distutils.sysconfig.get_python_lib(%s))" % args
    cmd = "%s -c '%s'" % (python_cmd, pycode)

    log.debug("Determining Python library directory using command '%s'", cmd)

    out, ec = run_cmd(cmd, simple=False, force_in_dry_run=True, trace=False)
    txt = out.strip().split('\n')[-1]

    # value obtained should start with specified prefix, otherwise something is very wrong
    if not txt.startswith(prefix):
        raise EasyBuildError("Last line of output of %s does not start with specified prefix %s: %s (exit code %s)",
                             cmd, prefix, out, ec)

    pylibdir = txt[len(prefix):]
    log.debug("Determined pylibdir using '%s': %s", cmd, pylibdir)
    return pylibdir


class PythonPackage(ExtensionEasyBlock):
    """Builds and installs a Python package, and provides a dedicated module file."""

    @staticmethod
    def extra_options(extra_vars=None):
        """Easyconfig parameters specific to Python packages."""
        if extra_vars is None:
            extra_vars = {}
        extra_vars.update({
            'buildcmd': ['build', "Command to pass to setup.py to build the extension", CUSTOM],
<<<<<<< HEAD
=======
            'check_ldshared': [False, 'Check Python value of $LDSHARED, correct if needed to "$CC -shared"', CUSTOM],
>>>>>>> e3a4cd70
            'download_dep_fail': [None, "Fail if downloaded dependencies are detected", CUSTOM],
            'install_target': ['install', "Option to pass to setup.py", CUSTOM],
            'req_py_majver': [2, "Required major Python version (only relevant when using system Python)", CUSTOM],
            'req_py_minver': [6, "Required minor Python version (only relevant when using system Python)", CUSTOM],
            'runtest': [True, "Run unit tests.", CUSTOM],  # overrides default
            'unpack_sources': [True, "Unpack sources prior to build/install", CUSTOM],
            'use_easy_install': [False, "Install using '%s' (deprecated)" % EASY_INSTALL_INSTALL_CMD, CUSTOM],
            'use_pip': [False, "Install using '%s'" % PIP_INSTALL_CMD, CUSTOM],
            'use_pip_editable': [False, "Install using 'pip install --editable'", CUSTOM],
            'use_pip_for_deps': [False, "Install dependencies using '%s'" % PIP_INSTALL_CMD, CUSTOM],
            'use_setup_py_develop': [False, "Install using '%s' (deprecated)" % SETUP_PY_DEVELOP_CMD, CUSTOM],
            'zipped_egg': [False, "Install as a zipped eggs (requires use_easy_install)", CUSTOM],
        })
        return ExtensionEasyBlock.extra_options(extra_vars=extra_vars)

    def __init__(self, *args, **kwargs):
        """Initialize custom class variables."""
        super(PythonPackage, self).__init__(*args, **kwargs)

        self.sitecfg = None
        self.sitecfgfn = 'site.cfg'
        self.sitecfglibdir = None
        self.sitecfgincdir = None
        self.testinstall = False
        self.testcmd = None
        self.unpack_options = self.cfg['unpack_options']

        self.python_cmd = None
        self.pylibdir = UNKNOWN
        self.all_pylibdirs = [UNKNOWN]

        self.install_cmd_output = ''

        # make sure there's no site.cfg in $HOME, because setup.py will find it and use it
        home = os.path.expanduser('~')
        if os.path.exists(os.path.join(home, 'site.cfg')):
            raise EasyBuildError("Found site.cfg in your home directory (%s), please remove it.", home)

        # use lowercase name as default value for expected module name (used in sanity check)
        if 'modulename' not in self.options:
            self.options['modulename'] = self.name.lower().replace('-', '_')
            self.log.info("Using default value for expected module name (lowercase software name): '%s'",
                          self.options['modulename'])

        # only for Python packages installed as extensions:
        # inherit setting for detection of downloaded dependencies from parent,
        # if 'download_dep_fail' was left unspecified
        if self.is_extension and self.cfg.get('download_dep_fail') is None:
            self.cfg['download_dep_fail'] = self.master.cfg['exts_download_dep_fail']
            self.log.info("Inherited setting for detection of downloaded dependencies from parent: %s",
                          self.cfg['download_dep_fail'])

        # determine install command
        self.use_setup_py = False
        if self.cfg.get('use_easy_install', False):
            self.log.deprecated("Use 'install_target' rather than 'use_easy_install'.", '4.0')
            self.install_cmd = EASY_INSTALL_INSTALL_CMD

            # don't auto-install dependencies
            self.cfg.update('installopts', '--no-deps')

            if self.cfg.get('zipped_egg', False):
                self.cfg.update('installopts', '--zip-ok')

        elif self.cfg.get('use_pip', False) or self.cfg.get('use_pip_editable', False):
            self.install_cmd = PIP_INSTALL_CMD

            # don't auto-install dependencies with pip unless use_pip_for_deps=True
            # the default is use_pip_for_deps=False
            if self.cfg.get('use_pip_for_deps'):
                self.log.info("Using pip to also install the dependencies")
            else:
                self.log.info("Using pip with --no-deps option")
                self.cfg.update('installopts', '--no-deps')

            # don't (try to) uninstall already availale versions of the package being installed
            self.cfg.update('installopts', '--ignore-installed')

            if self.cfg.get('zipped_egg', False):
                self.cfg.update('installopts', '--egg')

        else:
            self.use_setup_py = True

            if self.cfg.get('use_setup_py_develop', False):
                self.log.deprecated("Use 'install_target' rather than 'use_setup_py_develop'.", '4.0')
                self.install_cmd = SETUP_PY_DEVELOP_CMD
            else:
                self.install_cmd = SETUP_PY_INSTALL_CMD

            if self.cfg['install_target'] == EASY_INSTALL_TARGET:
                self.install_cmd += " %(loc)s"
                self.cfg.update('installopts', '--no-deps')
            if self.cfg.get('zipped_egg', False):
                if self.cfg['install_target'] == EASY_INSTALL_TARGET:
                    self.cfg.update('installopts', '--zip-ok')
                else:
                    raise EasyBuildError("Installing zipped eggs requires using easy_install or pip")

        self.log.debug("Using '%s' as install command", self.install_cmd)

    def set_pylibdirs(self):
        """Set Python lib directory-related class variables."""
        # pylibdir is the 'main' Python lib directory
        if self.pylibdir == UNKNOWN:
            self.pylibdir = det_pylibdir(python_cmd=self.python_cmd)
        self.log.debug("Python library dir: %s" % self.pylibdir)
        # on (some) multilib systems, the platform-specific library directory for the system Python is different
        # cfr. http://serverfault.com/a/88739/126446
        # so, we keep a list of different Python lib directories to take into account
        self.all_pylibdirs = nub([self.pylibdir, det_pylibdir(plat_specific=True, python_cmd=self.python_cmd)])
        self.log.debug("All Python library dirs: %s" % self.all_pylibdirs)

        # make very sure an entry starting with lib/ is present,
        # since older versions of setuptools hardcode 'lib' rather than using the value produced by
        # distutils.sysconfig.get_python_lib (which may always be lib64/...)
        if not any(pylibdir.startswith('lib/') for pylibdir in self.all_pylibdirs):
            pylibdir = os.path.join('lib', *self.pylibdir.split(os.path.sep)[1:])
            self.all_pylibdirs.append(pylibdir)
            self.log.debug("No lib/ entry found in list of Python lib dirs, so added it: %s", self.all_pylibdirs)

    def prepare_python(self):
        """Python-specific preperations."""
        # pick 'python' command to use
        python = None

        python_root = get_software_root('Python')
        # keep in mind that Python may be listed as an allowed system dependency,
        # so just checking Python root is not sufficient
        if python_root:
            bin_python = os.path.join(python_root, 'bin', 'python')
            if os.path.exists(bin_python) and os.path.samefile(which('python'), bin_python):
                # if Python is listed as a (build) dependency, use 'python' command provided that way
                python = os.path.join(python_root, 'bin', 'python')
                self.log.debug("Retaining 'python' command for Python dependency: %s", python)

        if python is None:
            # if using system Python, go hunting for a 'python' command that satisfies the requirements
            python = pick_python_cmd(req_maj_ver=self.cfg['req_py_majver'], req_min_ver=self.cfg['req_py_minver'])

        if python:
            self.python_cmd = python
            self.log.info("Python command being used: %s", self.python_cmd)
        else:
            raise EasyBuildError("Failed to pick Python command to use")

        # set Python lib directories
        self.set_pylibdirs()

    def compose_install_command(self, prefix, extrapath=None, installopts=None):
        """Compose full install command."""

        # mainly for debugging
        if self.install_cmd.startswith(EASY_INSTALL_INSTALL_CMD):
            run_cmd("%s setup.py easy_install --version" % self.python_cmd, verbose=False, trace=False)

        if self.install_cmd.startswith(PIP_INSTALL_CMD):
            out, _ = run_cmd("pip --version", verbose=False, simple=False, trace=False)

            # pip 8.x or newer required, because of --prefix option being used
            pip_version_regex = re.compile('^pip ([0-9.]+)')
            res = pip_version_regex.search(out)
            if res:
                pip_version = res.group(1)
                if LooseVersion(pip_version) >= LooseVersion('8.0'):
                    self.log.info("Found pip version %s, OK", pip_version)
                else:
                    raise EasyBuildError("Need pip version 8.0 or newer, found version %s", pip_version)

                # pip 10.x introduced a nice new "build isolation" feature (enabled by default),
                # which will download and install in a list of build dependencies specified in a pyproject.toml file
                # (see also https://pip.pypa.io/en/stable/reference/pip/#pep-517-and-518-support);
                # since we provide all required dependencies already, we disable this via --no-build-isolation
                if LooseVersion(pip_version) >= LooseVersion('10.0'):
                    self.cfg.update('installopts', '--no-build-isolation')

            elif not self.dry_run:
                raise EasyBuildError("Could not determine pip version from \"%s\" using pattern '%s'",
                                     out, pip_version_regex.pattern)

        cmd = []
        if extrapath:
            cmd.append(extrapath)

        if self.cfg.get('unpack_sources', True):
            # specify current directory
            loc = '.'
        else:
            # for extensions, self.src specifies the location of the source file
            # otherwise, self.src is a list of dicts, one element per source file
            if isinstance(self.src, basestring):
                loc = self.src
            else:
                loc = self.src[0]['path']

        if installopts is None:
            installopts = self.cfg['installopts']

        if self.cfg.get('use_pip_editable', False):
            # add --editable option when requested, in the right place (i.e. right before the location specification)
            loc = "--editable %s" % loc

        cmd.extend([
            self.cfg['preinstallopts'],
            self.install_cmd % {
                'installopts': installopts,
                'install_target': self.cfg['install_target'],
                'loc': loc,
                'prefix': prefix,
                'python': self.python_cmd,
            },
        ])

        return ' '.join(cmd)

    def extract_step(self):
        """Unpack source files, unless instructed otherwise."""
        if self.cfg.get('unpack_sources', True):
            super(PythonPackage, self).extract_step()

    def prerun(self):
        """Prepare for installing Python package."""
        super(PythonPackage, self).prerun()
        self.prepare_python()

    def prepare_step(self, *args, **kwargs):
        """Prepare for building and installing this Python package."""
        super(PythonPackage, self).prepare_step(*args, **kwargs)
        self.prepare_python()

    def configure_step(self):
        """Configure Python package build/install."""

        if self.python_cmd is None:
            self.prepare_python()

        if self.sitecfg is not None:
            # used by some extensions, like numpy, to find certain libs

            finaltxt = self.sitecfg
            if self.sitecfglibdir:
                repl = self.sitecfglibdir
                finaltxt = finaltxt.replace('SITECFGLIBDIR', repl)

            if self.sitecfgincdir:
                repl = self.sitecfgincdir
                finaltxt = finaltxt.replace('SITECFGINCDIR', repl)

            self.log.debug("Using %s: %s" % (self.sitecfgfn, finaltxt))
            try:
                if os.path.exists(self.sitecfgfn):
                    txt = open(self.sitecfgfn).read()
                    self.log.debug("Found %s: %s" % (self.sitecfgfn, txt))
                config = open(self.sitecfgfn, 'w')
                config.write(finaltxt)
                config.close()
            except IOError:
                raise EasyBuildError("Creating %s failed", self.sitecfgfn)

        # ensure that LDSHARED uses CC
        if self.cfg.get('check_ldshared', False):
            curr_cc = os.getenv('CC')
            python_ldshared = get_config_vars('LDSHARED')[0]
            if python_ldshared and curr_cc:
                if python_ldshared.split(' ')[0] == curr_cc:
                    self.log.info("Python's value for $LDSHARED ('%s') uses current $CC value ('%s'), not touching it",
                                  python_ldshared, curr_cc)
                else:
                    self.log.info("Python's value for $LDSHARED ('%s') doesn't use current $CC value ('%s'), fixing",
                                  python_ldshared, curr_cc)
                    env.setvar("LDSHARED", curr_cc + " -shared")
            else:
                if curr_cc:
                    self.log.info("No $LDSHARED found for Python, setting to '%s -shared'", curr_cc)
                    env.setvar("LDSHARED", curr_cc + " -shared")
                else:
                    self.log.info("No value set for $CC, so not touching $LDSHARED either")

        # creates log entries for python being used, for debugging
        run_cmd("%s -V" % self.python_cmd, verbose=False, trace=False)
        run_cmd("%s -c 'import sys; print(sys.executable)'" % self.python_cmd, verbose=False, trace=False)

        # don't add user site directory to sys.path (equivalent to python -s)
        # see https://www.python.org/dev/peps/pep-0370/
        env.setvar('PYTHONNOUSERSITE', '1', verbose=False)
        run_cmd("%s -c 'import sys; print(sys.path)'" % self.python_cmd, verbose=False, trace=False)

    def build_step(self):
        """Build Python package using setup.py"""
        if self.use_setup_py:

            if get_software_root('CMake'):
                include_paths = os.pathsep.join(self.toolchain.get_variable("CPPFLAGS", list))
                library_paths = os.pathsep.join(self.toolchain.get_variable("LDFLAGS", list))
                env.setvar("CMAKE_INCLUDE_PATH", include_paths)
                env.setvar("CMAKE_LIBRARY_PATH", library_paths)

            cmd = ' '.join([self.cfg['prebuildopts'], self.python_cmd, 'setup.py', self.cfg['buildcmd'],
                            self.cfg['buildopts']])
            run_cmd(cmd, log_all=True, simple=True)

    def test_step(self):
        """Test the built Python package."""

        if isinstance(self.cfg['runtest'], basestring):
            self.testcmd = self.cfg['runtest']

        if self.cfg['runtest'] and self.testcmd is not None:
            extrapath = ""
            testinstalldir = None

            if self.testinstall:
                # install in test directory and export PYTHONPATH

                try:
                    testinstalldir = tempfile.mkdtemp()
                    for pylibdir in self.all_pylibdirs:
                        mkdir(os.path.join(testinstalldir, pylibdir), parents=True)
                except OSError, err:
                    raise EasyBuildError("Failed to create test install dir: %s", err)

                # print Python search path (just debugging purposes)
                run_cmd("%s -c 'import sys; print(sys.path)'" % self.python_cmd, verbose=False, trace=False)

                abs_pylibdirs = [os.path.join(testinstalldir, pylibdir) for pylibdir in self.all_pylibdirs]
                extrapath = "export PYTHONPATH=%s &&" % os.pathsep.join(abs_pylibdirs + ['$PYTHONPATH'])

                cmd = self.compose_install_command(testinstalldir, extrapath=extrapath)
                run_cmd(cmd, log_all=True, simple=True, verbose=False)

            if self.testcmd:
                cmd = "%s%s" % (extrapath, self.testcmd % {'python': self.python_cmd})
                run_cmd(cmd, log_all=True, simple=True)

            if testinstalldir:
                try:
                    rmtree2(testinstalldir)
                except OSError, err:
                    raise EasyBuildError("Removing testinstalldir %s failed: %s", testinstalldir, err)

    def install_step(self):
        """Install Python package to a custom path using setup.py"""

        # create expected directories
        abs_pylibdirs = [os.path.join(self.installdir, pylibdir) for pylibdir in self.all_pylibdirs]
        for pylibdir in abs_pylibdirs:
            mkdir(pylibdir, parents=True)

        # set PYTHONPATH as expected
        pythonpath = os.getenv('PYTHONPATH')
        new_pythonpath = os.pathsep.join([x for x in abs_pylibdirs + [pythonpath] if x is not None])
        env.setvar('PYTHONPATH', new_pythonpath, verbose=False)

        # actually install Python package
        cmd = self.compose_install_command(self.installdir)
        (self.install_cmd_output, _) = run_cmd(cmd, log_all=True, log_ok=True, simple=False)

        # restore PYTHONPATH if it was set
        if pythonpath is not None:
            env.setvar('PYTHONPATH', pythonpath, verbose=False)

    def run(self, *args, **kwargs):
        """Perform the actual Python package build/installation procedure"""

        if not self.src:
            raise EasyBuildError("No source found for Python package %s, required for installation. (src: %s)",
                                 self.name, self.src)
        # we unpack unless explicitly told otherwise
        kwargs.setdefault('unpack_src', self.cfg.get('unpack_sources', True))
        super(PythonPackage, self).run(*args, **kwargs)

        # configure, build, test, install
        self.configure_step()
        self.build_step()
        self.test_step()
        self.install_step()

    def sanity_check_step(self, *args, **kwargs):
        """
        Custom sanity check for Python packages
        """
        if 'exts_filter' not in kwargs:
            orig_exts_filter = EXTS_FILTER_PYTHON_PACKAGES
            exts_filter = (orig_exts_filter[0].replace('python', self.python_cmd), orig_exts_filter[1])
            kwargs.update({'exts_filter': exts_filter})

        success, fail_msg = True, ''

        if self.cfg.get('download_dep_fail', False):
            self.log.info("Detection of downloaded depenencies enabled, checking output of installation command...")
            patterns = [
                'Downloading .*/packages/.*',  # setuptools
                'Collecting .* \(from.*',  # pip
            ]
            downloaded_deps = []
            for pattern in patterns:
                downloaded_deps.extend(re.compile(pattern, re.M).findall(self.install_cmd_output))

            if downloaded_deps:
                success = False
                fail_msg = "found one or more downloaded dependencies: %s" % ', '.join(downloaded_deps)
                self.sanity_check_fail_msgs.append(fail_msg)
        else:
            self.log.debug("Detection of downloaded dependencies not enabled")

        parent_success, parent_fail_msg = super(PythonPackage, self).sanity_check_step(*args, **kwargs)

        if parent_fail_msg:
            parent_fail_msg += ', '

        return (parent_success and success, parent_fail_msg + fail_msg)

    def make_module_req_guess(self):
        """
        Define list of subdirectories to consider for updating path-like environment variables ($PATH, etc.).
        """
        guesses = super(PythonPackage, self).make_module_req_guess()

        # avoid that lib subdirs are appended to $*LIBRARY_PATH if they don't provide libraries
        # typically, only lib/pythonX.Y/site-packages should be added to $PYTHONPATH (see make_module_extra)
        for envvar in ['LD_LIBRARY_PATH', 'LIBRARY_PATH']:
            newlist = []
            for subdir in guesses[envvar]:
                # only subdirectories that contain one or more files/libraries should be retained
                fullpath = os.path.join(self.installdir, subdir)
                if os.path.exists(fullpath):
                    if any([os.path.isfile(os.path.join(fullpath, x)) for x in os.listdir(fullpath)]):
                        newlist.append(subdir)
            self.log.debug("Only retaining %s subdirs from %s for $%s (others don't provide any libraries)",
                           newlist, guesses[envvar], envvar)
            guesses[envvar] = newlist

        return guesses

    def make_module_extra(self, *args, **kwargs):
        """Add install path to EBPYTHONPREFIXES or PYTHONPATH (for unusual installations)"""
        txt = ''
        self.set_pylibdirs()
        python_version = get_software_version('Python')
        if python_version is not None:
            pyshortver = '.'.join(python_version.split('.')[:2])
        if python_version is not None and self.all_pylibdirs == ['lib/python%s/site-packages'%pyshortver]:
            txt += self.module_generator.prepend_paths('EBPYTHONPREFIXES', '')
        else:
            for path in self.all_pylibdirs:
                fullpath = os.path.join(self.installdir, path)
                # only extend $PYTHONPATH with existing, non-empty directories
                if os.path.exists(fullpath) and os.listdir(fullpath):
                    txt += self.module_generator.prepend_paths('PYTHONPATH', path)

        return super(PythonPackage, self).make_module_extra(txt, *args, **kwargs)<|MERGE_RESOLUTION|>--- conflicted
+++ resolved
@@ -180,10 +180,7 @@
             extra_vars = {}
         extra_vars.update({
             'buildcmd': ['build', "Command to pass to setup.py to build the extension", CUSTOM],
-<<<<<<< HEAD
-=======
             'check_ldshared': [False, 'Check Python value of $LDSHARED, correct if needed to "$CC -shared"', CUSTOM],
->>>>>>> e3a4cd70
             'download_dep_fail': [None, "Fail if downloaded dependencies are detected", CUSTOM],
             'install_target': ['install', "Option to pass to setup.py", CUSTOM],
             'req_py_majver': [2, "Required major Python version (only relevant when using system Python)", CUSTOM],
