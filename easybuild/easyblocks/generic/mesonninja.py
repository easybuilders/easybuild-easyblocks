##
# Copyright 2018-2023 Ghent University
#
# This file is part of EasyBuild,
# originally created by the HPC team of Ghent University (http://ugent.be/hpc/en),
# with support of Ghent University (http://ugent.be/hpc),
# the Flemish Supercomputer Centre (VSC) (https://www.vscentrum.be),
# Flemish Research Foundation (FWO) (http://www.fwo.be/en)
# and the Department of Economy, Science and Innovation (EWI) (http://www.ewi-vlaanderen.be/en).
#
# https://github.com/easybuilders/easybuild
#
# EasyBuild is free software: you can redistribute it and/or modify
# it under the terms of the GNU General Public License as published by
# the Free Software Foundation v2.
#
# EasyBuild is distributed in the hope that it will be useful,
# but WITHOUT ANY WARRANTY; without even the implied warranty of
# MERCHANTABILITY or FITNESS FOR A PARTICULAR PURPOSE.  See the
# GNU General Public License for more details.
#
# You should have received a copy of the GNU General Public License
# along with EasyBuild.  If not, see <http://www.gnu.org/licenses/>.
##
"""
EasyBuild support for installing software with Meson & Ninja.

@author: Kenneth Hoste (Ghent University)
"""

from distutils.version import LooseVersion
from easybuild.framework.easyblock import EasyBlock
from easybuild.framework.easyconfig import CUSTOM
from easybuild.tools.build_log import EasyBuildError
from easybuild.tools.filetools import change_dir, create_unused_dir, which
from easybuild.tools.modules import get_software_version
from easybuild.tools.run import run_cmd

DEFAULT_CONFIGURE_CMD = 'meson'
DEFAULT_BUILD_CMD = 'ninja'
DEFAULT_INSTALL_CMD = 'ninja'

class MesonNinja(EasyBlock):
    """
    Support for building and installing software with 'meson' and 'ninja'.
    """

    @staticmethod
    def extra_options(extra_vars=None):
        """Define extra easyconfig parameters specific to MesonNinja."""
        extra_vars = EasyBlock.extra_options(extra_vars)
        extra_vars.update({
            'configure_cmd': [DEFAULT_CONFIGURE_CMD, "Configure command to use", CUSTOM],
            'separate_build_dir': [True, "Perform build in a separate directory", CUSTOM],
<<<<<<< HEAD
            'fail_on_missing_ninja_meson_dep': [True, "Fail if Meson or Ninja is missing from deps", CUSTOM],
=======
            'build_cmd': [DEFAULT_BUILD_CMD, "Build command to use", CUSTOM],
            'builddir': [None, "builddir to pass to meson", CUSTOM],
            'install_cmd': [DEFAULT_INSTALL_CMD, "Install command to use", CUSTOM],
>>>>>>> 85f29d6f
        })
        return extra_vars

    def configure_step(self, cmd_prefix=''):
        """
        Configure with Meson.
        """
        # make sure both Meson and Ninja are included as build dependencies
        build_dep_names = [d['name'] for d in self.cfg.builddependencies()]
        for tool in ['Ninja', 'Meson']:
            if self.cfg["fail_on_missing_ninja_meson_dep"] and tool not in build_dep_names:
                raise EasyBuildError("%s not included as build dependency", tool)
            cmd = tool.lower()
            if not which(cmd):
                raise EasyBuildError("'%s' command not found", cmd)

        if self.cfg.get('separate_build_dir', True):
            builddir = create_unused_dir(self.builddir, 'easybuild_obj')
            change_dir(builddir)

        # Make sure libdir doesn't get set to lib/x86_64-linux-gnu or something
        # on Debian/Ubuntu multiarch systems and others.
        no_Dlibdir = '-Dlibdir' not in self.cfg['configopts']
        no_libdir = '--libdir' not in self.cfg['configopts']
        if no_Dlibdir and no_libdir:
            self.cfg.update('configopts', '-Dlibdir=lib')

        configure_cmd = self.cfg.get('configure_cmd') or DEFAULT_CONFIGURE_CMD
        # Meson >= 0.64.0 has a deprecatation warning for running `meson [options]`
        # instead of `meson setup [options]`
        if (LooseVersion(get_software_version('Meson')) >= LooseVersion('0.64.0') and
                configure_cmd == DEFAULT_CONFIGURE_CMD):
            configure_cmd += ' setup'

        builddir = self.cfg.get('builddir') or self.start_dir

        cmd = "%(preconfigopts)s %(configure_cmd)s --prefix %(installdir)s %(configopts)s %(sourcedir)s" % {
            'configopts': self.cfg['configopts'],
            'configure_cmd': configure_cmd,
            'installdir': self.installdir,
            'preconfigopts': self.cfg['preconfigopts'],
            'sourcedir': builddir,
        }
        (out, _) = run_cmd(cmd, log_all=True, simple=False)
        return out

    def build_step(self, verbose=False, path=None):
        """
        Build with Ninja.
        """
        build_cmd = self.cfg.get('build_cmd') or DEFAULT_BUILD_CMD

        parallel = ''
        if self.cfg['parallel']:
            parallel = "-j %s" % self.cfg['parallel']

        cmd = "%(prebuildopts)s %(build_cmd)s %(parallel)s %(buildopts)s" % {
            'buildopts': self.cfg['buildopts'],
            'build_cmd': build_cmd,
            'parallel': parallel,
            'prebuildopts': self.cfg['prebuildopts'],
        }
        (out, _) = run_cmd(cmd, log_all=True, simple=False)
        return out

    def test_step(self):
        """
        Run tests using Ninja.
        """
        if self.cfg['runtest']:
            cmd = "%s %s %s" % (self.cfg['pretestopts'], self.cfg['runtest'], self.cfg['testopts'])
            (out, _) = run_cmd(cmd, log_all=True, simple=False)
            return out

    def install_step(self):
        """
        Install with 'ninja install'.
        """
        install_cmd = self.cfg.get('install_cmd') or DEFAULT_INSTALL_CMD

        parallel = ''
        if self.cfg['parallel']:
            parallel = "-j %s" % self.cfg['parallel']

        cmd = "%(preinstallopts)s %(install_cmd)s %(parallel)s %(installopts)s install" % {
            'installopts': self.cfg['installopts'],
            'parallel': parallel,
            'install_cmd': install_cmd,
            'preinstallopts': self.cfg['preinstallopts'],
        }
        (out, _) = run_cmd(cmd, log_all=True, simple=False)
        return out<|MERGE_RESOLUTION|>--- conflicted
+++ resolved
@@ -52,13 +52,10 @@
         extra_vars.update({
             'configure_cmd': [DEFAULT_CONFIGURE_CMD, "Configure command to use", CUSTOM],
             'separate_build_dir': [True, "Perform build in a separate directory", CUSTOM],
-<<<<<<< HEAD
             'fail_on_missing_ninja_meson_dep': [True, "Fail if Meson or Ninja is missing from deps", CUSTOM],
-=======
             'build_cmd': [DEFAULT_BUILD_CMD, "Build command to use", CUSTOM],
             'builddir': [None, "builddir to pass to meson", CUSTOM],
             'install_cmd': [DEFAULT_INSTALL_CMD, "Install command to use", CUSTOM],
->>>>>>> 85f29d6f
         })
         return extra_vars
 
