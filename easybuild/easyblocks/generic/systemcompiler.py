##
# Copyright 2015-2018 Ghent University
#
# This file is part of EasyBuild,
# originally created by the HPC team of Ghent University (http://ugent.be/hpc/en),
# with support of Ghent University (http://ugent.be/hpc),
# the Flemish Supercomputer Centre (VSC) (https://www.vscentrum.be),
# Flemish Research Foundation (FWO) (http://www.fwo.be/en)
# and the Department of Economy, Science and Innovation (EWI) (http://www.ewi-vlaanderen.be/en).
#
# https://github.com/easybuilders/easybuild
#
# EasyBuild is free software: you can redistribute it and/or modify
# it under the terms of the GNU General Public License as published by
# the Free Software Foundation v2.
#
# EasyBuild is distributed in the hope that it will be useful,
# but WITHOUT ANY WARRANTY; without even the implied warranty of
# MERCHANTABILITY or FITNESS FOR A PARTICULAR PURPOSE.  See the
# GNU General Public License for more details.
#
# You should have received a copy of the GNU General Public License
# along with EasyBuild.  If not, see <http://www.gnu.org/licenses/>.
##
"""
EasyBuild support for using (already installed/existing) system compiler instead of a full install via EasyBuild.

@author Bernd Mohr (Juelich Supercomputing Centre)
@author Kenneth Hoste (Ghent University)
@author Alan O'Cais (Juelich Supercomputing Centre)
"""
import os
import re
from vsc.utils import fancylogger
from distutils.version import LooseVersion

from easybuild.easyblocks.generic.bundle import Bundle
from easybuild.easyblocks.icc import EB_icc
from easybuild.easyblocks.ifort import EB_ifort
from easybuild.easyblocks.gcc import EB_GCC
from easybuild.framework.easyconfig.easyconfig import ActiveMNS
from easybuild.framework.easyconfig import CUSTOM
from easybuild.tools.build_log import EasyBuildError, print_warning
from easybuild.tools.filetools import read_file, resolve_path, which
from easybuild.tools.run import run_cmd

_log = fancylogger.getLogger('easyblocks.generic.systemcompiler')

def extract_compiler_version(compiler_name):
    """Extract compiler version for provided compiler_name."""
    # look for 3-4 digit version number, surrounded by spaces
    # examples:
    # gcc (GCC) 4.4.7 20120313 (Red Hat 4.4.7-11)
    # Intel(R) C Intel(R) 64 Compiler XE for applications running on Intel(R) 64, Version 15.0.1.133 Build 20141023
    version_regex = re.compile(r'\s([0-9]+(?:\.[0-9]+){1,3})\s', re.M)
    if compiler_name == 'gcc':
        out, _ = run_cmd("gcc --version", simple=False)
        res = version_regex.search(out)
        if res is None:
            raise EasyBuildError("Could not extract GCC version from %s", out)
        compiler_version = res.group(1)
    elif compiler_name in ['icc', 'ifort']:
        # A fully resolved icc/ifort (without symlinks) includes the release version in the path
        # e.g. .../composer_xe_2015.3.187/bin/intel64/icc
        # Match the last incidence of _ since we don't know what might be in the path, then split it up on /
        compiler_path = which(compiler_name)
        if compiler_path:
            compiler_version = resolve_path(compiler_path).split('_')[-1].split('/')[0]
        else:
            raise EasyBuildError("Compiler command '%s' not found", compiler_name)
        # Check what we have looks like a version number (the regex we use requires spaces around the version number)
        if version_regex.search(' ' + compiler_version + ' ') is None:
            error_msg = "Derived Intel compiler version '%s' doesn't look correct, " % compiler_version
            error_msg += "is compiler installed in a path like '.../composer_xe_2015.3.187/bin/intel64/icc'?"
            raise EasyBuildError(error_msg)
    else:
        raise EasyBuildError("Unknown compiler %s", compiler_name)
<<<<<<< HEAD

    if compiler_version:
        _log.debug("Extracted compiler version '%s' for %s", compiler_version, compiler_name)
    else:
        raise EasyBuildError("Failed to extract compiler version for %s using regex pattern '%s' from: %s",
                             compiler_name, version_regex.pattern, out)

    return compiler_version

=======

    if compiler_version:
        _log.debug("Extracted compiler version '%s' for %s", compiler_version, compiler_name)
    else:
        raise EasyBuildError("Failed to extract compiler version for %s using regex pattern '%s' from: %s",
                             compiler_name, version_regex.pattern, out)

    return compiler_version

>>>>>>> 3c92355e
# No need to inherit from EB_icc since EB_ifort already inherits from that
class SystemCompiler(Bundle, EB_GCC, EB_ifort):
    """
    Support for generating a module file for the system compiler with specified name.

    The compiler is expected to be available in $PATH, required libraries are assumed to be readily available.

    Specifying 'system' as a version leads to using the derived compiler version in the generated module;
    if an actual version is specified, it is checked against the derived version of the system compiler that was found.
    """

    @staticmethod
    def extra_options():
        """Add custom easyconfig parameters for SystemCompiler easyblock."""
        # Gather extra_vars from inherited classes, order matters here to make this work without problems in __init__
        extra_vars = EB_GCC.extra_options()
        extra_vars.update(EB_icc.extra_options())
        extra_vars.update(EB_ifort.extra_options())
        extra_vars.update(Bundle.extra_options())
        # Add an option to add all module path extensions to the resultant easyconfig
        # This is useful if you are importing a compiler from a non-default path
        extra_vars.update({
            'generate_standalone_module': [
                False,
                "Add known path/library extensions and environment variables for the compiler to the final module",
                CUSTOM
            ],
        })
        return extra_vars

    def __init__(self, *args, **kwargs):
        """Extra initialization: keep track of values that may change due to modifications to the version."""
        super(SystemCompiler, self).__init__(*args, **kwargs)

<<<<<<< HEAD
        # Determine compiler path (real path, without resolved symlinks)
=======
        # Keep track of original values of vars that are subject to change, for restoring later.
        # The version is determined/matched from the installation and the installdir is determined from the system
        # (the original is used to store the EB logs)
        self.orig_version = self.cfg['version']
        self.orig_installdir = self.installdir

    def prepare_step(self, *args, **kwargs):
        """Do compiler appropriate prepare step, determine system compiler version and prefix."""
        if self.cfg['generate_standalone_module']:
            if self.cfg['name'] in ['GCC', 'GCCcore']:
                EB_GCC.prepare_step(self, *args, **kwargs)
            elif self.cfg['name'] in ['icc']:
                EB_icc.prepare_step(self, *args, **kwargs)
            elif self.cfg['name'] in ['ifort']:
                EB_ifort.prepare_step(self, *args, **kwargs)
            else:
                raise EasyBuildError("I don't know how to do the prepare_step for %s", self.cfg['name'])
        else:
            Bundle.prepare_step(self, *args, **kwargs)
            
        # Determine compiler path (real path, with resolved symlinks)
>>>>>>> 3c92355e
        compiler_name = self.cfg['name'].lower()
        if compiler_name == 'gcccore':
            compiler_name = 'gcc'
        path_to_compiler = which(compiler_name)
        if path_to_compiler:
<<<<<<< HEAD
            #path_to_compiler = resolve_path(path_to_compiler) 
=======
            path_to_compiler = resolve_path(path_to_compiler)
>>>>>>> 3c92355e
            self.log.info("Found path to compiler '%s' (with symlinks resolved): %s", compiler_name, path_to_compiler)
        else:
            raise EasyBuildError("%s not found in $PATH", compiler_name)

        # Determine compiler version
        self.compiler_version = extract_compiler_version(compiler_name)

        # Determine installation prefix
        if compiler_name == 'gcc':
            # strip off 'bin/gcc'
            self.compiler_prefix = os.path.dirname(os.path.dirname(path_to_compiler))

        elif compiler_name in ['icc', 'ifort']:
            intelvars_fn = path_to_compiler + 'vars.sh'
            if os.path.isfile(intelvars_fn):
                self.log.debug("Trying to determine compiler install prefix from %s", intelvars_fn)
                intelvars_txt = read_file(intelvars_fn)
                prod_dir_regex = re.compile(r'^PROD_DIR=(.*)$', re.M)
                res = prod_dir_regex.search(intelvars_txt)
                if res:
                    self.compiler_prefix = res.group(1)
                else:
                    raise EasyBuildError("Failed to determine %s installation prefix from %s",
                                          compiler_name, intelvars_fn)
            else:
                # strip off 'bin/intel*/icc'
                self.compiler_prefix = os.path.dirname(os.path.dirname(os.path.dirname(path_to_compiler)))

            # For versions 2016+ of Intel compilers they changed the installation path so must shave off 2 more
            # directories from result of the above
            if LooseVersion(self.compiler_version) >= LooseVersion('2016'):
                self.compiler_prefix = os.path.dirname(os.path.dirname(self.compiler_prefix))

        else:
            raise EasyBuildError("Unknown system compiler %s" % self.cfg['name'])

        if not os.path.exists(self.compiler_prefix):
            raise EasyBuildError("Path derived for system compiler (%s) does not exist: %s!",
                                 compiler_name, self.compiler_prefix)
        self.log.debug("Derived version/install prefix for system compiler %s: %s, %s",
                       compiler_name, self.compiler_version, self.compiler_prefix)

        # If EasyConfig specified "real" version (not 'system' which means 'derive automatically'), check it
        if self.cfg['version'] == 'system':
            self.log.info("Found specified version '%s', going with derived compiler version '%s'",
                          self.cfg['version'], self.compiler_version)
        elif self.cfg['version'] != self.compiler_version:
            raise EasyBuildError("Specified version (%s) does not match version reported by compiler (%s)" %
                                 (self.cfg['version'], self.compiler_version))

<<<<<<< HEAD
        # fix installdir and module names (may differ because of changes to version)
        mns = ActiveMNS()
        self.cfg.full_mod_name = mns.det_full_module_name(self.cfg)
        self.cfg.short_mod_name = mns.det_short_module_name(self.cfg)
        self.cfg.mod_subdir = mns.det_module_subdir(self.cfg)

        # keep track of original values, for restoring later
        self.orig_version = self.cfg['version']
        self.orig_installdir = self.installdir

    def prepare_step(self, *args, **kwargs):
        """Do the bundle prepare step to ensure any deps are loaded at a minimum."""
        if self.cfg['generate_standalone_module']:
            if self.cfg['name'] in ['GCC', 'GCCcore']:
                EB_GCC.prepare_step(self, *args, **kwargs)
            elif self.cfg['name'] in ['icc']:
                EB_icc.prepare_step(self, *args, **kwargs)
            elif self.cfg['name'] in ['ifort']:
                EB_ifort.prepare_step(self, *args, **kwargs)
            else:
                raise EasyBuildError("I don't know how to do the prepare_step for %s", self.cfg['name'])
        else:
            Bundle.prepare_step(self, *args, **kwargs)

=======
>>>>>>> 3c92355e
    def make_installdir(self, dontcreate=None):
        """Custom implementation of make installdir: do nothing, do not touch system compiler directories and files."""
        pass

    def make_module_req_guess(self):
        """
        A dictionary of possible directories to look for.  Return known dict for the system compiler, or empty dict if
        generate_standalone_module parameter is False
        """
        guesses = {}
        if self.cfg['generate_standalone_module']:
            if self.compiler_prefix in ['/usr', '/usr/local']:
                # Force off adding paths to module since unloading such a module would be a potential shell killer
                print_warning("Ignoring option 'generate_standalone_module' since installation prefix is %s",
                              self.compiler_prefix)
            else:
                if self.cfg['name'] in ['GCC','GCCcore']:
                    guesses = EB_GCC.make_module_req_guess(self)
                elif self.cfg['name'] in ['icc']:
                    guesses = EB_icc.make_module_req_guess(self)
                elif self.cfg['name'] in ['ifort']:
                    guesses = EB_ifort.make_module_req_guess(self)
                else:
                    raise EasyBuildError("I don't know how to generate module var guesses for %s", self.cfg['name'])
        return guesses

    def make_module_step(self, fake=False):
        """
        Custom module step for SystemCompiler: make 'EBROOT' and 'EBVERSION' reflect actual system compiler version
        and install path.
        """
        # For module file generation: temporarly set version and installdir to system compiler values
        self.cfg['version'] = self.compiler_version
        self.installdir = self.compiler_prefix

        # Generate module
        res = super(SystemCompiler, self).make_module_step(fake=fake)

        # Reset version and installdir to EasyBuild values
        self.installdir = self.orig_installdir
        self.cfg['version'] = self.orig_version
        return res

    def make_module_extend_modpath(self):
        """
        Custom prepend-path statements for extending $MODULEPATH: use version specified in easyconfig file (e.g.,
        "system") rather than the actual version (e.g., "4.8.2").
        """
        # temporarly set switch back to version specified in easyconfig file (e.g., "system")
        self.cfg['version'] = self.orig_version

        # Retrieve module path extensions
        res = super(SystemCompiler, self).make_module_extend_modpath()

        # Reset to actual compiler version (e.g., "4.8.2")
        self.cfg['version'] = self.compiler_version
        return res

    def make_module_extra(self, *args, **kwargs):
        """Add any additional module text."""
        if self.cfg['generate_standalone_module']:
            if self.cfg['name'] in ['GCC','GCCcore']:
                extras = EB_GCC.make_module_extra(self, *args, **kwargs)
            elif self.cfg['name'] in ['icc']:
                extras = EB_icc.make_module_extra(self, *args, **kwargs)
            elif self.cfg['name'] in ['ifort']:
                extras = EB_ifort.make_module_extra(self, *args, **kwargs)
            else:
                raise EasyBuildError("I don't know how to generate extra module text for %s", self.cfg['name'])
        else:
            extras = super(SystemCompiler, self).make_module_extra(*args, **kwargs)
        return extras

    def post_install_step(self, *args, **kwargs):
        """Do nothing."""
        pass

    def cleanup_step(self):
        """Do nothing."""
        pass

    def permissions_step(self):
        """Do nothing."""
        pass

    def sanity_check_step(self, *args, **kwargs):
        """
        Nothing is being installed, so just being able to load the (fake) module is sufficient
        """
        self.log.info("Testing loading of module '%s' by means of sanity check" % self.full_mod_name)
        fake_mod_data = self.load_fake_module(purge=True)
        self.log.debug("Cleaning up after testing loading of module")
        self.clean_up_fake_module(fake_mod_data)<|MERGE_RESOLUTION|>--- conflicted
+++ resolved
@@ -75,7 +75,6 @@
             raise EasyBuildError(error_msg)
     else:
         raise EasyBuildError("Unknown compiler %s", compiler_name)
-<<<<<<< HEAD
 
     if compiler_version:
         _log.debug("Extracted compiler version '%s' for %s", compiler_version, compiler_name)
@@ -85,17 +84,6 @@
 
     return compiler_version
 
-=======
-
-    if compiler_version:
-        _log.debug("Extracted compiler version '%s' for %s", compiler_version, compiler_name)
-    else:
-        raise EasyBuildError("Failed to extract compiler version for %s using regex pattern '%s' from: %s",
-                             compiler_name, version_regex.pattern, out)
-
-    return compiler_version
-
->>>>>>> 3c92355e
 # No need to inherit from EB_icc since EB_ifort already inherits from that
 class SystemCompiler(Bundle, EB_GCC, EB_ifort):
     """
@@ -130,9 +118,6 @@
         """Extra initialization: keep track of values that may change due to modifications to the version."""
         super(SystemCompiler, self).__init__(*args, **kwargs)
 
-<<<<<<< HEAD
-        # Determine compiler path (real path, without resolved symlinks)
-=======
         # Keep track of original values of vars that are subject to change, for restoring later.
         # The version is determined/matched from the installation and the installdir is determined from the system
         # (the original is used to store the EB logs)
@@ -153,18 +138,13 @@
         else:
             Bundle.prepare_step(self, *args, **kwargs)
             
-        # Determine compiler path (real path, with resolved symlinks)
->>>>>>> 3c92355e
+        # Determine compiler path (real path, without resolved symlinks)
         compiler_name = self.cfg['name'].lower()
         if compiler_name == 'gcccore':
             compiler_name = 'gcc'
         path_to_compiler = which(compiler_name)
         if path_to_compiler:
-<<<<<<< HEAD
             #path_to_compiler = resolve_path(path_to_compiler) 
-=======
-            path_to_compiler = resolve_path(path_to_compiler)
->>>>>>> 3c92355e
             self.log.info("Found path to compiler '%s' (with symlinks resolved): %s", compiler_name, path_to_compiler)
         else:
             raise EasyBuildError("%s not found in $PATH", compiler_name)
@@ -215,33 +195,6 @@
             raise EasyBuildError("Specified version (%s) does not match version reported by compiler (%s)" %
                                  (self.cfg['version'], self.compiler_version))
 
-<<<<<<< HEAD
-        # fix installdir and module names (may differ because of changes to version)
-        mns = ActiveMNS()
-        self.cfg.full_mod_name = mns.det_full_module_name(self.cfg)
-        self.cfg.short_mod_name = mns.det_short_module_name(self.cfg)
-        self.cfg.mod_subdir = mns.det_module_subdir(self.cfg)
-
-        # keep track of original values, for restoring later
-        self.orig_version = self.cfg['version']
-        self.orig_installdir = self.installdir
-
-    def prepare_step(self, *args, **kwargs):
-        """Do the bundle prepare step to ensure any deps are loaded at a minimum."""
-        if self.cfg['generate_standalone_module']:
-            if self.cfg['name'] in ['GCC', 'GCCcore']:
-                EB_GCC.prepare_step(self, *args, **kwargs)
-            elif self.cfg['name'] in ['icc']:
-                EB_icc.prepare_step(self, *args, **kwargs)
-            elif self.cfg['name'] in ['ifort']:
-                EB_ifort.prepare_step(self, *args, **kwargs)
-            else:
-                raise EasyBuildError("I don't know how to do the prepare_step for %s", self.cfg['name'])
-        else:
-            Bundle.prepare_step(self, *args, **kwargs)
-
-=======
->>>>>>> 3c92355e
     def make_installdir(self, dontcreate=None):
         """Custom implementation of make installdir: do nothing, do not touch system compiler directories and files."""
         pass
