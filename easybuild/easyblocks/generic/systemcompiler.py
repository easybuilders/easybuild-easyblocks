##
# Copyright 2015-2017 Ghent University
#
# This file is part of EasyBuild,
# originally created by the HPC team of Ghent University (http://ugent.be/hpc/en),
# with support of Ghent University (http://ugent.be/hpc),
# the Flemish Supercomputer Centre (VSC) (https://www.vscentrum.be),
# Flemish Research Foundation (FWO) (http://www.fwo.be/en)
# and the Department of Economy, Science and Innovation (EWI) (http://www.ewi-vlaanderen.be/en).
#
# https://github.com/easybuilders/easybuild
#
# EasyBuild is free software: you can redistribute it and/or modify
# it under the terms of the GNU General Public License as published by
# the Free Software Foundation v2.
#
# EasyBuild is distributed in the hope that it will be useful,
# but WITHOUT ANY WARRANTY; without even the implied warranty of
# MERCHANTABILITY or FITNESS FOR A PARTICULAR PURPOSE.  See the
# GNU General Public License for more details.
#
# You should have received a copy of the GNU General Public License
# along with EasyBuild.  If not, see <http://www.gnu.org/licenses/>.
##
"""
EasyBuild support for using (already installed/existing) system compiler instead of a full install via EasyBuild.

@author Bernd Mohr (Juelich Supercomputing Centre)
@author Kenneth Hoste (Ghent University)
@author Alan O'Cais (Juelich Supercomputing Centre)
"""
import os
import re
from vsc.utils import fancylogger
from distutils.version import LooseVersion

from easybuild.easyblocks.generic.bundle import Bundle
from easybuild.easyblocks.icc import EB_icc
from easybuild.easyblocks.ifort import EB_ifort
from easybuild.easyblocks.gcc import EB_GCC
from easybuild.framework.easyconfig.easyconfig import ActiveMNS
from easybuild.framework.easyconfig import CUSTOM
from easybuild.tools.build_log import EasyBuildError, print_warning
from easybuild.tools.filetools import read_file, resolve_path, which
from easybuild.tools.run import run_cmd

_log = fancylogger.getLogger('easyblocks.generic.systemcompiler')

def extract_compiler_version(compiler_name):
    """Extract compiler version for provided compiler_name."""
    # look for 3-4 digit version number, surrounded by spaces
    # examples:
    # gcc (GCC) 4.4.7 20120313 (Red Hat 4.4.7-11)
    # Intel(R) C Intel(R) 64 Compiler XE for applications running on Intel(R) 64, Version 15.0.1.133 Build 20141023
    version_regex = re.compile(r'\s([0-9]+(?:\.[0-9]+){1,3})\s', re.M)
    if compiler_name == 'gcc':
        out, _ = run_cmd("gcc --version", simple=False)
        res = version_regex.search(out)
        if res is None:
            raise EasyBuildError("Could not extract GCC version from %s", out)
        compiler_version = res.group(1)
    elif compiler_name in ['icc', 'ifort']:
        # A fully resolved icc/ifort (without symlinks) includes the release version in the path
        # e.g. .../composer_xe_2015.3.187/bin/intel64/icc
        # Match the last incidence of _ since we don't know what might be in the path, then split it up on /
        compiler_path = which(compiler_name)
        if compiler_path:
            compiler_version = resolve_path(compiler_path).split('_')[-1].split('/')[0]
        else:
            raise EasyBuildError("Compiler command '%s' not found", compiler_name)
        # Check what we have looks like a version number (the regex we use requires spaces around the version number)
        if version_regex.search(' ' + compiler_version + ' ') is None:
            error_msg = "Derived Intel compiler version '%s' doesn't look correct, " % compiler_version
            error_msg += "is compiler installed in a path like '.../composer_xe_2015.3.187/bin/intel64/icc'?"
            raise EasyBuildError(error_msg)
    else:
        raise EasyBuildError("Unknown compiler %s", compiler_name)

    if compiler_version:
        _log.debug("Extracted compiler version '%s' for %s", compiler_version, compiler_name)
    else:
        raise EasyBuildError("Failed to extract compiler version for %s using regex pattern '%s' from: %s",
                             compiler_name, version_regex.pattern, out)

    return compiler_version

# No need to inherit from EB_icc since EB_ifort already inherits from that
class SystemCompiler(Bundle, EB_GCC, EB_ifort):
    """
    Support for generating a module file for the system compiler with specified name.

    The compiler is expected to be available in $PATH, required libraries are assumed to be readily available.

    Specifying 'system' as a version leads to using the derived compiler version in the generated module;
    if an actual version is specified, it is checked against the derived version of the system compiler that was found.
    """

    @staticmethod
    def extra_options():
        """Add custom easyconfig parameters for SystemCompiler easyblock."""
        # Gather extra_vars from inherited classes, order matters here to make this work without problems in __init__
        extra_vars = EB_GCC.extra_options()
        extra_vars.update(EB_icc.extra_options())
        extra_vars.update(EB_ifort.extra_options())
        extra_vars.update(Bundle.extra_options())
        # Add an option to add all module path extensions to the resultant easyconfig
        # This is useful if you are importing a compiler from a non-default path
        extra_vars.update({
            'generate_standalone_module': [
                False,
                "Add known path/library extensions and environment variables for the compiler to the final module",
                CUSTOM
            ],
        })
        return extra_vars

    def __init__(self, *args, **kwargs):
        """Extra initialization: determine system compiler version and prefix."""
        super(SystemCompiler, self).__init__(*args, **kwargs)

        # Determine compiler path (real path, without resolved symlinks)
        compiler_name = self.cfg['name'].lower()
        if compiler_name == 'gcccore':
            compiler_name = 'gcc'
        path_to_compiler = which(compiler_name)
        if path_to_compiler:
<<<<<<< HEAD
            #path_to_compiler = os.path.realpath(path_to_compiler) # no symlinks
=======
            path_to_compiler = resolve_path(path_to_compiler)
>>>>>>> 4303fcc3
            self.log.info("Found path to compiler '%s' (with symlinks resolved): %s", compiler_name, path_to_compiler)
        else:
            raise EasyBuildError("%s not found in $PATH", compiler_name)

        # Determine compiler version
        self.compiler_version = extract_compiler_version(compiler_name)

        # Determine installation prefix
        if compiler_name == 'gcc':
            # strip off 'bin/gcc'
            self.compiler_prefix = os.path.dirname(os.path.dirname(path_to_compiler))

        elif compiler_name in ['icc', 'ifort']:
            intelvars_fn = path_to_compiler + 'vars.sh'
            if os.path.isfile(intelvars_fn):
                self.log.debug("Trying to determine compiler install prefix from %s", intelvars_fn)
                intelvars_txt = read_file(intelvars_fn)
                prod_dir_regex = re.compile(r'^PROD_DIR=(.*)$', re.M)
                res = prod_dir_regex.search(intelvars_txt)
                if res:
                    self.compiler_prefix = res.group(1)
                else:
                    raise EasyBuildError("Failed to determine %s installation prefix from %s",
                                          compiler_name, intelvars_fn)
            else:
                # strip off 'bin/intel*/icc'
                self.compiler_prefix = os.path.dirname(os.path.dirname(os.path.dirname(path_to_compiler)))

            # For versions 2016+ of Intel compilers they changed the installation path so must shave off 2 more
            # directories from result of the above
            if LooseVersion(self.compiler_version) >= LooseVersion('2016'):
                self.compiler_prefix = os.path.dirname(os.path.dirname(self.compiler_prefix))

        else:
            raise EasyBuildError("Unknown system compiler %s" % self.cfg['name'])

        if not os.path.exists(self.compiler_prefix):
            raise EasyBuildError("Path derived for system compiler (%s) does not exist: %s!",
                                 compiler_name, self.compiler_prefix)
        self.log.debug("Derived version/install prefix for system compiler %s: %s, %s",
                       compiler_name, self.compiler_version, self.compiler_prefix)

        # If EasyConfig specified "real" version (not 'system' which means 'derive automatically'), check it
        if self.cfg['version'] == 'system':
            self.log.info("Found specified version '%s', going with derived compiler version '%s'",
                          self.cfg['version'], self.compiler_version)
        elif self.cfg['version'] != self.compiler_version:
            raise EasyBuildError("Specified version (%s) does not match version reported by compiler (%s)" %
                                 (self.cfg['version'], self.compiler_version))

        # fix installdir and module names (may differ because of changes to version)
        mns = ActiveMNS()
        self.cfg.full_mod_name = mns.det_full_module_name(self.cfg)
        self.cfg.short_mod_name = mns.det_short_module_name(self.cfg)
        self.cfg.mod_subdir = mns.det_module_subdir(self.cfg)

        # keep track of original values, for restoring later
        self.orig_version = self.cfg['version']
        self.orig_installdir = self.installdir

    def prepare_step(self, *args, **kwargs):
        """Do the bundle prepare step to ensure any deps are loaded at a minimum."""
        if self.cfg['generate_standalone_module']:
            if self.cfg['name'] in ['GCC', 'GCCcore']:
                EB_GCC.prepare_step(self, *args, **kwargs)
            elif self.cfg['name'] in ['icc']:
                EB_icc.prepare_step(self, *args, **kwargs)
            elif self.cfg['name'] in ['ifort']:
                EB_ifort.prepare_step(self, *args, **kwargs)
            else:
                raise EasyBuildError("I don't know how to do the prepare_step for %s", self.cfg['name'])
        else:
            Bundle.prepare_step(self, *args, **kwargs)

    def make_installdir(self, dontcreate=None):
        """Custom implementation of make installdir: do nothing, do not touch system compiler directories and files."""
        pass

    def make_module_req_guess(self):
        """
        A dictionary of possible directories to look for.  Return known dict for the system compiler, or empty dict if
        generate_standalone_module parameter is False
        """
        guesses = {}
        if self.cfg['generate_standalone_module']:
            if self.compiler_prefix in ['/usr', '/usr/local']:
                # Force off adding paths to module since unloading such a module would be a potential shell killer
                print_warning("Ignoring option 'generate_standalone_module' since installation prefix is %s",
                              self.compiler_prefix)
            else:
                if self.cfg['name'] in ['GCC','GCCcore']:
                    guesses = EB_GCC.make_module_req_guess(self)
                elif self.cfg['name'] in ['icc']:
                    guesses = EB_icc.make_module_req_guess(self)
                elif self.cfg['name'] in ['ifort']:
                    guesses = EB_ifort.make_module_req_guess(self)
                else:
                    raise EasyBuildError("I don't know how to generate module var guesses for %s", self.cfg['name'])
        return guesses

    def make_module_step(self, fake=False):
        """
        Custom module step for SystemCompiler: make 'EBROOT' and 'EBVERSION' reflect actual system compiler version
        and install path.
        """
        # For module file generation: temporarly set version and installdir to system compiler values
        self.cfg['version'] = self.compiler_version
        self.installdir = self.compiler_prefix

        # Generate module
        res = super(SystemCompiler, self).make_module_step(fake=fake)

        # Reset version and installdir to EasyBuild values
        self.installdir = self.orig_installdir
        self.cfg['version'] = self.orig_version
        return res

    def make_module_extend_modpath(self):
        """
        Custom prepend-path statements for extending $MODULEPATH: use version specified in easyconfig file (e.g.,
        "system") rather than the actual version (e.g., "4.8.2").
        """
        # temporarly set switch back to version specified in easyconfig file (e.g., "system")
        self.cfg['version'] = self.orig_version

        # Retrieve module path extensions
        res = super(SystemCompiler, self).make_module_extend_modpath()

        # Reset to actual compiler version (e.g., "4.8.2")
        self.cfg['version'] = self.compiler_version
        return res

    def make_module_extra(self, *args, **kwargs):
        """Add any additional module text."""
        if self.cfg['generate_standalone_module']:
            if self.cfg['name'] in ['GCC','GCCcore']:
                extras = EB_GCC.make_module_extra(self, *args, **kwargs)
            elif self.cfg['name'] in ['icc']:
                extras = EB_icc.make_module_extra(self, *args, **kwargs)
            elif self.cfg['name'] in ['ifort']:
                extras = EB_ifort.make_module_extra(self, *args, **kwargs)
            else:
                raise EasyBuildError("I don't know how to generate extra module text for %s", self.cfg['name'])
        else:
            extras = super(SystemCompiler, self).make_module_extra(*args, **kwargs)
        return extras

    def post_install_step(self, *args, **kwargs):
        """Do nothing."""
        pass

    def cleanup_step(self):
        """Do nothing."""
        pass

    def permissions_step(self):
        """Do nothing."""
        pass

    def sanity_check_step(self, *args, **kwargs):
        """
        Nothing is being installed, so just being able to load the (fake) module is sufficient
        """
        self.log.info("Testing loading of module '%s' by means of sanity check" % self.full_mod_name)
        fake_mod_data = self.load_fake_module(purge=True)
        self.log.debug("Cleaning up after testing loading of module")
        self.clean_up_fake_module(fake_mod_data)<|MERGE_RESOLUTION|>--- conflicted
+++ resolved
@@ -124,11 +124,7 @@
             compiler_name = 'gcc'
         path_to_compiler = which(compiler_name)
         if path_to_compiler:
-<<<<<<< HEAD
-            #path_to_compiler = os.path.realpath(path_to_compiler) # no symlinks
-=======
-            path_to_compiler = resolve_path(path_to_compiler)
->>>>>>> 4303fcc3
+            #path_to_compiler = resolve_path(path_to_compiler) 
             self.log.info("Found path to compiler '%s' (with symlinks resolved): %s", compiler_name, path_to_compiler)
         else:
             raise EasyBuildError("%s not found in $PATH", compiler_name)
