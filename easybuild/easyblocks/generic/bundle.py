##
# Copyright 2009-2025 Ghent University
#
# This file is part of EasyBuild,
# originally created by the HPC team of Ghent University (http://ugent.be/hpc/en),
# with support of Ghent University (http://ugent.be/hpc),
# the Flemish Supercomputer Centre (VSC) (https://www.vscentrum.be),
# Flemish Research Foundation (FWO) (http://www.fwo.be/en)
# and the Department of Economy, Science and Innovation (EWI) (http://www.ewi-vlaanderen.be/en).
#
# https://github.com/easybuilders/easybuild
#
# EasyBuild is free software: you can redistribute it and/or modify
# it under the terms of the GNU General Public License as published by
# the Free Software Foundation v2.
#
# EasyBuild is distributed in the hope that it will be useful,
# but WITHOUT ANY WARRANTY; without even the implied warranty of
# MERCHANTABILITY or FITNESS FOR A PARTICULAR PURPOSE.  See the
# GNU General Public License for more details.
#
# You should have received a copy of the GNU General Public License
# along with EasyBuild.  If not, see <http://www.gnu.org/licenses/>.
##
"""
EasyBuild support for installing a bundle of modules, implemented as a generic easyblock

@author: Stijn De Weirdt (Ghent University)
@author: Dries Verdegem (Ghent University)
@author: Kenneth Hoste (Ghent University)
@author: Pieter De Baets (Ghent University)
@author: Jens Timmerman (Ghent University)
@author: Jasper Grimm (University of York)
@author: Jan Andre Reuter (Juelich Supercomputing Centre)
"""
import copy
import os
from datetime import datetime

import easybuild.tools.environment as env
from easybuild.framework.easyblock import EasyBlock
from easybuild.framework.easyconfig import CUSTOM
from easybuild.framework.easyconfig.default import DEFAULT_CONFIG
from easybuild.framework.easyconfig.easyconfig import get_easyblock_class
from easybuild.tools.build_log import EasyBuildError, print_msg
from easybuild.tools.config import build_option
from easybuild.tools.hooks import TEST_STEP
from easybuild.tools.modules import get_software_root, get_software_version
from easybuild.tools.utilities import nub, time2str


# Description and step name run during component installation
COMPONENT_INSTALL_STEPS = [
    ('patching', 'patch'),
    ('configuring', 'configure'),
    ('building', 'build'),
    ('testing', 'test'),
    ('installing', 'install'),
]


class Bundle(EasyBlock):
    """
    Bundle of modules: only generate module files, nothing to build/install
    """

    @staticmethod
    def extra_options(extra_vars=None):
        """Easyconfig parameters specific to bundles."""
        if extra_vars is None:
            extra_vars = {}
        extra_vars.update({
            'altroot': [None, "Software name of dependency to use to define $EBROOT for this bundle", CUSTOM],
            'altversion': [None, "Software name of dependency to use to define $EBVERSION for this bundle", CUSTOM],
            'default_component_specs': [{}, "Default specs to use for every component", CUSTOM],
            'components': [(), "List of components to install: tuples w/ name, version and easyblock to use", CUSTOM],
            'sanity_check_components': [[], "List of components for which to run sanity checks", CUSTOM],
            'sanity_check_all_components': [False, "Enable sanity checks for all components", CUSTOM],
            'default_easyblock': [None, "Default easyblock to use for components", CUSTOM],
        })
        return EasyBlock.extra_options(extra_vars)

    def __init__(self, *args, **kwargs):
        """Initialize easyblock."""
        super().__init__(*args, **kwargs)
        self.altroot = None
        self.altversion = None

        # list of EasyConfig instances and their EasyBlocks for components
        self.comp_instances = []

        # list of EasyConfig instances of components for which to run sanity checks
        self.comp_cfgs_sanity_check = []

        check_for_sources = getattr(self, 'check_for_sources', True)
        # list of sources for bundle itself *must* be empty (unless overridden by subclass)
        if check_for_sources:
            if self.cfg.get_ref('sources'):
                raise EasyBuildError("List of sources for bundle itself must be empty, found %s", self.cfg['sources'])
            if self.cfg.get_ref('patches'):
                raise EasyBuildError("List of patches for bundle itself must be empty, found %s", self.cfg['patches'])

        # copy EasyConfig instance before we make changes to it
        # (like adding component sources to top-level sources easyconfig parameter)
        self.cfg = self.cfg.copy()

        # disable templating to avoid premature resolving of template values
        # Note that self.cfg.update also resolves templates!
        with self.cfg.disable_templating():
            # list of checksums for patches (must be included after checksums for sources)
            checksums_patches = []

            if self.cfg['sanity_check_components'] and self.cfg['sanity_check_all_components']:
                raise EasyBuildError("sanity_check_components and sanity_check_all_components"
                                     "cannot be enabled together")

            # backup and reset general sanity checks from main body of ec,
            # if component-specific sanity checks are enabled necessary to avoid:
            # - duplicating the general sanity check across all components running sanity checks
            # - general sanity checks taking precedence over those defined in a component's easyblock
            self.backup_sanity_paths = self.cfg['sanity_check_paths']
            self.backup_sanity_cmds = self.cfg['sanity_check_commands']
            if self.cfg['sanity_check_components'] or self.cfg['sanity_check_all_components']:
                # reset general sanity checks, to be restored later
                self.cfg['sanity_check_paths'] = {}
                self.cfg['sanity_check_commands'] = {}
            components = self.cfg['components']

            for comp in components:
                comp_name, comp_version, comp_specs = comp[0], comp[1], {}
                if len(comp) == 3:
                    comp_specs = comp[2]

                comp_cfg = self.cfg.copy()

                comp_cfg['name'] = comp_name
                comp_cfg['version'] = comp_version

                # The copy above may include unexpected settings for common values.
                # In particular for a Pythonbundle we have seen a component inheriting
                #  runtest = True
                # which is not a valid value for many easyblocks.
                # Reset runtest to the original default, if people want the test step
                # they can set it explicitly, in default_component_specs or by the component easyblock
                if comp_cfg._config['runtest'] != DEFAULT_CONFIG["runtest"]:
                    self.log.warning(
                        "Resetting runtest to default value for component easyblock "
                        f"(from {comp_cfg._config['runtest']})."
                        )
                    comp_cfg._config['runtest'] = DEFAULT_CONFIG["runtest"]

                # determine easyblock to use for this component
                # - if an easyblock is specified explicitly, that will be used
                # - if not, a software-specific easyblock will be considered by get_easyblock_class
                # - if no easyblock was found, default_easyblock is considered
                comp_easyblock = comp_specs.get('easyblock')
                easyblock_class = get_easyblock_class(comp_easyblock, name=comp_name, error_on_missing_easyblock=False)
                if easyblock_class is None:
                    if self.cfg['default_easyblock']:
                        easyblock = self.cfg['default_easyblock']
                        easyblock_class = get_easyblock_class(easyblock)

                    if easyblock_class is None:
                        raise EasyBuildError("No easyblock found for component %s v%s", comp_name, comp_version)
                    self.log.info("Using default easyblock %s for component %s", easyblock, comp_name)
                else:
                    easyblock = easyblock_class.__name__
                    self.log.info("Using easyblock %s for component %s", easyblock, comp_name)

                if easyblock == 'Bundle':
                    raise EasyBuildError("The Bundle easyblock can not be used to install components in a bundle")

                comp_cfg.easyblock = easyblock_class

                # make sure that extra easyconfig parameters are known, so they can be set
                extra_opts = comp_cfg.easyblock.extra_options()
                comp_cfg.extend_params(copy.deepcopy(extra_opts))

                comp_cfg.generate_template_values()

                # do not inherit easyblock to use from parent
                # (since that would result in an infinite loop in install_step)
                comp_cfg['easyblock'] = None

                # reset list of sources/source_urls/checksums
                comp_cfg['sources'] = comp_cfg['source_urls'] = comp_cfg['checksums'] = comp_cfg['patches'] = []

                for key in self.cfg['default_component_specs']:
                    comp_cfg[key] = self.cfg['default_component_specs'][key]

                for key in comp_specs:
                    comp_cfg[key] = comp_specs[key]

                # Don't require that all template values can be resolved at this point but still resolve them.
                # This is important to ensure that template values like %(name)s and %(version)s
                # are correctly resolved with the component name/version before values are copied over to self.cfg
                with comp_cfg.allow_unresolved_templates():
                    comp_sources = comp_cfg['sources']
                    comp_source_urls = comp_cfg['source_urls']
                if not comp_sources:
                    raise EasyBuildError("No sources specification for component %s v%s", comp_name, comp_version)
                # If per-component source URLs are provided, attach them directly to the relevant sources
                if comp_source_urls:
                    for source in comp_sources:
                        if isinstance(source, str):
                            self.cfg.update('sources', [{'filename': source, 'source_urls': comp_source_urls[:]}])
                        elif isinstance(source, dict):
                            # Update source_urls in the 'source' dict to use the one for the components
                            # (if it doesn't already exist)
                            if 'source_urls' not in source:
                                source['source_urls'] = comp_source_urls[:]
                            self.cfg.update('sources', [source])
                        else:
                            raise EasyBuildError("Source %s for component %s is neither a string nor a dict, cannot "
                                                 "process it.", source, comp_cfg['name'])
                else:
                    # add component sources to list of sources
                    self.cfg.update('sources', comp_sources)

                comp_checksums = comp_cfg['checksums']
                if comp_checksums:
                    src_cnt = len(comp_sources)

                    # add per-component checksums for sources to list of checksums
                    self.cfg.update('checksums', comp_checksums[:src_cnt])

                    # add per-component checksums for patches to list of checksums for patches
                    checksums_patches.extend(comp_checksums[src_cnt:])

                with comp_cfg.allow_unresolved_templates():
                    comp_patches = comp_cfg['patches']
                if comp_patches:
                    self.cfg.update('patches', comp_patches)

                self.comp_instances.append((comp_cfg, comp_cfg.easyblock(comp_cfg, logfile=self.logfile)))

            self.cfg.update('checksums', checksums_patches)

        # restore general sanity checks if using component-specific sanity checks
        if self.cfg['sanity_check_components'] or self.cfg['sanity_check_all_components']:
            self.cfg['sanity_check_paths'] = self.backup_sanity_paths
            self.cfg['sanity_check_commands'] = self.backup_sanity_cmds

    def check_checksums(self):
        """
        Check whether a SHA256 checksum is available for all sources & patches (incl. extensions).

        :return: list of strings describing checksum issues (missing checksums, wrong checksum type, etc.)
        """
        checksum_issues = super().check_checksums()

        for comp, _ in self.comp_instances:
            checksum_issues.extend(self.check_checksums_for(comp, sub="of component %s" % comp['name']))

        return checksum_issues

    def patch_step(self):
        """Patch step must be a no-op for bundle, since there are no top-level sources/patches."""
        pass

    def get_altroot_and_altversion(self):
        """Get altroot and altversion, if they are defined"""
        altroot = None
        if self.cfg['altroot']:
            altroot = get_software_root(self.cfg['altroot'])
        altversion = None
        if self.cfg['altversion']:
            altversion = get_software_version(self.cfg['altversion'])
        return altroot, altversion

    def configure_step(self):
        """Collect altroot/altversion info."""
        self.altroot, self.altversion = self.get_altroot_and_altversion()

    def build_step(self):
        """Do nothing."""
        pass

    def _install_component(self, comp):
        """Run the installation steps for a single component"""
        # run relevant steps
        for descr, step_name in COMPONENT_INSTALL_STEPS:
            if step_name in comp.cfg['skipsteps']:
                comp.log.info("Skipping '%s' step for component %s v%s", step_name, comp.name, comp.version)
            elif build_option('skip_test_step') and step_name == TEST_STEP:
                comp.log.info("Skipping %s step for component %s v%s, as requested via skip-test-step", step_name,
                              comp.name, comp.version)
            else:
                msg = f'   {descr} component {comp.name}...'
                if self.dry_run:
                    self.dry_run_msg("%s [DRY RUN]\n", msg)
                else:
                    print_msg(msg, log=self.log, silent=self.silent)
                start_time = datetime.now()
                try:
                    comp.run_step(step_name, [lambda x: getattr(x, '%s_step' % step_name)])
                finally:
                    if not self.dry_run:
                        step_duration = datetime.now() - start_time
                        if step_duration.total_seconds() >= 1:
                            print_msg("   ... (took %s)", time2str(step_duration), log=self.log, silent=self.silent)
                        elif self.logdebug or build_option('trace'):
                            print_msg("   ... (took < 1 sec)", log=self.log, silent=self.silent)

    def install_step(self):
        """Install components, if specified."""
        comp_cnt = len(self.cfg['components'])
        for idx, (cfg, comp) in enumerate(self.comp_instances):
            print_msg("installing bundle component %s v%s (%d/%d)..." %
                      (comp.name, comp.version, idx + 1, comp_cnt))
            self.log.info("Installing component %s v%s using easyblock %s", comp.name, comp.version, cfg.easyblock)

            # correct build/install dirs
            comp.builddir = self.builddir
            comp.install_subdir, comp.installdir = self.install_subdir, self.installdir

            # make sure we can build in parallel
            comp.set_parallel()

            # figure out correct start directory
            comp.guess_start_dir()

            # need to run fetch_patches to ensure per-component patches are applied
            comp.fetch_patches()

            comp.src = []

            # find matching entries in self.src for this component
            with comp.cfg.allow_unresolved_templates():
                comp_sources = comp.cfg['sources']
            for source in comp_sources:
                if isinstance(source, str):
                    comp_src_fn = source
                elif isinstance(source, dict):
                    if 'filename' in source:
                        comp_src_fn = source['filename']
                    else:
                        raise EasyBuildError("Encountered source file specified as dict without 'filename': %s", source)
                else:
                    raise EasyBuildError("Specification of unknown type for source file: %s", source)

                found = False
                for src in self.src:
                    if src['name'] == comp_src_fn:
                        self.log.info("Found spec for source %s for component %s: %s", comp_src_fn, comp.name, src)
                        comp.src.append(src)
                        found = True
                        break
                if not found:
                    raise EasyBuildError("Failed to find spec for source %s for component %s", comp_src_fn, comp.name)

                # location of first unpacked source is used to determine where to apply patch(es)
                comp.src[-1]['finalpath'] = comp.cfg['start_dir']

            # check if sanity checks are enabled for the component
            if self.cfg['sanity_check_all_components'] or comp.name in self.cfg['sanity_check_components']:
                self.comp_cfgs_sanity_check.append(comp)

            self._install_component(comp)

            if comp.make_module_req_guess.__qualname__ != 'EasyBlock.make_module_req_guess':
                depr_msg = f"Easyblock used to install component {comp.name} still uses make_module_req_guess"
                self.log.deprecated(depr_msg, '6.0')
                # update environment to ensure stuff provided by former components can be picked up by latter components
                # once the installation is finalised, this is handled by the generated module
                reqs = comp.make_module_req_guess()
                for envvar in reqs:
                    curr_val = os.getenv(envvar, '')
                    curr_paths = curr_val.split(os.pathsep)
                    for subdir in reqs[envvar]:
                        path = os.path.join(self.installdir, subdir)
                        if path not in curr_paths:
                            if curr_val:
                                new_val = '%s:%s' % (path, curr_val)
                            else:
                                new_val = path
                            env.setvar(envvar, new_val)
            else:
                # Explicit call as EasyBlocks might set additional environment variables in
                # the make_module step, which may be required for later component builds.
                # Set fake arg to True, as module components should not try to create their own module.
                comp.make_module_step(fake=True)

                # Update current environment with component environment to ensure stuff provided
                # by this component can be picked up by installation of subsequent components
                # - this is a stripped down version of EasyBlock.make_module_req for fake modules
                # - once bundle installation is complete, this is handled by the generated module as usual
                for mod_envar, mod_paths in comp.module_load_environment.items():
                    # expand glob patterns in module load environment to existing absolute paths
                    mod_expand = mod_paths.expand_paths(self.installdir)
                    mod_expand = [os.path.join(self.installdir, path) for path in mod_expand]
                    # prepend to current environment variable if new stuff added to installation
                    curr_env = os.getenv(mod_envar, '')
                    curr_paths = [path for path in curr_env.split(os.pathsep) if path]
                    new_paths = nub(mod_expand + curr_paths)
                    new_env = os.pathsep.join(new_paths)
                    if new_env and new_env != curr_env:
                        env.setvar(mod_envar, new_env)

    def make_module_step(self, *args, **kwargs):
        """
        Set module requirements from all components, e.g. $PATH, etc.
        During the install step, we only set these requirements temporarily.
        Later on when building the module, those paths are not considered.
        Therefore, iterate through all the components again and gather
        the requirements.

        Do not remove duplicates or check for existence of folders,
        as this is done in the generic EasyBlock while creating
        the module file already.
        """
        for _, comp in self.comp_instances:
            self.log.info("Gathering module paths for component %s v%s", comp.name, comp.version)

            # take into account that easyblock used for component may not be migrated yet to module_load_environment
            if comp.make_module_req_guess.__qualname__ != 'EasyBlock.make_module_req_guess':

                depr_msg = f"Easyblock used to install component {comp.name} still uses make_module_req_guess"
                self.log.deprecated(depr_msg, '6.0')

                reqs = comp.make_module_req_guess()

                # Try-except block to fail with an easily understandable error message.
                # This should only trigger when an EasyBlock returns non-dict module requirements
                # for make_module_req_guess() which should then be fixed in the components EasyBlock.
                try:
                    for key, value in sorted(reqs.items()):
                        if key in self.module_load_environment:
                            getattr(self.module_load_environment, key).extend(value)
                        else:
                            setattr(self.module_load_environment, key, value)
                except AttributeError:
                    raise EasyBuildError("Cannot process module requirements of bundle component %s v%s",
                                         comp.name, comp.version)
            else:
                # Explicit call required as adding step to 'install_step' is not sufficient
                # for module-only build. Set fake arg to True, as module components should
                # not try to create their own module.
                comp.make_module_step(*args, **dict(kwargs, fake=True))

                for env_var_name, env_var_val in comp.module_load_environment.items():
                    if env_var_name in self.module_load_environment:
                        getattr(self.module_load_environment, env_var_name).extend(env_var_val)
                    else:
                        setattr(self.module_load_environment, env_var_name, env_var_val)

        return super().make_module_step(*args, **kwargs)

    def make_module_extra(self, *args, **kwargs):
        """Set extra stuff in module file, e.g. $EBROOT*, $EBVERSION*, etc."""
        if not self.altroot and not self.altversion:
            # check for altroot and altversion (needed here for a module only build)
            self.altroot, self.altversion = self.get_altroot_and_altversion()
        if 'altroot' not in kwargs:
            kwargs['altroot'] = self.altroot
        if 'altversion' not in kwargs:
            kwargs['altversion'] = self.altversion
        return super().make_module_extra(*args, **kwargs)

    def sanity_check_step(self, *args, **kwargs):
        """
        If component sanity checks are enabled, run sanity checks for the desired components listed.
        If nothing is being installed, just being able to load the (fake) module is sufficient
        """
        if self.cfg['exts_list'] or self.cfg['sanity_check_paths'] or self.cfg['sanity_check_commands']:
            super().sanity_check_step(*args, **kwargs)
        else:
            self.log.info("Testing loading of module '%s' by means of sanity check" % self.full_mod_name)
            fake_mod_data = self.load_fake_module(purge=True)
            self.log.debug("Cleaning up after testing loading of module")
            self.clean_up_fake_module(fake_mod_data)

        # run sanity checks for specific components
        cnt = len(self.comp_cfgs_sanity_check)
<<<<<<< HEAD
        if cnt > 0:
            if self.sanity_check_module_loaded:
                loaded_module = False
            else:
                self.sanity_check_load_module(extension=kwargs.get('extension', False),
                                              extra_modules=kwargs.get('extra_modules', None))
                loaded_module = self.sanity_check_module_loaded
            for idx, comp in enumerate(self.comp_cfgs_sanity_check):
                print_msg("sanity checking bundle component %s v%s (%i/%i)...", comp.name, comp.version, idx + 1, cnt)
                self.log.info("Starting sanity check step for component %s v%s", comp.name, comp.version)

                # Avoid loading the module in components again
                comp.sanity_check_module_loaded = True
                comp.run_step('sanity_check', [lambda x: x.sanity_check_step])
                comp.sanity_check_module_loaded = False
            if loaded_module:
                if self.fake_mod_data:
                    self.clean_up_fake_module(self.fake_mod_data)
                    self.fake_mod_data = None
                self.sanity_check_module_loaded = False
=======
        for idx, comp in enumerate(self.comp_cfgs_sanity_check):
            print_msg("sanity checking bundle component %s v%s (%i/%i)...", comp.name, comp.version, idx + 1, cnt)
            self.log.info("Starting sanity check step for component %s v%s", comp.name, comp.version)

            comp.run_step('sanity_check', [lambda x: x.sanity_check_step])
>>>>>>> d9dec7f1
<|MERGE_RESOLUTION|>--- conflicted
+++ resolved
@@ -472,7 +472,6 @@
 
         # run sanity checks for specific components
         cnt = len(self.comp_cfgs_sanity_check)
-<<<<<<< HEAD
         if cnt > 0:
             if self.sanity_check_module_loaded:
                 loaded_module = False
@@ -492,11 +491,4 @@
                 if self.fake_mod_data:
                     self.clean_up_fake_module(self.fake_mod_data)
                     self.fake_mod_data = None
-                self.sanity_check_module_loaded = False
-=======
-        for idx, comp in enumerate(self.comp_cfgs_sanity_check):
-            print_msg("sanity checking bundle component %s v%s (%i/%i)...", comp.name, comp.version, idx + 1, cnt)
-            self.log.info("Starting sanity check step for component %s v%s", comp.name, comp.version)
-
-            comp.run_step('sanity_check', [lambda x: x.sanity_check_step])
->>>>>>> d9dec7f1
+                self.sanity_check_module_loaded = False