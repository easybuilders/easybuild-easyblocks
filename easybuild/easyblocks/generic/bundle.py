--- conflicted
+++ resolved
@@ -186,14 +186,8 @@
                             'modextravars', 'modextrapaths'):
                     comp_cfg[var] = copy.deepcopy(get_easyconfig_parameter_default(var))
 
-<<<<<<< HEAD
-                # reset list of sources/source_urls/checksums
-                comp_cfg['sources'] = comp_cfg['source_urls'] = comp_cfg['checksums'] = []
-                comp_cfg['patches'] = comp_cfg['postinstallpatches'] = []
-=======
                 comp_cfg['name'] = comp_name
                 comp_cfg['version'] = comp_version
->>>>>>> cae1c39f
 
                 for key in self.cfg['default_component_specs']:
                     comp_cfg[key] = self.cfg['default_component_specs'][key]
