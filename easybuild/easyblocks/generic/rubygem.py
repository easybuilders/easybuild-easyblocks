##
# Copyright 2015-2018 Ghent University
#
# This file is part of EasyBuild,
# originally created by the HPC team of Ghent University (http://ugent.be/hpc/en),
# with support of Ghent University (http://ugent.be/hpc),
# the Flemish Supercomputer Centre (VSC) (https://www.vscentrum.be),
# Flemish Research Foundation (FWO) (http://www.fwo.be/en)
# and the Department of Economy, Science and Innovation (EWI) (http://www.ewi-vlaanderen.be/en).
#
# https://github.com/easybuilders/easybuild
#
# EasyBuild is free software: you can redistribute it and/or modify
# it under the terms of the GNU General Public License as published by
# the Free Software Foundation v2.
#
# EasyBuild is distributed in the hope that it will be useful,
# but WITHOUT ANY WARRANTY; without even the implied warranty of
# MERCHANTABILITY or FITNESS FOR A PARTICULAR PURPOSE.  See the
# GNU General Public License for more details.
#
# You should have received a copy of the GNU General Public License
# along with EasyBuild.  If not, see <http://www.gnu.org/licenses/>.
##
"""
EasyBuild support for Ruby Gems, implemented as an easyblock

@author: Robert Schmidt (Ottawa Hospital Research Institute)
@author: Kenneth Hoste (Ghent University)
"""
import os
import shutil

import easybuild.tools.environment as env
from easybuild.framework.extensioneasyblock import ExtensionEasyBlock
from easybuild.tools.build_log import EasyBuildError
from easybuild.tools.modules import get_software_root
from easybuild.tools.run import run_cmd
from easybuild.easyblocks.ruby import EB_Ruby

class RubyGem(ExtensionEasyBlock):
    """Builds and installs Ruby Gems."""

    def __init__(self, *args, **kwargs):
        """RubyGem easyblock constructor."""
        super(RubyGem, self).__init__(*args, **kwargs)
        self.ext_src = None

    def run(self):
        """Perform the actual Ruby gem build/install"""
        if not self.src:
            raise EasyBuildError("No source found for Ruby Gem %s, required for installation.", self.name)

        super(RubyGem, self).run()

        self.ext_src = self.src
        self.log.debug("Installing Ruby gem %s version %s." % (self.name, self.version))
        self.install_step()

    def extract_step(self):
        """Skip extraction, gemfiles will be installed as downloaded"""
        if len(self.src) > 1:
            raise EasyBuildError("Don't know how to handle Ruby gems with multiple sources.'")
        else:
            try:
                shutil.copy2(self.src[0]['path'], self.builddir)
            except OSError, err:
                raise EasyBuildError("Failed to copy source to build dir: %s", err)
            self.ext_src = self.src[0]['name']

            # set final path since it can't be determined from unpacked sources (used for guessing start_dir)
            self.src[0]['finalpath'] = self.builddir

    def configure_step(self):
        """No separate configuration for Ruby Gems."""
        pass

    def build_step(self):
        """No separate build procedure for Ruby Gems."""
        pass

    def test_step(self):
        """No separate (standard) test procedure for Ruby Gems."""
        pass

    def install_step(self):
        """Install Ruby Gems using gem package manager"""
        ruby_root = get_software_root('Ruby')
        if not ruby_root:
            raise EasyBuildError("Ruby module not loaded?")

        # this is the 'proper' way to specify a custom installation prefix: set $GEM_HOME
<<<<<<< HEAD
        if not isinstance(self.master, EB_Ruby):
=======
        if not self.is_extension or self.master.name != 'Ruby':
>>>>>>> 3c92355e
            env.setvar('GEM_HOME', self.installdir)

        bindir = os.path.join(self.installdir, 'bin')
        run_cmd("gem install --bindir %s --local %s" % (bindir, self.ext_src))

    def make_module_extra(self):
        """Extend $GEM_PATH in module file."""
        txt = super(RubyGem, self).make_module_extra()
        # for stand-alone Ruby gem installs, $GEM_PATH needs to be updated
<<<<<<< HEAD
        if not isinstance(self.master, EB_Ruby):
=======
        if not self.is_extension or self.master.name != 'Ruby':
>>>>>>> 3c92355e
            txt += self.module_generator.prepend_paths('GEM_PATH', [''])
        return txt<|MERGE_RESOLUTION|>--- conflicted
+++ resolved
@@ -90,11 +90,7 @@
             raise EasyBuildError("Ruby module not loaded?")
 
         # this is the 'proper' way to specify a custom installation prefix: set $GEM_HOME
-<<<<<<< HEAD
         if not isinstance(self.master, EB_Ruby):
-=======
-        if not self.is_extension or self.master.name != 'Ruby':
->>>>>>> 3c92355e
             env.setvar('GEM_HOME', self.installdir)
 
         bindir = os.path.join(self.installdir, 'bin')
@@ -104,10 +100,6 @@
         """Extend $GEM_PATH in module file."""
         txt = super(RubyGem, self).make_module_extra()
         # for stand-alone Ruby gem installs, $GEM_PATH needs to be updated
-<<<<<<< HEAD
         if not isinstance(self.master, EB_Ruby):
-=======
-        if not self.is_extension or self.master.name != 'Ruby':
->>>>>>> 3c92355e
             txt += self.module_generator.prepend_paths('GEM_PATH', [''])
         return txt