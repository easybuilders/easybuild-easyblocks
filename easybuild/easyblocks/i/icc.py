# #
# Copyright 2009-2017 Ghent University
#
# This file is part of EasyBuild,
# originally created by the HPC team of Ghent University (http://ugent.be/hpc/en),
# with support of Ghent University (http://ugent.be/hpc),
# the Flemish Supercomputer Centre (VSC) (https://www.vscentrum.be),
# Flemish Research Foundation (FWO) (http://www.fwo.be/en)
# and the Department of Economy, Science and Innovation (EWI) (http://www.ewi-vlaanderen.be/en).
#
# http://github.com/hpcugent/easybuild
#
# EasyBuild is free software: you can redistribute it and/or modify
# it under the terms of the GNU General Public License as published by
# the Free Software Foundation v2.
#
# EasyBuild is distributed in the hope that it will be useful,
# but WITHOUT ANY WARRANTY; without even the implied warranty of
# MERCHANTABILITY or FITNESS FOR A PARTICULAR PURPOSE.  See the
# GNU General Public License for more details.
#
# You should have received a copy of the GNU General Public License
# along with EasyBuild.  If not, see <http://www.gnu.org/licenses/>.
# #
"""
EasyBuild support for install the Intel C/C++ compiler suite, implemented as an easyblock

@author: Stijn De Weirdt (Ghent University)
@author: Dries Verdegem (Ghent University)
@author: Kenneth Hoste (Ghent University)
@author: Pieter De Baets (Ghent University)
@author: Jens Timmerman (Ghent University)
@author: Ward Poelmans (Ghent University)
@author: Fokko Masselink
"""

import os
import re
from distutils.version import LooseVersion

from easybuild.easyblocks.generic.intelbase import IntelBase, ACTIVATION_NAME_2012, COMP_ALL
from easybuild.easyblocks.generic.intelbase import LICENSE_FILE_NAME_2012
from easybuild.easyblocks.t.tbb import get_tbb_gccprefix
from easybuild.tools.run import run_cmd
from easybuild.tools.systemtools import get_shared_lib_ext


def get_icc_version():
    """Obtain icc version string via 'icc --version'."""
    cmd = "icc --version"
    (out, _) = run_cmd(cmd, log_all=True, simple=False)

    ver_re = re.compile("^icc \(ICC\) (?P<version>[0-9.]+) [0-9]+$", re.M)
    version = ver_re.search(out).group('version')

    return version


class EB_icc(IntelBase):
    """Support for installing icc

    - tested with 11.1.046
        - will fail for all older versions (due to newer silent installer)
    """

    def __init__(self, *args, **kwargs):
        """Constructor, initialize class variables."""
        super(EB_icc, self).__init__(*args, **kwargs)

        self.debuggerpath = None

        if LooseVersion(self.version) >= LooseVersion('2016') and self.cfg['components'] is None:
            # we need to use 'ALL' by default, using 'DEFAULTS' results in key things not being installed (e.g. bin/icc)
            self.cfg['components'] = [COMP_ALL]
            self.log.debug("Nothing specified for components, but required for version 2016, using %s instead",
                           self.cfg['components'])

    def install_step(self):
        """
        Actual installation
        - create silent cfg file
        - execute command
        """
        silent_cfg_names_map = None

        if LooseVersion(self.version) < LooseVersion('2013_sp1'):
            # since icc v2013_sp1, silent.cfg has been slightly changed to be 'more standard'

            silent_cfg_names_map = {
                'activation_name': ACTIVATION_NAME_2012,
                'license_file_name': LICENSE_FILE_NAME_2012,
            }

        super(EB_icc, self).install_step(silent_cfg_names_map=silent_cfg_names_map)

    def sanity_check_step(self):
        """Custom sanity check paths for icc."""

        binprefix = 'bin/intel64'
        libprefix = 'lib/intel64'
        if LooseVersion(self.version) >= LooseVersion('2011'):
            if LooseVersion(self.version) <= LooseVersion('2011.3.174'):
                binprefix = 'bin'
            elif LooseVersion(self.version) >= LooseVersion('2013_sp1'):
                binprefix = 'bin'
            else:
                libprefix = 'compiler/lib/intel64'

        binfiles = ['icc', 'icpc']
        if LooseVersion(self.version) < LooseVersion('2014'):
            binfiles += ['idb']

        binaries = [os.path.join(binprefix, f) for f in binfiles]
        libraries = [os.path.join(libprefix, 'lib%s' % l) for l in ['iomp5.a', 'iomp5.%s' % get_shared_lib_ext()]]
        sanity_check_files = binaries + libraries
        if LooseVersion(self.version) > LooseVersion('2015'):
            sanity_check_files.append('include/omp.h')

        custom_paths = {
            'files': sanity_check_files,
            'dirs': [],
        }

        custom_commands = ["which icc"]

        super(EB_icc, self).sanity_check_step(custom_paths=custom_paths, custom_commands=custom_commands)

    def make_module_req_guess(self):
        """
        Additional paths to consider for prepend-paths statements in module file
        """
        prefix = None

        # guesses per environment variables
        # some of these paths only apply to certain versions, but that doesn't really matter
        # existence of paths is checked by module generator before 'prepend-paths' statements are included
        guesses = {
            'CLASSPATH': ['daal/lib/daal.jar'],
            # 'include' is deliberately omitted, including it causes problems, e.g. with complex.h and std::complex
            # cfr. https://software.intel.com/en-us/forums/intel-c-compiler/topic/338378
            'CPATH': ['daal/include', 'ipp/include', 'mkl/include', 'tbb/include'],
            'DAALROOT': ['daal'],
            'IPPROOT': ['ipp'],
            'LD_LIBRARY_PATH': ['lib'],
            'MANPATH': ['debugger/gdb/intel64/share/man', 'man/common', 'man/en_US', 'share/man'],
            'PATH': [],
            'TBBROOT': ['tbb'],
        }

        if self.cfg['m32']:
            # 32-bit toolchain
            guesses['PATH'].extend(['bin/ia32', 'tbb/bin/ia32'])
            guesses['LD_LIBRARY_PATH'].append('lib/ia32')

        else:
            # 64-bit toolkit
            guesses['PATH'].extend([
                'bin/intel64',
                'debugger/gdb/intel64/bin',
                'ipp/bin/intel64',
                'mpi/intel64/bin',
                'tbb/bin/emt64',
                'tbb/bin/intel64',
            ])

            guesses['LD_LIBRARY_PATH'].extend([
                'compiler/lib/intel64',
                'debugger/ipt/intel64/lib',
                'ipp/lib/intel64',
                'mkl/lib/intel64',
                'mpi/intel64',
                'tbb/lib/intel64/%s' % get_tbb_gccprefix(),
            ])

            if LooseVersion(self.version) < LooseVersion('2016'):
                prefix = 'composer_xe_%s' % self.version

                # debugger is dependent on $INTEL_PYTHONHOME since version 2015 and newer
                if LooseVersion(self.version) >= LooseVersion('2015'):
                    self.debuggerpath = os.path.join(prefix, 'debugger')

            else:
                # new directory layout for Intel Parallel Studio XE 2016
                # https://software.intel.com/en-us/articles/new-directory-layout-for-intel-parallel-studio-xe-2016
                prefix = 'compilers_and_libraries_%s/linux' % self.version
                # Debugger requires INTEL_PYTHONHOME, which only allows for a single value
                self.debuggerpath = 'debugger_%s' % self.version.split('.')[0]

                guesses['LD_LIBRARY_PATH'].extend([
                    os.path.join(self.debuggerpath, 'libipt/intel64/lib'),
                    'daal/lib/intel64_lin',
                ])

            # 'lib/intel64' is deliberately listed last, so it gets precedence over subdirs
            guesses['LD_LIBRARY_PATH'].append('lib/intel64')

        # set debugger path
        if self.debuggerpath:
            guesses['PATH'].append(os.path.join(self.debuggerpath, 'gdb', 'intel64', 'bin'))

        # in recent Intel compiler distributions, the actual binaries are
        # in deeper directories, and symlinked in top-level directories
        # however, not all binaries are symlinked (e.g. mcpcom is not)
        # we only need to include the deeper directories (same as compilervars.sh)
        if prefix and os.path.isdir(os.path.join(self.installdir, prefix)):
            for key, subdirs in guesses.items():
                guesses[key] = [os.path.join(prefix, subdir) for subdir in subdirs]

<<<<<<< HEAD
        # remove IDB_HOME if idb does not exist
        idb_found = False
        for guess in guesses['IDB_HOME']:
            if os.path.isfile(os.path.join(self.installdir, guess, 'idb')):
                idb_found = True
                exit
        if not idb_found:
            del guesses['IDB_HOME']
=======
        # only set $IDB_HOME if idb exists
        idb_home_subdir = 'bin/intel64'
        if os.path.isfile(os.path.join(self.installdir, idb_home_subdir, 'idb')):
            guesses['IDB_HOME'] = [idb_home_subdir]
>>>>>>> c8e3eac7

        return guesses

    def make_module_extra(self):
        """Additional custom variables for icc: $INTEL_PYTHONHOME."""
        txt = super(EB_icc, self).make_module_extra()

        if self.debuggerpath:
            intel_pythonhome = os.path.join(self.installdir, self.debuggerpath, 'python', 'intel64')
            if os.path.isdir(intel_pythonhome):
                txt += self.module_generator.set_environment('INTEL_PYTHONHOME', intel_pythonhome)

        return txt<|MERGE_RESOLUTION|>--- conflicted
+++ resolved
@@ -206,21 +206,10 @@
             for key, subdirs in guesses.items():
                 guesses[key] = [os.path.join(prefix, subdir) for subdir in subdirs]
 
-<<<<<<< HEAD
-        # remove IDB_HOME if idb does not exist
-        idb_found = False
-        for guess in guesses['IDB_HOME']:
-            if os.path.isfile(os.path.join(self.installdir, guess, 'idb')):
-                idb_found = True
-                exit
-        if not idb_found:
-            del guesses['IDB_HOME']
-=======
         # only set $IDB_HOME if idb exists
         idb_home_subdir = 'bin/intel64'
         if os.path.isfile(os.path.join(self.installdir, idb_home_subdir, 'idb')):
             guesses['IDB_HOME'] = [idb_home_subdir]
->>>>>>> c8e3eac7
 
         return guesses
 
