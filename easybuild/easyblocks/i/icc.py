##
# Copyright 2009-2012 Stijn De Weirdt
# Copyright 2010 Dries Verdegem
# Copyright 2010-2012 Kenneth Hoste
# Copyright 2011 Pieter De Baets
# Copyright 2011-2012 Jens Timmerman
#
# This file is part of EasyBuild,
# originally created by the HPC team of the University of Ghent (http://ugent.be/hpc).
#
# http://github.com/hpcugent/easybuild
#
# EasyBuild is free software: you can redistribute it and/or modify
# it under the terms of the GNU General Public License as published by
# the Free Software Foundation v2.
#
# EasyBuild is distributed in the hope that it will be useful,
# but WITHOUT ANY WARRANTY; without even the implied warranty of
# MERCHANTABILITY or FITNESS FOR A PARTICULAR PURPOSE.  See the
# GNU General Public License for more details.
#
# You should have received a copy of the GNU General Public License
# along with EasyBuild.  If not, see <http://www.gnu.org/licenses/>.
##
"""
EasyBuild support for install the Intel C/C++ compiler suite, implemented as an easyblock
"""

import os
from distutils.version import LooseVersion

from easybuild.easyblocks.intelbase import EB_IntelBase


class EB_icc(EB_IntelBase):
    """Support for installing icc

    - tested with 11.1.046
        - will fail for all older versions (due to newer silent installer)
    """

    def sanity_check_step(self):

        if not self.getcfg('sanityCheckPaths'):

<<<<<<< HEAD
            libprefix = ""
            if LooseVersion(self.get_version()) >= LooseVersion("2011"):
                libprefix = "compiler/lib/intel64/lib"
            else:
                libprefix = "lib/intel64/lib"
=======
            binprefix = "bin/intel64"
            libprefix = "lib/intel64/lib"
            if LooseVersion(self.version()) >= LooseVersion("2011"):
                if LooseVersion(self.version()) <= LooseVersion("2011.3.174"):
                    binprefix = "bin"
                else:
                    libprefix = "compiler/lib/intel64/lib"
>>>>>>> 536762aa

            self.setcfg('sanityCheckPaths', {
                                             'files': ["%s/%s" % (binprefix, x) for x in ["icc", "icpc", "idb"]] +
                                                      ["%s%s" % (libprefix, x) for x in ["iomp5.a", "iomp5.so"]],
                                             'dirs': []
                                            })

            self.log.info("Customized sanity check paths: %s" % self.getcfg('sanityCheckPaths'))

        EB_IntelBase.sanity_check_step(self)

    def make_module_req_guess(self):
        """Customize paths to check and add in environment.
        """
        if self.getcfg('m32'):
            # 32-bit get_toolkit
            dirmap = {
                      'PATH': ['bin', 'bin/ia32', 'tbb/bin/ia32'],
                      'LD_LIBRARY_PATH': ['lib', 'lib/ia32'],
                      'MANPATH': ['man', 'share/man', 'man/en_US'],
                      'IDB_HOME': ['bin/intel64']
                     }
        else:
            # 64-bit toolit
            dirmap = {
                      'PATH': ['bin', 'bin/intel64', 'tbb/bin/emt64'],
                      'LD_LIBRARY_PATH': ['lib', 'lib/intel64'],
                      'MANPATH': ['man', 'share/man', 'man/en_US'],
                      'IDB_HOME': ['bin/intel64']
                   }

        # in recent Intel compiler distributions, the actual binaries are
        # in deeper directories, and symlinked in top-level directories
        # however, not all binaries are symlinked (e.g. mcpcom is not)
        if os.path.isdir("%s/composerxe-%s" % (self.installdir, self.get_version())):
            prefix = "composerxe-%s" % self.get_version()
            oldmap = dirmap
            dirmap = {}
            for k, vs in oldmap.items():
                dirmap[k] = []
                if k == "LD_LIBRARY_PATH":
                    prefix = "composerxe-%s/compiler" % self.get_version()
                else:
                    prefix = "composerxe-%s" % self.get_version()
                for v in vs:
                    v2 = "%s/%s" % (prefix, v)
                    dirmap[k].append(v2)

        elif os.path.isdir("%s/compiler" % (self.installdir)):
            prefix = "compiler"
            oldmap = dirmap
            dirmap = {}
            for k, vs in oldmap.items():
                dirmap[k] = []
                prefix = ''
                if k == "LD_LIBRARY_PATH":
                    prefix = "compiler/"
                for v in vs:
                    v2 = "%s%s" % (prefix, v)
                    dirmap[k].append(v2)

        return dirmap

    def make_module_extra(self):
        """Add extra environment variables for icc, for license file and NLS path."""

        txt = EB_IntelBase.make_module_extra(self)

        txt += "prepend-path\t%s\t\t%s\n" % ('INTEL_LICENSE_FILE', self.license)
        txt += "prepend-path\t%s\t\t$root/%s\n" % ('NLSPATH', 'idb/intel64/locale/%l_%t/%N')

        return txt<|MERGE_RESOLUTION|>--- conflicted
+++ resolved
@@ -43,13 +43,6 @@
 
         if not self.getcfg('sanityCheckPaths'):
 
-<<<<<<< HEAD
-            libprefix = ""
-            if LooseVersion(self.get_version()) >= LooseVersion("2011"):
-                libprefix = "compiler/lib/intel64/lib"
-            else:
-                libprefix = "lib/intel64/lib"
-=======
             binprefix = "bin/intel64"
             libprefix = "lib/intel64/lib"
             if LooseVersion(self.version()) >= LooseVersion("2011"):
@@ -57,7 +50,6 @@
                     binprefix = "bin"
                 else:
                     libprefix = "compiler/lib/intel64/lib"
->>>>>>> 536762aa
 
             self.setcfg('sanityCheckPaths', {
                                              'files': ["%s/%s" % (binprefix, x) for x in ["icc", "icpc", "idb"]] +
