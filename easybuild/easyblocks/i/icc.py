--- conflicted
+++ resolved
@@ -204,7 +204,6 @@
         # in recent Intel compiler distributions, the actual binaries are
         # in deeper directories, and symlinked in top-level directories
         # however, not all binaries are symlinked (e.g. mcpcom is not)
-<<<<<<< HEAD
         if prefix and os.path.isdir(os.path.join(self.installdir, prefix)):
             for key, subdirs in guesses.items():
                 guesses[key].extend([os.path.join(prefix, subdir) for subdir in subdirs])
@@ -220,47 +219,4 @@
             if os.path.isdir(intel_pythonhome):
                 txt += self.module_generator.set_environment('INTEL_PYTHONHOME', intel_pythonhome)
 
-        # in case people are using unusual locales need to set GXX_ROOT, see
-        # https://software.intel.com/en-us/articles/
-        # intel-fortran-compiler-for-linux-ifort-error-could-not-find-directory-in-which-g-resides
-        cmd = "g++ --print-search-dirs"
-        out, _ = run_cmd(cmd, log_all=True, simple=False, force_in_dry_run=True)
-        install_line_parts = out.strip().split('\n')[0].split(':')
-        if len(install_line_parts) == 2 and install_line_parts[0] == 'install':
-            gxxroot = install_line_parts[1].strip()
-        else:
-            raise EasyBuildError("Unexpected output from %s: %s", cmd, out)
-
-        txt += self.module_generator.set_environment('GXX_ROOT', gxxroot)
-
-        return txt
-=======
-        if os.path.isdir("%s/composerxe-%s" % (self.installdir, self.version)):
-            prefix = "composerxe-%s" % self.version
-            oldmap = dirmap
-            dirmap = {}
-            for k, vs in oldmap.items():
-                dirmap[k] = []
-                if k == "LD_LIBRARY_PATH":
-                    prefix = "composerxe-%s/compiler" % self.version
-                else:
-                    prefix = "composerxe-%s" % self.version
-                for v in vs:
-                    v2 = "%s/%s" % (prefix, v)
-                    dirmap[k].append(v2)
-
-        elif os.path.isdir("%s/compiler" % (self.installdir)):
-            prefix = "compiler"
-            oldmap = dirmap
-            dirmap = {}
-            for k, vs in oldmap.items():
-                dirmap[k] = []
-                prefix = ''
-                if k == "LD_LIBRARY_PATH":
-                    prefix = "compiler/"
-                for v in vs:
-                    v2 = "%s%s" % (prefix, v)
-                    dirmap[k].append(v2)
-
-        return dirmap
->>>>>>> 8ea9286c
+        return txt