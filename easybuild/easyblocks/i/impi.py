--- conflicted
+++ resolved
@@ -79,32 +79,9 @@
 
             super(EB_impi, self).install_step(silent_cfg_names_map=silent_cfg_names_map)
 
-<<<<<<< HEAD
-            # impi v4.1.1 and v5.0.1 (or more recent) installers create impi/<version> subdir, so stuff needs to be moved afterwards
-            if impiver == LooseVersion('4.1.1.036') or impiver >= LooseVersion('5.0.1.035'):
-                subdir = os.path.join(self.installdir, self.name, self.version)
-                self.log.debug("Moving contents of %s to %s" % (subdir, self.installdir))
-                try:
-                    # remove senseless symlinks, e.g., impi_5.0.1 and impi_latest
-                    majver = '.'.join(self.version.split('.')[:-1])
-                    for symlink in ['impi_%s' % majver, 'impi_latest']:
-                        symlink_fp = os.path.join(self.installdir, symlink)
-                        if os.path.exists(symlink_fp):
-                            os.remove(symlink_fp)
-                    # move contents of 'impi/<version>' dir to installdir
-                    for fil in os.listdir(subdir):
-                        source = os.path.join(subdir, fil)
-                        target = os.path.join(self.installdir, fil)
-                        self.log.debug("Moving %s to %s" % (source, target))
-                        shutil.move(source, target)
-                    shutil.rmtree(os.path.join(self.installdir, 'impi'))
-                except OSError, err:
-                    self.log.error("Failed to move contents of %s to %s: %s" % (subdir, self.installdir, err))
-=======
             # impi v4.1.1 and v5.0.1 installers create impi/<version> subdir, so stuff needs to be moved afterwards
             if impiver == LooseVersion('4.1.1.036') or impiver >= LooseVersion('5.0.1.035'):
                 super(EB_impi, self).move_after_install()
->>>>>>> dd6e236b
         else:
             # impi up until version 4.0.0.x uses custom installation procedure.
             silent = \
