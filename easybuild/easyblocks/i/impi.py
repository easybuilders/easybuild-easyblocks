--- conflicted
+++ resolved
@@ -50,11 +50,8 @@
     @staticmethod
     def extra_options():
         extra_vars = {
-<<<<<<< HEAD
-=======
             'libfabric_configopts': ['', 'Configure options for the provided libfabric', CUSTOM],
             'libfabric_rebuild': [True, 'Rebuild the internal libfabric instead of using the provided binary', CUSTOM],
->>>>>>> bce5bb81
             'ofi_internal': [True, 'Use internal shipped libfabric instead of external libfabric', CUSTOM],
             'set_mpi_wrappers_compiler': [False, 'Override default compiler used by MPI wrapper commands', CUSTOM],
             'set_mpi_wrapper_aliases_gcc': [False, 'Set compiler for mpigcc/mpigxx via aliases', CUSTOM],
