--- conflicted
+++ resolved
@@ -71,10 +71,7 @@
         if LooseVersion(self.version) < LooseVersion('R2015a'):
             shutil.copyfile(os.path.join(self.cfg['start_dir'], 'installer_input.txt'), configfile)
             config = read_file(configfile)
-<<<<<<< HEAD
-=======
             # compile regex first since re.sub doesn't accept re.M flag for multiline regex in Python 2.6
->>>>>>> 070dfe1b
             regdest = re.compile(r"^# destinationFolder=.*", re.M)
             regagree = re.compile(r"^# agreeToLicense=.*", re.M)
             regmode = re.compile(r"^# mode=.*", re.M)
