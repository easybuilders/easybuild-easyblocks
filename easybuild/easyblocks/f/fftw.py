--- conflicted
+++ resolved
@@ -191,11 +191,7 @@
                 cpu_arch = get_cpu_architecture()
                 comp_fam = self.toolchain.comp_family()
                 fftw_ver = LooseVersion(self.version)
-<<<<<<< HEAD
-                if cpu_arch == POWER and comp_fam == TC_CONSTANT_GCC and fftw_ver <= LooseVersion('3.3.8'):
-=======
                 if cpu_arch == POWER and comp_fam == TC_CONSTANT_GCC:
->>>>>>> 4f816688
                     # See https://github.com/FFTW/fftw3/issues/59 which applies to GCC 5/6/7
                     if prec == 'single' and fftw_ver <= LooseVersion('3.3.8'):
                         self.log.info("Disabling altivec for single precision on POWER with GCC for FFTW/%s"
