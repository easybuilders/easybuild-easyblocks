##
# Copyright 2009-2025 Ghent University
#
# This file is part of EasyBuild,
# originally created by the HPC team of Ghent University (http://ugent.be/hpc/en),
# with support of Ghent University (http://ugent.be/hpc),
# the Flemish Supercomputer Centre (VSC) (https://www.vscentrum.be),
# Flemish Research Foundation (FWO) (http://www.fwo.be/en)
# and the Department of Economy, Science and Innovation (EWI) (http://www.ewi-vlaanderen.be/en).
#
# https://github.com/easybuilders/easybuild
#
# EasyBuild is free software: you can redistribute it and/or modify
# it under the terms of the GNU General Public License as published by
# the Free Software Foundation v2.
#
# EasyBuild is distributed in the hope that it will be useful,
# but WITHOUT ANY WARRANTY; without even the implied warranty of
# MERCHANTABILITY or FITNESS FOR A PARTICULAR PURPOSE.  See the
# GNU General Public License for more details.
#
# You should have received a copy of the GNU General Public License
# along with EasyBuild.  If not, see <http://www.gnu.org/licenses/>.
##
"""
EasyBuild support for building and installing FFTW, implemented as an easyblock

@author: Kenneth Hoste (HPC-UGent)
"""
from easybuild.tools import LooseVersion

import easybuild.tools.toolchain as toolchain
from easybuild.easyblocks.generic.configuremake import ConfigureMake
from easybuild.framework.easyconfig import CUSTOM
from easybuild.toolchains.compiler.gcc import TC_CONSTANT_GCC
from easybuild.toolchains.compiler.fujitsu import TC_CONSTANT_FUJITSU
from easybuild.tools.build_log import EasyBuildError
from easybuild.tools.config import build_option
from easybuild.tools.systemtools import AARCH32, AARCH64, POWER, RISCV32, RISCV64, X86_64
from easybuild.tools.systemtools import get_cpu_architecture, get_cpu_features, get_shared_lib_ext
from easybuild.tools.toolchain.compiler import OPTARCH_GENERIC
from easybuild.tools.utilities import nub


# AVX*, FMA4 (AMD Bulldozer+ only), SSE2 (x86_64 only)
FFTW_CPU_FEATURE_FLAGS_SINGLE_DOUBLE = ['avx', 'avx2', 'avx512', 'fma4', 'sse2', 'vsx']
# Altivec (POWER), SSE (x86), NEON (ARM), FMA (x86_64)
# asimd is CPU feature for extended NEON on AARCH64
FFTW_CPU_FEATURE_FLAGS = FFTW_CPU_FEATURE_FLAGS_SINGLE_DOUBLE + ['altivec', 'asimd', 'neon', 'sse', 'sve']
FFTW_PRECISION_FLAGS = ['single', 'double', 'long-double', 'quad-precision']


class EB_FFTW(ConfigureMake):
    """Support for building/installing FFTW."""

    @staticmethod
    def _prec_param(prec):
        """Determine parameter name for specified precision"""
        return 'with_%s_prec' % prec.replace('-', '_').replace('_precision', '')

    @staticmethod
    def extra_options():
        """Custom easyconfig parameters for FFTW."""
        extra_vars = {
            'auto_detect_cpu_features': [True, "Auto-detect available CPU features, and configure accordingly", CUSTOM],
            'use_fma': [None, "Configure with --enable-avx-128-fma (DEPRECATED, use 'use_fma4' instead)", CUSTOM],
            'with_mpi': [True, "Enable building of FFTW MPI library", CUSTOM],
            'with_openmp': [True, "Enable building of FFTW OpenMP library", CUSTOM],
            'with_shared': [True, "Enable building of shared FFTW libraries", CUSTOM],
            'with_threads': [True, "Enable building of FFTW threads library", CUSTOM],
        }

        for flag in FFTW_CPU_FEATURE_FLAGS:
            if flag == 'fma4':
                conf_opt = 'avx-128-fma'
            else:
                conf_opt = flag

            help_msg = "Configure with --enable-%s (if None, auto-detect support for %s)" % (conf_opt, flag.upper())
            extra_vars['use_%s' % flag] = [None, help_msg, CUSTOM]

        for prec in FFTW_PRECISION_FLAGS:
            help_msg = "Enable building of %s precision library" % prec.replace('-precision', '')
            extra_vars[EB_FFTW._prec_param(prec)] = [True, help_msg, CUSTOM]

        return ConfigureMake.extra_options(extra_vars)

    def __init__(self, *args, **kwargs):
        """Initialisation of custom class variables for FFTW."""
        super().__init__(*args, **kwargs)

        # do not enable MPI if the toolchain does not support it
        if not self.toolchain.mpi_family():
            self.log.info("Disabling MPI support because the toolchain used does not support it.")
            self.cfg['with_mpi'] = False

        for flag in FFTW_CPU_FEATURE_FLAGS:
            # fail-safe: make sure we're not overwriting an existing attribute (could lead to weird bugs if we do)
            if hasattr(self, flag):
                raise EasyBuildError("EasyBlock attribute '%s' already exists")
            setattr(self, flag, self.cfg['use_%s' % flag])

            # backwards compatibility: use use_fma setting if use_fma4 is not set
            if flag == 'fma4' and self.cfg['use_fma4'] is None and self.cfg['use_fma'] is not None:
                self.log.deprecated("Use 'use_fma4' instead of 'use_fma' easyconfig parameter", '4.0')
                self.fma4 = self.cfg['use_fma']

        # auto-detect CPU features that can be used and are not enabled/disabled explicitly,
        # but only if --optarch=GENERIC is not being used
        cpu_arch = get_cpu_architecture()
        if self.cfg['auto_detect_cpu_features']:

            # if --optarch=GENERIC is used, limit which CPU features we consider for auto-detection
            if build_option('optarch') == OPTARCH_GENERIC:
                if cpu_arch == X86_64:
                    # SSE(2) is supported on all x86_64 architectures
                    cpu_features = ['sse', 'sse2']
                elif cpu_arch == AARCH64:
                    # NEON is supported on all AARCH64 architectures (indicated with 'asimd')
                    cpu_features = ['asimd']
                else:
                    cpu_features = []
            else:
                cpu_features = FFTW_CPU_FEATURE_FLAGS
            self.log.info("CPU features considered for auto-detection: %s", cpu_features)

            # get list of available CPU features, so we can check which ones to retain
            avail_cpu_features = get_cpu_features()

            # on macOS, AVX is indicated with 'avx1.0' rather than 'avx'
            if 'avx1.0' in avail_cpu_features:
                avail_cpu_features.append('avx')

            self.log.info("List of available CPU features: %s", avail_cpu_features)

            for flag in cpu_features:
                # only enable use of a particular CPU feature if it's still undecided (i.e. None)
                if getattr(self, flag) is None and flag in avail_cpu_features:
                    self.log.info("Enabling use of %s (should be supported based on CPU features)", flag.upper())
                    setattr(self, flag, True)

        # Auto-disable quad-precision on ARM and POWER, as it is unsupported
        if self.cfg['with_quad_prec'] and cpu_arch in [AARCH32, AARCH64, POWER, RISCV32, RISCV64]:
            self.cfg['with_quad_prec'] = False
            self.log.debug("Quad-precision automatically disabled; not supported on %s.", cpu_arch)

    def run_all_steps(self, *args, **kwargs):
        """
        Put configure options in place for different precisions (single, double, long double, quad).
        """
        # keep track of configopts specified in easyconfig file, so we can include them in each iteration later
        common_config_opts = self.cfg['configopts']

        self.cfg['configopts'] = []

        for prec in FFTW_PRECISION_FLAGS:
            if self.cfg[EB_FFTW._prec_param(prec)]:

                prec_configopts = []

                # double precison is the default, no configure flag needed (there is no '--enable-double')
                if prec != 'double':
                    prec_configopts.append('--enable-%s' % prec)

                # MPI is not supported for quad precision
                if prec != 'quad-precision' and self.cfg['with_mpi']:
                    prec_configopts.append('--enable-mpi')

                if self.toolchain.options['pic']:
                    prec_configopts.append('--with-pic')

                for libtype in ['openmp', 'shared', 'threads']:
                    if self.cfg['with_%s' % libtype]:
                        prec_configopts.append('--enable-%s' % libtype)

                # SSE2, AVX* only supported for single/double precision
                if prec in ['single', 'double']:
                    for flag in FFTW_CPU_FEATURE_FLAGS_SINGLE_DOUBLE:
                        if getattr(self, flag):
                            if flag == 'fma4':
                                prec_configopts.append('--enable-avx-128-fma')
                            else:
                                prec_configopts.append('--enable-%s' % flag)

                # Altivec (POWER) and SSE only for single precision
                for flag in ['altivec', 'sse']:
                    if prec == 'single' and getattr(self, flag):
                        prec_configopts.append('--enable-%s' % flag)

                if self.sve:
                    # SVE (ARM) only for single precision and double precision (on AARCH64 if sve feature is present)
                    if prec == 'single' or prec == 'double':
                        prec_configopts.append('--enable-fma --enable-armv8-cntvct-el0')
                elif self.asimd or self.neon:
                    # NEON (ARM) only for single precision and double precision (on AARCH64)
                    if prec == 'single' or (prec == 'double' and self.asimd):
                        prec_configopts.append('--enable-neon')

                # For POWER with GCC 5/6/7 and FFTW/3.3.6 we need to disable some settings for tests to pass
                # (we do it last so as not to affect previous logic)
                cpu_arch = get_cpu_architecture()
                comp_fam = self.toolchain.comp_family()
                fftw_ver = LooseVersion(self.version)
                if cpu_arch == POWER and comp_fam == TC_CONSTANT_GCC:
                    # See https://github.com/FFTW/fftw3/issues/59 which applies to GCC 5 and above
                    # Upper bound of 3.4 (as of yet unreleased) in hope there will eventually be a fix.
                    if prec == 'single' and fftw_ver < LooseVersion('3.4'):
                        self.log.info("Disabling altivec for single precision on POWER with GCC for FFTW/%s"
                                      % self.version)
                        prec_configopts.append('--disable-altivec')
                    # Issue with VSX has been solved in FFTW/3.3.7
                    if prec == 'double' and fftw_ver <= LooseVersion('3.3.6'):
                        self.log.info("Disabling vsx for double precision on POWER with GCC for FFTW/%s" % self.version)
                        prec_configopts.append('--disable-vsx')

                # Fujitsu specific flags (from build instructions at https://github.com/fujitsu/fftw3)
                if self.toolchain.comp_family() == TC_CONSTANT_FUJITSU:
                    prec_configopts.append('CFLAGS="-Ofast"')
                    prec_configopts.append('FFLAGS="-Kfast"')
                    prec_configopts.append('ac_cv_prog_f77_v="-###"')
                    if self.cfg['with_openmp']:
                        prec_configopts.append('OPENMP_CFLAGS="-Kopenmp"')

                # append additional configure options (may be empty string, but that's OK)
                self.cfg.update('configopts', [' '.join(prec_configopts) + ' ' + common_config_opts])

        self.log.debug("List of configure options to iterate over: %s", self.cfg['configopts'])

        return super().run_all_steps(*args, **kwargs)

    def test_step(self):
        """Custom implementation of test step for FFTW."""

        if self.toolchain.mpi_family() is not None and not build_option('mpi_tests'):
            self.log.info("Skipping testing of FFTW since MPI testing is disabled")
            return

        if self.toolchain.mpi_family() == toolchain.OPENMPI and self.toolchain.comp_family() != TC_CONSTANT_FUJITSU:

            # allow oversubscription of number of processes over number of available cores with OpenMPI 3.0 & newer,
            # to avoid that some tests fail if only a handful of cores are available
<<<<<<< HEAD
            if 'OMPI_MCA_rmaps_base_oversubscribe' not in self.cfg['pretestopts']:
                self.cfg.update('pretestopts', "export OMPI_MCA_rmaps_base_oversubscribe=true && ")
=======
            ompi_ver = get_software_version('OpenMPI')
            if LooseVersion(ompi_ver) >= LooseVersion('3.0') and LooseVersion(ompi_ver) < LooseVersion('5.0'):
                if 'OMPI_MCA_rmaps_base_oversubscribe' not in self.cfg['pretestopts']:
                    self.cfg.update('pretestopts', "export OMPI_MCA_rmaps_base_oversubscribe=true && ")
            if LooseVersion(ompi_ver) >= LooseVersion('5.0'):
                if 'PRTE_MCA_rmaps_default_mapping_policy' not in self.cfg['pretestopts']:
                    self.cfg.update('pretestopts', "export PRTE_MCA_rmaps_default_mapping_policy=:oversubscribe && ")
>>>>>>> 4889a405

        super().test_step()

    def sanity_check_step(self, mpionly=False):
        """Custom sanity check for FFTW. mpionly=True only for FFTW.MPI"""

        custom_paths = {
            'files': ['include/fftw3.f', 'include/fftw3.h'],
            'dirs': [],
        }
        if not mpionly:
            custom_paths['files'].insert(0, 'bin/fftw-wisdom-to-conf')
            custom_paths['dirs'].insert(0, 'lib/pkgconfig')

        shlib_ext = get_shared_lib_ext()

        extra_files = []
        for (prec, letter) in [('double', ''), ('long_double', 'l'), ('quad', 'q'), ('single', 'f')]:
            if self.cfg['with_%s_prec' % prec]:

                # precision-specific binaries
                if not mpionly:
                    extra_files.append('bin/fftw%s-wisdom' % letter)

                # precision-specific .f03 header files
                inc_f03 = 'include/fftw3%s.f03' % letter
                if prec == 'single':
                    # no separate .f03 header file for single/double precision
                    inc_f03 = 'include/fftw3.f03'
                extra_files.append(inc_f03)

                # libraries, one for each precision and variant (if enabled)
                if mpionly:
                    variantlist = ['mpi']
                else:
                    variantlist = ['', 'mpi', 'openmp', 'threads']
                for variant in variantlist:
                    if variant == 'openmp':
                        suff = '_omp'
                    elif variant == '':
                        suff = ''
                    else:
                        suff = '_' + variant

                    # MPI is not compatible with quad precision
                    if variant == '' or self.cfg['with_%s' % variant] and not (prec == 'quad' and variant == 'mpi'):
                        extra_files.append('lib/libfftw3%s%s.a' % (letter, suff))
                        if self.cfg['with_shared']:
                            extra_files.append('lib/libfftw3%s%s.%s' % (letter, suff, shlib_ext))

        # some additional files to check for when MPI is enabled
        if self.cfg['with_mpi']:
            extra_files.extend(['include/fftw3-mpi.f03', 'include/fftw3-mpi.h'])
            if self.cfg['with_long_double_prec']:
                extra_files.append('include/fftw3l-mpi.f03')

        custom_paths['files'].extend(nub(extra_files))

        super().sanity_check_step(custom_paths=custom_paths)<|MERGE_RESOLUTION|>--- conflicted
+++ resolved
@@ -36,6 +36,7 @@
 from easybuild.toolchains.compiler.fujitsu import TC_CONSTANT_FUJITSU
 from easybuild.tools.build_log import EasyBuildError
 from easybuild.tools.config import build_option
+from easybuild.tools.modules import get_software_version
 from easybuild.tools.systemtools import AARCH32, AARCH64, POWER, RISCV32, RISCV64, X86_64
 from easybuild.tools.systemtools import get_cpu_architecture, get_cpu_features, get_shared_lib_ext
 from easybuild.tools.toolchain.compiler import OPTARCH_GENERIC
@@ -239,18 +240,14 @@
 
             # allow oversubscription of number of processes over number of available cores with OpenMPI 3.0 & newer,
             # to avoid that some tests fail if only a handful of cores are available
-<<<<<<< HEAD
-            if 'OMPI_MCA_rmaps_base_oversubscribe' not in self.cfg['pretestopts']:
-                self.cfg.update('pretestopts', "export OMPI_MCA_rmaps_base_oversubscribe=true && ")
-=======
             ompi_ver = get_software_version('OpenMPI')
-            if LooseVersion(ompi_ver) >= LooseVersion('3.0') and LooseVersion(ompi_ver) < LooseVersion('5.0'):
-                if 'OMPI_MCA_rmaps_base_oversubscribe' not in self.cfg['pretestopts']:
-                    self.cfg.update('pretestopts', "export OMPI_MCA_rmaps_base_oversubscribe=true && ")
             if LooseVersion(ompi_ver) >= LooseVersion('5.0'):
                 if 'PRTE_MCA_rmaps_default_mapping_policy' not in self.cfg['pretestopts']:
                     self.cfg.update('pretestopts', "export PRTE_MCA_rmaps_default_mapping_policy=:oversubscribe && ")
->>>>>>> 4889a405
+            else:
+                # OpenMPI 4 and older (including NVHPC)
+                if 'OMPI_MCA_rmaps_base_oversubscribe' not in self.cfg['pretestopts']:
+                    self.cfg.update('pretestopts', "export OMPI_MCA_rmaps_base_oversubscribe=true && ")
 
         super().test_step()
 
