--- conflicted
+++ resolved
@@ -34,11 +34,7 @@
 import easybuild.tools.environment as env
 from easybuild.framework.easyblock import EasyBlock
 from easybuild.tools.config import build_option
-<<<<<<< HEAD
 from easybuild.tools.filetools import change_dir, find_glob_pattern, adjust_permissions, copy_file
-=======
-from easybuild.tools.filetools import change_dir, find_glob_pattern
->>>>>>> 50517ef9
 from easybuild.tools.run import run_shell_cmd
 
 
@@ -141,7 +137,6 @@
         # ignore exit code of command, since there's always a non-zero exit if $CHECK_DISK_SPACE is set to OFF;
         # rely on sanity check to catch problems with the installation
         run_shell_cmd(cmd, fail_on_error=False)
-<<<<<<< HEAD
 
         if self.aol_install:
             # we expect to find a subdirectory that is not called 'sip' and looks like a version number,
@@ -154,8 +149,6 @@
                     break
                 else:
                     self.log.info("Skipping entry '%s' in build dir..." % entry)
-=======
->>>>>>> 50517ef9
 
     def find_starccm_subdirs(self):
         """Determine subdirectory of install directory in which STAR-CCM+ was installed."""
