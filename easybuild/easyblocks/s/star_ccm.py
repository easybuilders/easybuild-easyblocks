##
# Copyright 2018-2025 Ghent University
#
# This file is part of EasyBuild,
# originally created by the HPC team of Ghent University (http://ugent.be/hpc/en),
# with support of Ghent University (http://ugent.be/hpc),
# the Flemish Supercomputer Centre (VSC) (https://www.vscentrum.be),
# Flemish Research Foundation (FWO) (http://www.fwo.be/en)
# and the Department of Economy, Science and Innovation (EWI) (http://www.ewi-vlaanderen.be/en).
#
# https://github.com/easybuilders/easybuild
#
# EasyBuild is free software: you can redistribute it and/or modify
# it under the terms of the GNU General Public License as published by
# the Free Software Foundation v2.
#
# EasyBuild is distributed in the hope that it will be useful,
# but WITHOUT ANY WARRANTY; without even the implied warranty of
# MERCHANTABILITY or FITNESS FOR A PARTICULAR PURPOSE.  See the
# GNU General Public License for more details.
#
# You should have received a copy of the GNU General Public License
# along with EasyBuild.  If not, see <http://www.gnu.org/licenses/>.
##
"""
EasyBuild support for building and installing STAR-CCM+, implemented as an easyblock

@author: Kenneth Hoste (Ghent University)
"""
import os
import tempfile
import stat

import easybuild.tools.environment as env
from easybuild.framework.easyblock import EasyBlock
from easybuild.tools.config import build_option
from easybuild.tools.filetools import change_dir, find_glob_pattern, adjust_permissions, copy_file
from easybuild.tools.run import run_shell_cmd


class EB_STAR_minus_CCM_plus_(EasyBlock):
    """Support for building/installing STAR-CCM+."""

    def __init__(self, *args, **kwargs):
        """Initialise STAR-CCM+ easyblock."""
        super().__init__(*args, **kwargs)
        self.starccm_subdir = None
        self.starview_subdir = None

    # adding an extract_step to support Siemens distributions with extension .aol
    def extract_step(self):
        # Siemens distributions are tarballs or executables with .aol extension
        if self.src[0]['name'].endswith('.aol'):
            self.aol_install = True
        else:
            self.aol_install = False

        if self.aol_install:
            # required for correctly guessing start directory
            self.src[0]['finalpath'] = self.builddir

            # copy the .aol to build dir
            for source in self.src:
                dst = os.path.join(self.builddir, source['name'])
                copy_file(source['path'], dst)
                adjust_permissions(dst, stat.S_IRWXU, add=True)
        else:
            EasyBlock.extract_step(self)
            # Check if an .aol file appeared after extraction
            extracted_subdir = os.path.join(self.builddir, 'starccm+_%s' % self.version)
            if os.path.isdir(extracted_subdir):
                for fname in os.listdir(extracted_subdir):
                    if fname.endswith('.aol'):
                        self.log.info(
                            "Found .aol file after extraction in %s: %s. "
                            "Switching to aol_install mode.",
                            extracted_subdir, fname
                        )
                        self.aol_install = True
                        break

    def configure_step(self):
        """No configuration procedure for STAR-CCM+."""
        pass

    def build_step(self):
        """No build procedure for STAR-CCM+."""
        pass

    def install_step(self):
        """Custom install procedure for STAR-CCM+."""

        if self.aol_install:
            install_script_pattern = "./STAR-CCM+*.aol"
        else:
            install_script_pattern = "./STAR-CCM+%s_*.sh" % self.version

        if self.dry_run:
            install_script = install_script_pattern
        else:
            install_script = find_glob_pattern(install_script_pattern)

        # depending of the target filesystem the check for available disk space may fail, so disable it;
        # note that this makes the installer exit with non-zero exit code...
        env.setvar('CHECK_DISK_SPACE', 'OFF')

        env.setvar('IATEMPDIR', tempfile.mkdtemp())

        # argument -DINSTALLFLEX is -DINSTALL_LICENSING for the .aol installer
        if self.aol_install:
            cmd = ' '.join([
                self.cfg['preinstallopts'],
                # The install_script installs also the Siemens Installer Program (SIP)
                # under $HOME, this is not need to run STAR-CCM+
                'HOME=%s' % self.builddir,
                install_script,
                "-i silent",
                # for some reason the installation directory's name cannot be the version
                # So using builddir and then moving to installdir
                "-DINSTALLDIR=%s" % self.builddir,
                "-DINSTALL_LICENSING=false",
                "-DADDSYSTEMPATH=false",
                self.cfg['installopts'],
                "&& mv %s/%s* %s" % (self.builddir, self.version, self.installdir),
            ])
        else:
            cmd = ' '.join([
                self.cfg['preinstallopts'],
                install_script,
                "-i silent",
                "-DINSTALLDIR=%s" % self.installdir,
                "-DINSTALLFLEX=false",
                "-DADDSYSTEMPATH=false",
                self.cfg['installopts'],
            ])

        # ignore exit code of command, since there's always a non-zero exit if $CHECK_DISK_SPACE is set to OFF;
        # rely on sanity check to catch problems with the installation
        run_shell_cmd(cmd, fail_on_error=False)

        if self.aol_install:
            # we expect to find a subdirectory that is not called 'sip' and looks like a version number,
            # that's what we want to copy...
            contents = os.listdir(self.builddir)
            for entry in contents:
                if entry != 'sip' and os.path.isdir(entry) and entry[0] >= '0' and entry[0] <= '9':
                    self.log.info("Found entry to move to installdir: %s" % entry)
                    run_shell_cmd("mv " + os.path.join(self.builddir, entry) + ' ' + self.installdir)
                    break
                else:
                    self.log.info("Skipping entry '%s' in build dir..." % entry)

    def find_starccm_subdirs(self):
        """Determine subdirectory of install directory in which STAR-CCM+ was installed."""
        starccm_subdir_pattern = os.path.join(self.version + '*', 'STAR-CCM+%s*' % self.version)
        starccm_subdir_pattern = os.path.join('*', 'STAR-CCM+[0-9R._-]*')

        if self.dry_run:
            self.starccm_subdir = starccm_subdir_pattern
        else:
            # take into account that install directory may not exist or be totally empty,
            # for example when --module-only --force is used
            try:
                cwd = change_dir(self.installdir)
                self.starccm_subdir = find_glob_pattern(starccm_subdir_pattern)
                self.log.info("Found STAR-CCM+ subdirectory: %s", self.starccm_subdir)
                change_dir(cwd)
            except Exception:
                if build_option('module_only') and build_option('force'):
                    self.starccm_subdir = starccm_subdir_pattern
                else:
                    raise

        topdir = os.path.dirname(self.starccm_subdir)
        self.starview_subdir = os.path.join(topdir, 'STAR-View+%s' % self.version)

    def sanity_check_step(self):
        """Custom sanity check for STAR-CCM+."""
        if self.starccm_subdir is None or self.starview_subdir is None:
            self.find_starccm_subdirs()

        custom_paths = {
            'files': [os.path.join(self.installdir, self.starccm_subdir, 'star', 'bin', 'starccm+'),
                      os.path.join(self.installdir, self.starview_subdir, 'bin', 'starview+')],
            'dirs': [],
        }
<<<<<<< HEAD
        custom_commands = ["starccm+ --help 2>&1 | grep 'Usage: '"]
        super(EB_STAR_minus_CCM_plus_, self).sanity_check_step(
            custom_paths=custom_paths,
            custom_commands=custom_commands
        )
=======
        super().sanity_check_step(custom_paths=custom_paths)
>>>>>>> 2238d46c

    def make_module_extra(self):
        """Extra statements specific to STAR-CCM+ to include in generated module file."""
        if self.starccm_subdir is None or self.starview_subdir is None:
            self.find_starccm_subdirs()

        txt = super().make_module_extra()

        bin_dirs = [
            os.path.join(self.starccm_subdir, 'star', 'bin'),
            os.path.join(self.starview_subdir, 'bin'),
        ]
        txt += self.module_generator.prepend_paths('PATH', bin_dirs)

        return txt<|MERGE_RESOLUTION|>--- conflicted
+++ resolved
@@ -184,15 +184,13 @@
                       os.path.join(self.installdir, self.starview_subdir, 'bin', 'starview+')],
             'dirs': [],
         }
-<<<<<<< HEAD
+
         custom_commands = ["starccm+ --help 2>&1 | grep 'Usage: '"]
-        super(EB_STAR_minus_CCM_plus_, self).sanity_check_step(
+        
+        super().sanity_check_step(
             custom_paths=custom_paths,
             custom_commands=custom_commands
         )
-=======
-        super().sanity_check_step(custom_paths=custom_paths)
->>>>>>> 2238d46c
 
     def make_module_extra(self):
         """Extra statements specific to STAR-CCM+ to include in generated module file."""
