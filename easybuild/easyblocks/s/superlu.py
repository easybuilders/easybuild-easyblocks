##
# Copyright 2009-2022 Ghent University, University of Luxembourg
#
# This file is part of EasyBuild,
# originally created by the HPC team of Ghent University (http://ugent.be/hpc/en),
# with support of Ghent University (http://ugent.be/hpc),
# the Flemish Supercomputer Centre (VSC) (https://www.vscentrum.be),
# Flemish Research Foundation (FWO) (http://www.fwo.be/en)
# and the Department of Economy, Science and Innovation (EWI) (http://www.ewi-vlaanderen.be/en).
#
# https://github.com/easybuilders/easybuild
#
# EasyBuild is free software: you can redistribute it and/or modify
# it under the terms of the GNU General Public License as published by
# the Free Software Foundation v2.
#
# EasyBuild is distributed in the hope that it will be useful,
# but WITHOUT ANY WARRANTY; without even the implied warranty of
# MERCHANTABILITY or FITNESS FOR A PARTICULAR PURPOSE.  See the
# GNU General Public License for more details.
#
# You should have received a copy of the GNU General Public License
# along with EasyBuild.  If not, see <http://www.gnu.org/licenses/>.
##
"""
EasyBuild support for building and installing the SuperLU library, implemented as an easyblock

@author: Xavier Besseron (University of Luxembourg)
<<<<<<< HEAD
Modifications:
- May 26, 2018: Ali Kerrache (University of Manitoba)
      * Added a path to lib64 for the version >= 5.2 (lib for version < 5.2)
      * Fixed the sanity check for the versions >= 5.2
=======
@author: J. Sassmannshausen (ICL/UK)
>>>>>>> 7753aa1c
"""

import os
from distutils.version import LooseVersion

from easybuild.easyblocks.generic.cmakemake import CMakeMake
from easybuild.tools.build_log import EasyBuildError
from easybuild.tools.modules import get_software_root, get_software_version, get_software_libdir


class EB_SuperLU(CMakeMake):
    """
    Support for building the SuperLU library
    """

    @staticmethod
    def extra_options():
        extra_vars = CMakeMake.extra_options()
        extra_vars['build_shared_libs'][0] = False
        extra_vars['separate_build_dir'][0] = True
        return extra_vars

    def __init__(self, *args, **kwargs):
        """Constructor for SuperLU easyblock."""

        super(EB_SuperLU, self).__init__(*args, **kwargs)

        # if self.lib_ext is not set by CMakeMake, fall back to .a (static libraries by default)
        self.lib_ext = self.lib_ext or 'a'

    def configure_step(self):
        """
        Set the CMake options for SuperLU
        """
        # Make sure not to build the slow BLAS library included in the package
        # At least for version 5.3.0 the name has changed:
        superlu_version = self.version
        if LooseVersion(superlu_version) >= LooseVersion('5.3'):
            self.cfg.update('configopts', '-Denable_internal_blaslib=OFF')
        else:
            self.cfg.update('configopts', '-Denable_blaslib=OFF')

        # Set the BLAS library to use
        # For this, use the BLA_VENDOR option from the FindBLAS module of CMake
        # Check for all possible values at https://cmake.org/cmake/help/latest/module/FindBLAS.html
        toolchain_blas_list = self.toolchain.definition().get('BLAS', None)
        if toolchain_blas_list is None:
            # This toolchain has no BLAS library
            raise EasyBuildError("No BLAS library found in the toolchain")

        toolchain_blas = toolchain_blas_list[0]
        cmake_version = get_software_version('cmake')
        if toolchain_blas == 'imkl':
            imkl_version = get_software_version('imkl')
            if LooseVersion(imkl_version) >= LooseVersion('10'):
                # 'Intel10_64lp' -> For Intel mkl v10 64 bit,lp thread model, lp64 model
                # It should work for Intel MKL 10 and above, as long as the library names stay the same
                # SuperLU requires thread, 'Intel10_64lp_seq' will not work!
                self.cfg.update('configopts', '-DBLA_VENDOR="Intel10_64lp"')

            else:
                # 'Intel' -> For older versions of mkl 32 and 64 bit
                self.cfg.update('configopts', '-DBLA_VENDOR="Intel"')

        elif toolchain_blas in ['ACML', 'ATLAS']:
            self.cfg.update('configopts', '-DBLA_VENDOR="%s"' % toolchain_blas)

        elif toolchain_blas == 'OpenBLAS':
            if LooseVersion(cmake_version) >= LooseVersion('3.6'):
                self.cfg.update('configopts', '-DBLA_VENDOR="%s"' % toolchain_blas)
            else:
                # Unfortunately, OpenBLAS is not recognized by FindBLAS from CMake,
                # we have to specify the OpenBLAS library manually
                openblas_lib = os.path.join(get_software_root('OpenBLAS'), get_software_libdir('OpenBLAS'),
                                            "libopenblas.a")
                self.cfg.update('configopts', '-DBLAS_LIBRARIES="%s;pthread"' % openblas_lib)

        elif toolchain_blas == 'FlexiBLAS':
            if LooseVersion(cmake_version) >= LooseVersion('3.19'):
                self.cfg.update('configopts', '-DBLA_VENDOR="%s"' % toolchain_blas)
            else:
                # Unfortunately, FlexiBLAS is not recognized by FindBLAS from CMake,
                # we have to specify the FlexiBLAS library manually
                flexiblas_lib = os.path.join(get_software_root('FlexiBLAS'), get_software_libdir('FlexiBLAS'),
                                             "libflexiblas.so")
                self.cfg.update('configopts', '-DBLAS_LIBRARIES="%s;pthread"' % flexiblas_lib)

        else:
            # This BLAS library is not supported yet
            raise EasyBuildError("BLAS library '%s' is not supported yet", toolchain_blas)

        super(EB_SuperLU, self).configure_step()

    def test_step(self):
        """
        Run the testsuite of SuperLU
        """
        if self.cfg['runtest'] is None:
            self.cfg['runtest'] = 'test'
        super(EB_SuperLU, self).test_step()

    def install_step(self):
        """
        Custom install procedure for SuperLU
        """
        super(EB_SuperLU, self).install_step()

        libbits = 'lib'
        if not os.path.exists(os.path.join(self.installdir, libbits)):
            libbits = 'lib64'

        if not os.path.exists(os.path.join(self.installdir, libbits)):
            raise EasyBuildError("No lib or lib64 subdirectory exist in %s", self.installdir)

        libbits_path = os.path.join(self.installdir, libbits)
        expected_libpath = os.path.join(libbits_path, 'libsuperlu.%s' % self.lib_ext)
        actual_libpath = os.path.join(libbits_path, 'libsuperlu_%s.%s' % (self.cfg['version'], self.lib_ext))

        if not os.path.exists(expected_libpath):
            try:
                os.symlink(actual_libpath, expected_libpath)
            except OSError as err:
                raise EasyBuildError("Failed to create symlink '%s' -> '%s: %s", expected_libpath, actual_libpath, err)

    def sanity_check_step(self):
        """
        Check for main library files for SuperLU
        """
        custom_paths = {
            'files': ["include/supermatrix.h", os.path.join('lib', 'libsuperlu.%s' % self.lib_ext)],
            'dirs': [],
        }
        super(EB_SuperLU, self).sanity_check_step(custom_paths=custom_paths)<|MERGE_RESOLUTION|>--- conflicted
+++ resolved
@@ -26,14 +26,11 @@
 EasyBuild support for building and installing the SuperLU library, implemented as an easyblock
 
 @author: Xavier Besseron (University of Luxembourg)
-<<<<<<< HEAD
 Modifications:
 - May 26, 2018: Ali Kerrache (University of Manitoba)
       * Added a path to lib64 for the version >= 5.2 (lib for version < 5.2)
       * Fixed the sanity check for the versions >= 5.2
-=======
 @author: J. Sassmannshausen (ICL/UK)
->>>>>>> 7753aa1c
 """
 
 import os
