##
# Copyright 2009-2018 Ghent University, University of Luxembourg
#
# This file is part of EasyBuild,
# originally created by the HPC team of Ghent University (http://ugent.be/hpc/en),
# with support of Ghent University (http://ugent.be/hpc),
# the Flemish Supercomputer Centre (VSC) (https://www.vscentrum.be),
# Flemish Research Foundation (FWO) (http://www.fwo.be/en)
# and the Department of Economy, Science and Innovation (EWI) (http://www.ewi-vlaanderen.be/en).
#
# https://github.com/easybuilders/easybuild
#
# EasyBuild is free software: you can redistribute it and/or modify
# it under the terms of the GNU General Public License as published by
# the Free Software Foundation v2.
#
# EasyBuild is distributed in the hope that it will be useful,
# but WITHOUT ANY WARRANTY; without even the implied warranty of
# MERCHANTABILITY or FITNESS FOR A PARTICULAR PURPOSE.  See the
# GNU General Public License for more details.
#
# You should have received a copy of the GNU General Public License
# along with EasyBuild.  If not, see <http://www.gnu.org/licenses/>.
##
"""
EasyBuild support for building and installing the SuperLU library, implemented as an easyblock

@author: Xavier Besseron (University of Luxembourg)
Modifications:
- May 26, 2018: Ali Kerrache (University of Manitoba)
      * Added a path to lib64 for the version >= 5.2 (lib for version < 5.2)
      * Fixed the sanity check for the versions >= 5.2
"""

import os
from distutils.version import LooseVersion

from easybuild.easyblocks.generic.cmakemake import CMakeMake
from easybuild.framework.easyconfig import CUSTOM
from easybuild.tools.build_log import EasyBuildError
from easybuild.tools.systemtools import get_shared_lib_ext
from easybuild.tools.modules import get_software_root, get_software_version, get_software_libdir


class EB_SuperLU(CMakeMake):
    """
    Support for building the SuperLU library
    """

    @staticmethod
    def extra_options():
        """
        Define custom easyconfig parameters for SuperLU.
        """
        extra_vars = {
            'build_shared_libs': [False, "Build shared library (instead of static library)", CUSTOM],
        }
        return CMakeMake.extra_options(extra_vars)

    def configure_step(self):
        """
        Set the CMake options for SuperLU
        """
        self.cfg['separate_build_dir'] = True

        if self.cfg['build_shared_libs']:
            self.cfg.update('configopts', '-DBUILD_SHARED_LIBS=ON')
            self.lib_ext = get_shared_lib_ext()

        else:
            self.cfg.update('configopts', '-DBUILD_SHARED_LIBS=OFF')
            self.lib_ext = 'a'

        # Add -fPIC flag if necessary
        pic_flag = ('OFF', 'ON')[self.toolchain.options['pic']]
        self.cfg.update('configopts', '-DCMAKE_POSITION_INDEPENDENT_CODE=%s' % pic_flag)

        # Make sure not to build the slow BLAS library included in the package
        self.cfg.update('configopts', '-Denable_blaslib=OFF')

        # Set the BLAS library to use
        # For this, use the BLA_VENDOR option from the FindBLAS module of CMake
        # Check for all possible values at https://cmake.org/cmake/help/latest/module/FindBLAS.html
        toolchain_blas = self.toolchain.definition().get('BLAS', None)[0]
        if toolchain_blas == 'imkl':
            imkl_version = get_software_version('imkl')
            if LooseVersion(imkl_version) >= LooseVersion('10'):
                # 'Intel10_64lp' -> For Intel mkl v10 64 bit,lp thread model, lp64 model
                # It should work for Intel MKL 10 and above, as long as the library names stay the same
                # SuperLU requires thread, 'Intel10_64lp_seq' will not work!
                self.cfg.update('configopts', '-DBLA_VENDOR="Intel10_64lp"')

            else:
                # 'Intel' -> For older versions of mkl 32 and 64 bit
                self.cfg.update('configopts', '-DBLA_VENDOR="Intel"')

        elif toolchain_blas in ['ACML', 'ATLAS']:
            self.cfg.update('configopts', '-DBLA_VENDOR="%s"' % toolchain_blas)

        elif toolchain_blas == 'OpenBLAS':
            # Unfortunately, OpenBLAS is not recognized by FindBLAS from CMake,
            # we have to specify the OpenBLAS library manually
            openblas_lib = os.path.join(get_software_root('OpenBLAS'), get_software_libdir('OpenBLAS'), "libopenblas.a")
            self.cfg.update('configopts', '-DBLAS_LIBRARIES="%s;-pthread"' % openblas_lib)

        elif toolchain_blas is None:
            # This toolchain has no BLAS library
            raise EasyBuildError("No BLAS library found in the toolchain")

        else:
            # This BLAS library is not supported yet
            raise EasyBuildError("BLAS library '%s' is not supported yet", toolchain_blas)

        super(EB_SuperLU, self).configure_step()

    def test_step(self):
        """
        Run the testsuite of SuperLU
        """
        if self.cfg['runtest'] is None:
            self.cfg['runtest'] = 'test'
        super(EB_SuperLU, self).test_step()

    def install_step(self):
        """
        Custom install procedure for SuperLU
        """
        super(EB_SuperLU, self).install_step()
<<<<<<< HEAD
        if LooseVersion(self.version) >= LooseVersion("5.2"):
            self.lib_dir = 'lib64'
        else:
            self.lib_dir = 'lib'
        expected_libpath = os.path.join(self.installdir, self.lib_dir, "libsuperlu.%s" % self.lib_ext)
        actual_libpath   = os.path.join(self.installdir, self.lib_dir, "libsuperlu_%s.%s" % (self.cfg['version'], self.lib_ext))
=======

        self.libbits = 'lib'
        if not os.path.exists(os.path.join(self.installdir, self.libbits)):
            self.libbits = 'lib64'

        if not os.path.exists(os.path.join(self.installdir, self.libbits)):
            raise EasyBuildError("No lib or lib64 subdirectory exist in %s", self.installdir)

        expected_libpath = os.path.join(self.installdir, self.libbits, "libsuperlu.%s" % self.lib_ext)
        actual_libpath = os.path.join(self.installdir, self.libbits, "libsuperlu_%s.%s" %
                                      (self.cfg['version'], self.lib_ext))
>>>>>>> 4f816688

        if not os.path.exists(expected_libpath):
            try:
                os.symlink(actual_libpath, expected_libpath)
            except OSError as err:
                raise EasyBuildError("Failed to create symlink '%s' -> '%s: %s", expected_libpath, actual_libpath, err)

    def sanity_check_step(self):
        """
        Check for main library files for SuperLU
        """
        custom_paths = {
<<<<<<< HEAD
            'files': ["include/supermatrix.h", os.path.join(self.lib_dir, "libsuperlu.%s" % self.lib_ext)],
=======
            'files': ["include/supermatrix.h", os.path.join(self.libbits, "libsuperlu.%s" % self.lib_ext)],
>>>>>>> 4f816688
            'dirs': [],
        }
        super(EB_SuperLU, self).sanity_check_step(custom_paths=custom_paths)<|MERGE_RESOLUTION|>--- conflicted
+++ resolved
@@ -126,14 +126,6 @@
         Custom install procedure for SuperLU
         """
         super(EB_SuperLU, self).install_step()
-<<<<<<< HEAD
-        if LooseVersion(self.version) >= LooseVersion("5.2"):
-            self.lib_dir = 'lib64'
-        else:
-            self.lib_dir = 'lib'
-        expected_libpath = os.path.join(self.installdir, self.lib_dir, "libsuperlu.%s" % self.lib_ext)
-        actual_libpath   = os.path.join(self.installdir, self.lib_dir, "libsuperlu_%s.%s" % (self.cfg['version'], self.lib_ext))
-=======
 
         self.libbits = 'lib'
         if not os.path.exists(os.path.join(self.installdir, self.libbits)):
@@ -145,7 +137,6 @@
         expected_libpath = os.path.join(self.installdir, self.libbits, "libsuperlu.%s" % self.lib_ext)
         actual_libpath = os.path.join(self.installdir, self.libbits, "libsuperlu_%s.%s" %
                                       (self.cfg['version'], self.lib_ext))
->>>>>>> 4f816688
 
         if not os.path.exists(expected_libpath):
             try:
@@ -158,11 +149,7 @@
         Check for main library files for SuperLU
         """
         custom_paths = {
-<<<<<<< HEAD
-            'files': ["include/supermatrix.h", os.path.join(self.lib_dir, "libsuperlu.%s" % self.lib_ext)],
-=======
             'files': ["include/supermatrix.h", os.path.join(self.libbits, "libsuperlu.%s" % self.lib_ext)],
->>>>>>> 4f816688
             'dirs': [],
         }
         super(EB_SuperLU, self).sanity_check_step(custom_paths=custom_paths)