--- conflicted
+++ resolved
@@ -78,9 +78,6 @@
         ctof_libs = ''
         ifort = get_software_root('ifort')
         if ifort:
-<<<<<<< HEAD
-            ctof_libs = '-lm -L%s/lib/intel64 -lifcore -lifport' % ifort
-=======
             if os.path.exists('%s/lib/intel64/' % ifort) and os.access('%s/lib/intel64/' % ifort, os.R_OK):
                 ctof_libs += '-lm -L%s/lib/intel64/ -lifcore -lifport' % ifort
             else:
@@ -88,7 +85,6 @@
                     "Can't find a libdir for ifortran libraries -lifcore -lifport: "
                     "%s/lib/intel64 doesn't exist or is not accessible." % ifort
                 )
->>>>>>> 8b6852c9
         elif get_software_root('GCC'):
             ctof_libs = '-lgfortran -lm'
 
@@ -141,13 +137,9 @@
         includes = ''
         for dep in deps:
             root = get_software_root(dep)
-<<<<<<< HEAD
-            if root:
-                libs += ' -L%s/lib ' % root
-                includes += ' -I%s/include ' % root
-=======
             if not root:
-                raise EasyBuildError("%s not available", dep)
+                continue
+                #raise EasyBuildError("%s not available", dep)
 
             # try %s/lib, if it doesn't exist, try %s/lib64
             if os.path.exists('%s/lib' % root) and os.access('%s/lib' % root, os.R_OK):
@@ -163,7 +155,6 @@
                 includes += ' -I%s/include ' % root
             else:
                 self.log.warning("Can't find an include dir for dependency %s: %s/include doesn't exist." % (dep, root))
->>>>>>> 8b6852c9
 
         opt_deps = ["netCDF-Fortran", "GDAL"]
         libs_map = {
