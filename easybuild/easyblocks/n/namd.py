##
# This file is an EasyBuild reciPY as per https://github.com/easybuilders/easybuild
#
# Copyright:: Copyright 2013-2019 CaSToRC, The Cyprus Institute
# Authors::   George Tsouloupas <g.tsouloupas@cyi.ac.cy>
# License::   MIT/GPL
# $Id$
#
##
"""
Easybuild support for building NAMD, implemented as an easyblock

@author: George Tsouloupas (Cyprus Institute)
@author: Kenneth Hoste (Ghent University)
"""
import glob
import os
import re
import shutil
from distutils.version import LooseVersion

import easybuild.tools.toolchain as toolchain
from easybuild.easyblocks.generic.makecp import MakeCp
from easybuild.framework.easyconfig import CUSTOM, MANDATORY
from easybuild.tools.build_log import EasyBuildError
from easybuild.tools.config import build_option
from easybuild.tools.filetools import apply_regex_substitutions, change_dir, extract_file
from easybuild.tools.modules import get_software_root, get_software_version
from easybuild.tools.run import run_cmd
from easybuild.tools.systemtools import POWER, X86_64, get_cpu_architecture


class EB_NAMD(MakeCp):
    """
    Support for building NAMD
    """
    @staticmethod
    def extra_options():
        """Define extra NAMD-specific easyconfig parameters."""
        extra = MakeCp.extra_options()
        # files_to_copy is not mandatory here
        extra['files_to_copy'][2] = CUSTOM
        extra.update({
            # see http://charm.cs.illinois.edu/manuals/html/charm++/A.html
            'charm_arch': [None, "Charm++ target architecture", MANDATORY],
            'charm_extra_cxxflags': ['', "Extra C++ compiler options to use for building Charm++", CUSTOM],
            'charm_opts': ['--with-production', "Charm++ build options", CUSTOM],
            'namd_basearch': [None, "NAMD base target architecture (compiler family is appended)", CUSTOM],
            'namd_cfg_opts': ['', "NAMD configure options", CUSTOM],
            'runtest': [True, "Run NAMD test case after building", CUSTOM],
        })

        return extra

    def __init__(self, *args, **kwargs):
        """Custom easyblock constructor for NAMD, initialize class variables."""
        super(EB_NAMD, self).__init__(*args, **kwargs)
        self.namd_arch = None

    def prepare_step(self, *args, **kwargs):
        """Prepare build environment."""
        super(EB_NAMD, self).prepare_step(*args, **kwargs)

        if self.cfg['namd_basearch'] is None:

            self.log.info("namd_basearch not specified, so determining it based a CPU arch...")

            arch = get_cpu_architecture()
            if arch == X86_64:
                basearch = 'Linux-x86_64'
            elif arch == POWER:
                basearch = 'Linux-POWER'

            self.cfg['namd_basearch'] = basearch
            self.log.info("Derived value for 'namd_basearch': %s", self.cfg['namd_basearch'])

    def extract_step(self):
        """Custom extract step for NAMD, we need to extract charm++ so we can patch it."""
        super(EB_NAMD, self).extract_step()

        change_dir(self.src[0]['finalpath'])
        # check if the sources easyconfig parameter provided an alternative charm, which has been unpacked here already
        charm_subdirs = glob.glob(os.path.join('..', 'charm-*'))
        if len(charm_subdirs) == 1:
            # NAMD looks for a subdirectory named "charm" when configuring, so we symlink the provided unpacked tarball
            os.symlink(charm_subdirs[0], 'charm')
            self.charm_subdir = 'charm'
        else:
            charm_tarballs = glob.glob('charm-*.tar')
            if len(charm_tarballs) != 1:
                raise EasyBuildError("Expected to find exactly one tarball for Charm++, found: %s", charm_tarballs)

            srcdir = extract_file(self.charm_tarballs[0], os.getcwd(), change_into_dir=False)
            change_dir(srcdir)
            self.charm_subdir = '.'.join(os.path.basename(charm_tarballs[0]).split('.')[:-1])

    def configure_step(self):
        """Custom configure step for NAMD, we build charm++ first (if required)."""

        # complete Charm ++ and NAMD architecture string with compiler family
        comp_fam = self.toolchain.comp_family()
        if self.toolchain.options.get('usempi', False):
            charm_arch_comp = 'mpicxx'
        else:
            charm_arch_comps = {
                toolchain.GCC: 'gcc',
                toolchain.INTELCOMP: 'icc',
            }
            charm_arch_comp = charm_arch_comps.get(comp_fam, None)
        namd_comps = {
            toolchain.GCC: 'g++',
            toolchain.INTELCOMP: 'icc',
        }
        namd_comp = namd_comps.get(comp_fam, None)
        if charm_arch_comp is None or namd_comp is None:
            raise EasyBuildError("Unknown compiler family, can't complete Charm++/NAMD target architecture.")

        # NOTE: important to add smp BEFORE the compiler
        # charm arch style is: mpi-linux-x86_64-smp-mpicxx
        # otherwise the setting of name_charm_arch below will get things
        # in the wrong order
        if self.toolchain.options.get('openmp', False):
            self.cfg.update('charm_arch', 'smp')
        self.cfg.update('charm_arch', charm_arch_comp)
        self.log.info("Updated 'charm_arch': %s", self.cfg['charm_arch'])

        self.namd_arch = '%s-%s' % (self.cfg['namd_basearch'], namd_comp)
        self.log.info("Completed NAMD target architecture: %s", self.namd_arch)

<<<<<<< HEAD
        tup = (self.cfg['charm_arch'], self.cfg['charm_opts'], self.cfg['parallel'], os.environ['CXXFLAGS'])
        cmd = "./build charm++ %s %s --with-numa -j%s \"%s -DMPICH_IGNORE_CXX_SEEK\"" % tup
        self.log.debug("Building Charm++ using cmd '%s' in '%s'" % (cmd, self.charm_subdir))
        run_cmd(cmd, path=self.charm_subdir)
=======
        cmd = "./build charm++ %(arch)s %(opts)s --with-numa -j%(parallel)s '%(cxxflags)s'" % {
            'arch': self.cfg['charm_arch'],
            'cxxflags': os.environ['CXXFLAGS'] + ' -DMPICH_IGNORE_CXX_SEEK ' + self.cfg['charm_extra_cxxflags'],
            'opts': self.cfg['charm_opts'],
            'parallel': self.cfg['parallel'],
        }
        charm_subdir = '.'.join(os.path.basename(self.charm_tarballs[0]).split('.')[:-1])
        self.log.debug("Building Charm++ using cmd '%s' in '%s'" % (cmd, charm_subdir))
        run_cmd(cmd, path=charm_subdir)
>>>>>>> 8b976f74

        # compiler (options)
        self.cfg.update('namd_cfg_opts', '--cc "%s" --cc-opts "%s"' % (os.environ['CC'], os.environ['CFLAGS']))
        cxxflags = os.environ['CXXFLAGS']
        if LooseVersion(self.version) >= LooseVersion('2.12'):
            cxxflags += ' --std=c++11'
            cxxnoaliasflags = cxxflags
            cxxnoaliasflags += ' -fno-alias'
        self.cfg.update('namd_cfg_opts', '--cxx "%s --std=c++11" --cxx-opts "%s" --cxx-noalias-opts "%s"' % (os.environ['CXX'], cxxflags, cxxnoaliasflags))

        # NAMD dependencies: CUDA, TCL, FFTW
        cuda = get_software_root('CUDA')
        if cuda:
            self.cfg.update('namd_cfg_opts', "--with-cuda --cuda-prefix %s" % cuda)

        tcl = get_software_root('Tcl')
        if tcl:
            self.cfg.update('namd_cfg_opts', '--with-tcl --tcl-prefix %s' % tcl)
            tclversion = '.'.join(get_software_version('Tcl').split('.')[0:2])
            tclv_subs = [(r'-ltcl[\d.]*\s', '-ltcl%s ' % tclversion)]

            apply_regex_substitutions(os.path.join('arch', '%s.tcl' % self.cfg['namd_basearch']), tclv_subs)

        fftw = get_software_root('FFTW')
        if fftw:
            if LooseVersion(get_software_version('FFTW')) >= LooseVersion('3.0'):
                if LooseVersion(self.version) >= LooseVersion('2.9'):
                    self.cfg.update('namd_cfg_opts', "--with-fftw3")
                else:
                    raise EasyBuildError("Using FFTW v3.x only supported in NAMD v2.9 and up.")
            else:
                self.cfg.update('namd_cfg_opts', "--with-fftw")
            self.cfg.update('namd_cfg_opts', "--fftw-prefix %s" % fftw)

        namd_charm_arch = "--charm-arch %s" % '-'.join(self.cfg['charm_arch'].strip().split())
        cmd = "./config %s %s %s " % (self.namd_arch, namd_charm_arch, self.cfg["namd_cfg_opts"])
        run_cmd(cmd)

    def build_step(self):
        """Build NAMD for configured architecture"""
        super(EB_NAMD, self).build_step(path=self.namd_arch)

    def test_step(self):
        """Run NAMD test case."""
        if self.cfg['runtest']:

            if not build_option('mpi_tests'):
                self.log.info("Skipping testing of NAMD since MPI testing is disabled")
                return

            namdcmd = os.path.join(self.cfg['start_dir'], self.namd_arch, 'namd%s' % self.version.split('.')[0])
            if self.cfg['charm_arch'].startswith('mpi'):
                namdcmd = self.toolchain.mpi_cmd_for(namdcmd, 2)
            ppn = ''
            if self.toolchain.options.get('openmp', False):
                ppn = '+ppn 2'
            cmd = "%(namd)s %(ppn)s %(testdir)s" % {
                'namd': namdcmd,
                'ppn': ppn,
                'testdir': os.path.join(self.cfg['start_dir'], self.namd_arch, 'src', 'alanin'),
            }
            out, ec = run_cmd(cmd, simple=False)
            if ec == 0:
                test_ok_regex = re.compile(r"(^Program finished.$|End of program\s*$)", re.M)
                if test_ok_regex.search(out):
                    self.log.debug("Test '%s' ran fine." % cmd)
                else:
                    raise EasyBuildError("Test '%s' failed ('%s' not found), output: %s",
                                         cmd, test_ok_regex.pattern, out)
        else:
            self.log.debug("Skipping running NAMD test case after building")

    def install_step(self):
        """Install by copying the correct directory to the install dir"""
        srcdir = os.path.join(self.cfg['start_dir'], self.namd_arch)
        try:
            # copy all files, except for .rootdir (required to avoid cyclic copying)
            for item in [x for x in os.listdir(srcdir) if x not in ['.rootdir']]:
                fullsrc = os.path.join(srcdir, item)
                if os.path.isdir(fullsrc):
                    shutil.copytree(fullsrc, os.path.join(self.installdir, item), symlinks=False)
                elif os.path.isfile(fullsrc):
                    shutil.copy2(fullsrc, self.installdir)
        except OSError as err:
            raise EasyBuildError("Failed to copy NAMD build from %s to install directory: %s", srcdir, err)

    def make_module_extra(self):
        """Add the install directory to PATH"""
        txt = super(EB_NAMD, self).make_module_extra()
        txt += self.module_generator.prepend_paths("PATH", [''])
        return txt

    def sanity_check_step(self):
        """Custom sanity check for NAMD."""
        custom_paths = {
            'files': ['charmrun', 'flipbinpdb', 'flipdcd', 'namd%s' % self.version.split('.')[0], 'psfgen'],
            'dirs': ['inc'],
        }
        super(EB_NAMD, self).sanity_check_step(custom_paths=custom_paths)<|MERGE_RESOLUTION|>--- conflicted
+++ resolved
@@ -127,22 +127,14 @@
         self.namd_arch = '%s-%s' % (self.cfg['namd_basearch'], namd_comp)
         self.log.info("Completed NAMD target architecture: %s", self.namd_arch)
 
-<<<<<<< HEAD
-        tup = (self.cfg['charm_arch'], self.cfg['charm_opts'], self.cfg['parallel'], os.environ['CXXFLAGS'])
-        cmd = "./build charm++ %s %s --with-numa -j%s \"%s -DMPICH_IGNORE_CXX_SEEK\"" % tup
-        self.log.debug("Building Charm++ using cmd '%s' in '%s'" % (cmd, self.charm_subdir))
-        run_cmd(cmd, path=self.charm_subdir)
-=======
         cmd = "./build charm++ %(arch)s %(opts)s --with-numa -j%(parallel)s '%(cxxflags)s'" % {
             'arch': self.cfg['charm_arch'],
             'cxxflags': os.environ['CXXFLAGS'] + ' -DMPICH_IGNORE_CXX_SEEK ' + self.cfg['charm_extra_cxxflags'],
             'opts': self.cfg['charm_opts'],
             'parallel': self.cfg['parallel'],
         }
-        charm_subdir = '.'.join(os.path.basename(self.charm_tarballs[0]).split('.')[:-1])
-        self.log.debug("Building Charm++ using cmd '%s' in '%s'" % (cmd, charm_subdir))
-        run_cmd(cmd, path=charm_subdir)
->>>>>>> 8b976f74
+        self.log.debug("Building Charm++ using cmd '%s' in '%s'" % (cmd, self.charm_subdir))
+        run_cmd(cmd, path=self.charm_subdir)
 
         # compiler (options)
         self.cfg.update('namd_cfg_opts', '--cc "%s" --cc-opts "%s"' % (os.environ['CC'], os.environ['CFLAGS']))
