##
# This file is an EasyBuild reciPY as per https://github.com/easybuilders/easybuild
#
# Copyright:: Copyright 2013-2019 CaSToRC, The Cyprus Institute
# Authors::   George Tsouloupas <g.tsouloupas@cyi.ac.cy>
# License::   MIT/GPL
# $Id$
#
##
"""
Easybuild support for building NAMD, implemented as an easyblock

@author: George Tsouloupas (Cyprus Institute)
@author: Kenneth Hoste (Ghent University)
"""
import glob
import os
import re
import shutil
from distutils.version import LooseVersion

import easybuild.tools.toolchain as toolchain
from easybuild.easyblocks.generic.makecp import MakeCp
from easybuild.framework.easyconfig import CUSTOM, MANDATORY
from easybuild.tools.build_log import EasyBuildError
from easybuild.tools.config import build_option
from easybuild.tools.filetools import apply_regex_substitutions, change_dir, extract_file
from easybuild.tools.modules import get_software_root, get_software_version
from easybuild.tools.run import run_cmd


class EB_NAMD(MakeCp):
    """
    Support for building NAMD
    """
    @staticmethod
    def extra_options():
        """Define extra NAMD-specific easyconfig parameters."""
        extra = MakeCp.extra_options()
        # files_to_copy is not mandatory here
        extra['files_to_copy'][2] = CUSTOM
        extra.update({
            # see http://charm.cs.illinois.edu/manuals/html/charm++/A.html
            'charm_arch': [None, "Charm++ target architecture", MANDATORY],
            'charm_opts': ['--with-production', "Charm++ build options", CUSTOM],
            'namd_basearch': ['Linux-x86_64', "NAMD base target architecture (compiler family is appended", CUSTOM],
            'namd_cfg_opts': ['', "NAMD configure options", CUSTOM],
            'runtest': [True, "Run NAMD test case after building", CUSTOM],
        })
        return extra

    def __init__(self, *args, **kwargs):
        """Custom easyblock constructor for NAMD, initialize class variables."""
        super(EB_NAMD, self).__init__(*args, **kwargs)
        self.namd_arch = None

    def extract_step(self):
        """Custom extract step for NAMD, we need to extract charm++ so we can patch it."""
        super(EB_NAMD, self).extract_step()

        change_dir(self.src[0]['finalpath'])
        # check if the sources easyconfig parameter provided an alternative charm, which has been unpacked here already
        charm_subdirs = glob.glob(os.path.join('..', 'charm-*'))
        if len(charm_subdirs) == 1:
            # NAMD looks for a subdirectory named "charm" when configuring, so we symlink the provided unpacked tarball
            os.symlink(charm_subdirs[0], 'charm')
            self.charm_subdir = 'charm'
        else:
            charm_tarballs = glob.glob('charm-*.tar')
            if len(charm_tarballs) != 1:
                raise EasyBuildError("Expected to find exactly one tarball for Charm++, found: %s", charm_tarballs)

<<<<<<< HEAD
            extract_file(charm_tarballs[0], os.getcwd())
            self.charm_subdir = '.'.join(os.path.basename(charm_tarballs[0]).split('.')[:-1])
=======
        srcdir = extract_file(self.charm_tarballs[0], os.getcwd(), change_into_dir=False)
        change_dir(srcdir)
>>>>>>> 31cf7f36

    def configure_step(self):
        """Custom configure step for NAMD, we build charm++ first (if required)."""

        # complete Charm ++ and NAMD architecture string with compiler family
        comp_fam = self.toolchain.comp_family()
        if self.toolchain.options.get('usempi', False):
            charm_arch_comp = 'mpicxx'
        else:
            charm_arch_comps = {
                toolchain.GCC: 'gcc',
                toolchain.INTELCOMP: 'icc',
            }
            charm_arch_comp = charm_arch_comps.get(comp_fam, None)
        namd_comps = {
            toolchain.GCC: 'g++',
            toolchain.INTELCOMP: 'icc',
        }
        namd_comp = namd_comps.get(comp_fam, None)
        if charm_arch_comp is None or namd_comp is None:
            raise EasyBuildError("Unknown compiler family, can't complete Charm++/NAMD target architecture.")

        # NOTE: important to add smp BEFORE the compiler
        # charm arch style is: mpi-linux-x86_64-smp-mpicxx
        # otherwise the setting of name_charm_arch below will get things
        # in the wrong order
        if self.toolchain.options.get('openmp', False):
            self.cfg.update('charm_arch', 'smp')
        self.cfg.update('charm_arch', charm_arch_comp)

        self.log.info("Updated 'charm_arch': %s" % self.cfg['charm_arch'])
        self.namd_arch = '%s-%s' % (self.cfg['namd_basearch'], namd_comp)
        self.log.info("Completed NAMD target architecture: %s" % self.namd_arch)

        tup = (self.cfg['charm_arch'], self.cfg['charm_opts'], self.cfg['parallel'], os.environ['CXXFLAGS'])
        cmd = "./build charm++ %s %s --with-numa -j%s \"%s -DMPICH_IGNORE_CXX_SEEK\"" % tup
        self.log.debug("Building Charm++ using cmd '%s' in '%s'" % (cmd, self.charm_subdir))
        run_cmd(cmd, path=self.charm_subdir)

        # compiler (options)
        self.cfg.update('namd_cfg_opts', '--cc "%s" --cc-opts "%s"' % (os.environ['CC'], os.environ['CFLAGS']))
        cxxflags = os.environ['CXXFLAGS']
        if LooseVersion(self.version) >= LooseVersion('2.12'):
            cxxflags += ' --std=c++11'
            cxxnoaliasflags = cxxflags
            cxxnoaliasflags += ' -fno-alias'
        self.cfg.update('namd_cfg_opts', '--cxx "%s --std=c++11" --cxx-opts "%s" --cxx-noalias-opts "%s"' % (os.environ['CXX'], cxxflags, cxxnoaliasflags))

        # NAMD dependencies: CUDA, TCL, FFTW
        cuda = get_software_root('CUDA')
        if cuda:
            self.cfg.update('namd_cfg_opts', "--with-cuda --cuda-prefix %s" % cuda)

        tcl = get_software_root('Tcl')
        if tcl:
            self.cfg.update('namd_cfg_opts', '--with-tcl --tcl-prefix %s' % tcl)
            tclversion = '.'.join(get_software_version('Tcl').split('.')[0:2])
            tclv_subs = [(r'-ltcl[\d.]*\s', '-ltcl%s ' % tclversion)]
            apply_regex_substitutions(os.path.join('arch', '%s.tcl' % self.cfg['namd_basearch']), tclv_subs)

        fftw = get_software_root('FFTW')
        if fftw:
            if LooseVersion(get_software_version('FFTW')) >= LooseVersion('3.0'):
                if LooseVersion(self.version) >= LooseVersion('2.9'):
                    self.cfg.update('namd_cfg_opts', "--with-fftw3")
                else:
                    raise EasyBuildError("Using FFTW v3.x only supported in NAMD v2.9 and up.")
            else:
                self.cfg.update('namd_cfg_opts', "--with-fftw")
            self.cfg.update('namd_cfg_opts', "--fftw-prefix %s" % fftw)

        namd_charm_arch = "--charm-arch %s" % '-'.join(self.cfg['charm_arch'].strip().split())
        cmd = "./config %s %s %s " % (self.namd_arch, namd_charm_arch, self.cfg["namd_cfg_opts"])
        run_cmd(cmd)

    def build_step(self):
        """Build NAMD for configured architecture"""
        super(EB_NAMD, self).build_step(path=self.namd_arch)

    def test_step(self):
        """Run NAMD test case."""
        if self.cfg['runtest']:

            if not build_option('mpi_tests'):
                self.log.info("Skipping testing of NAMD since MPI testing is disabled")
                return

            namdcmd = os.path.join(self.cfg['start_dir'], self.namd_arch, 'namd%s' % self.version.split('.')[0])
            if self.cfg['charm_arch'].startswith('mpi'):
                namdcmd = self.toolchain.mpi_cmd_for(namdcmd, 2)
            ppn = ''
            if self.toolchain.options.get('openmp', False):
                ppn = '+ppn 2'
            cmd = "%(namd)s %(ppn)s %(testdir)s" % {
                'namd': namdcmd,
                'ppn': ppn,
                'testdir': os.path.join(self.cfg['start_dir'], self.namd_arch, 'src', 'alanin'),
            }
            out, ec = run_cmd(cmd, simple=False)
            if ec == 0:
                test_ok_regex = re.compile("(^Program finished.$|End of program\s*$)", re.M)
                if test_ok_regex.search(out):
                    self.log.debug("Test '%s' ran fine." % cmd)
                else:
                    raise EasyBuildError("Test '%s' failed ('%s' not found), output: %s",
                                         cmd, test_ok_regex.pattern, out)
        else:
            self.log.debug("Skipping running NAMD test case after building")

    def install_step(self):
        """Install by copying the correct directory to the install dir"""
        srcdir = os.path.join(self.cfg['start_dir'], self.namd_arch)
        try:
            # copy all files, except for .rootdir (required to avoid cyclic copying)
            for item in [x for x in os.listdir(srcdir) if not x in ['.rootdir']]:
                fullsrc = os.path.join(srcdir, item)
                if os.path.isdir(fullsrc):
                    shutil.copytree(fullsrc, os.path.join(self.installdir, item), symlinks=False)
                elif os.path.isfile(fullsrc):
                    shutil.copy2(fullsrc, self.installdir)
        except OSError as err:
            raise EasyBuildError("Failed to copy NAMD build from %s to install directory: %s", srcdir, err)

    def make_module_extra(self):
        """Add the install directory to PATH"""
        txt = super(EB_NAMD, self).make_module_extra()
        txt += self.module_generator.prepend_paths("PATH", [''])
        return txt

    def sanity_check_step(self):
        """Custom sanity check for NAMD."""
        custom_paths = {
            'files': ['charmrun', 'flipbinpdb', 'flipdcd', 'namd%s' % self.version.split('.')[0], 'psfgen'],
            'dirs': ['inc'],
        }
        super(EB_NAMD, self).sanity_check_step(custom_paths=custom_paths)<|MERGE_RESOLUTION|>--- conflicted
+++ resolved
@@ -70,13 +70,9 @@
             if len(charm_tarballs) != 1:
                 raise EasyBuildError("Expected to find exactly one tarball for Charm++, found: %s", charm_tarballs)
 
-<<<<<<< HEAD
-            extract_file(charm_tarballs[0], os.getcwd())
+            srcdir = extract_file(self.charm_tarballs[0], os.getcwd(), change_into_dir=False)
+            change_dir(srcdir)
             self.charm_subdir = '.'.join(os.path.basename(charm_tarballs[0]).split('.')[:-1])
-=======
-        srcdir = extract_file(self.charm_tarballs[0], os.getcwd(), change_into_dir=False)
-        change_dir(srcdir)
->>>>>>> 31cf7f36
 
     def configure_step(self):
         """Custom configure step for NAMD, we build charm++ first (if required)."""
