##
# Copyright 2009-2022 Ghent University
#
# This file is part of EasyBuild,
# originally created by the HPC team of Ghent University (http://ugent.be/hpc/en),
# with support of Ghent University (http://ugent.be/hpc),
# the Flemish Supercomputer Centre (VSC) (https://www.vscentrum.be),
# Flemish Research Foundation (FWO) (http://www.fwo.be/en)
# and the Department of Economy, Science and Innovation (EWI) (http://www.ewi-vlaanderen.be/en).
#
# https://github.com/easybuilders/easybuild
#
# EasyBuild is free software: you can redistribute it and/or modify
# it under the terms of the GNU General Public License as published by
# the Free Software Foundation v2.
#
# EasyBuild is distributed in the hope that it will be useful,
# but WITHOUT ANY WARRANTY; without even the implied warranty of
# MERCHANTABILITY or FITNESS FOR A PARTICULAR PURPOSE.  See the
# GNU General Public License for more details.
#
# You should have received a copy of the GNU General Public License
# along with EasyBuild.  If not, see <http://www.gnu.org/licenses/>.
##
"""
EasyBuild support for building and installing NEURON, implemented as an easyblock

@author: Kenneth Hoste (Ghent University)
@author: Maxime Boissonneault (Universite Laval, Compute Canada)
"""
import os
import re

from easybuild.easyblocks.generic.configuremake import ConfigureMake
from easybuild.easyblocks.generic.cmakemake import CMakeMake
from easybuild.easyblocks.generic.pythonpackage import det_pylibdir
from easybuild.framework.easyconfig import CUSTOM
from easybuild.tools.build_log import EasyBuildError
from easybuild.tools.config import build_option
from easybuild.tools.modules import get_software_root
from easybuild.tools.run import run_cmd
from easybuild.tools.systemtools import get_shared_lib_ext

from distutils.version import LooseVersion


class EB_NEURON(CMakeMake):
    """Support for building/installing NEURON."""

    def __init__(self, *args, **kwargs):
        """Initialisation of custom class variables for NEURON."""
        super(EB_NEURON, self).__init__(*args, **kwargs)

        self.hostcpu = 'UNKNOWN'
        self.with_python = False
        self.pylibdir = 'UNKNOWN'

    @staticmethod
    def extra_options():
        """Custom easyconfig parameters for NEURON."""

        extra_vars = {
            'paranrn': [True, "Enable support for distributed simulations.", CUSTOM],
            'with_python': [False, "Enable support for python", CUSTOM],
        }
        return CMakeMake.extra_options(extra_vars)

    def configure_step(self):
        """Custom configuration procedure for NEURON."""
        if LooseVersion(self.version) < LooseVersion('7.8.1'):
<<<<<<< HEAD
            # enable support for distributed simulations if desired
            if self.cfg['paranrn']:
                self.cfg.update('configopts', '--with-paranrn')

            # specify path to InterViews if it is available as a dependency
            interviews_root = get_software_root('InterViews')
            if interviews_root:
                self.cfg.update('configopts', "--with-iv=%s" % interviews_root)
            else:
                self.cfg.update('configopts', "--without-iv")

            # optionally enable support for Python as alternative interpreter
            python_root = get_software_root('Python')
            if python_root:
                self.with_python = True
                self.cfg.update('configopts', "--with-nrnpython=%s/bin/python" % python_root)

            # determine host CPU type
            cmd = "./config.guess"
            (out, ec) = run_cmd(cmd, simple=False)

            self.hostcpu = out.split('\n')[0].split('-')[0]
            self.log.debug("Determined host CPU type as %s" % self.hostcpu)

            # determine Python lib dir
            self.pylibdir = det_pylibdir()

            # complete configuration with configure_method of parent
            ConfigureMake.configure_step(self)
        else:
            # enable support for distributed simulations if desired
            if self.cfg['paranrn']:
                self.cfg.update('configopts', '-DNRN_ENABLE_MPI=ON')
            else:
                self.cfg.update('configopts', '-DNRN_ENABLE_MPI=OFF')
=======

            # make sure we're using the correct configure command
            # (required because custom easyconfig parameters from CMakeMake are picked up)
            self.cfg['configure_cmd'] = "./configure"

            # enable support for distributed simulations if desired
            if self.cfg['paranrn']:
                self.cfg.update('configopts', '--with-paranrn')
>>>>>>> 7753aa1c

            # specify path to InterViews if it is available as a dependency
            interviews_root = get_software_root('InterViews')
            if interviews_root:
<<<<<<< HEAD
                self.cfg.update('configopts', "-DIV_DIR=%s" % interviews_root)
            else:
                self.cfg.update('configopts', "-DNRN_ENABLE_INTERVIEWS=OFF")

            # no longer used it seems
            self.hostcpu = ''

            # optionally enable support for Python as alternative interpreter
            python_root = get_software_root('Python')
            if python_root:
                self.with_python = True
                self.cfg.update('configopts', "-DNRN_ENABLE_PYTHON=ON -DPYTHON_EXECUTABLE=%s/bin/python" % python_root)
                self.cfg.update('configopts', "-DNRN_ENABLE_MODULE_INSTALL=ON "
                                "-DNRN_MODULE_INSTALL_OPTIONS='--prefix=%s'" % self.installdir)

            # determine Python lib dir
            self.pylibdir = det_pylibdir()

=======
                self.cfg.update('configopts', "--with-iv=%s" % interviews_root)
            else:
                self.cfg.update('configopts', "--without-iv")

            # optionally enable support for Python as alternative interpreter
            python_root = get_software_root('Python')
            if python_root:
                self.with_python = True
                self.cfg.update('configopts', "--with-nrnpython=%s/bin/python" % python_root)

            # determine host CPU type
            cmd = "./config.guess"
            (out, ec) = run_cmd(cmd, simple=False)

            self.hostcpu = out.split('\n')[0].split('-')[0]
            self.log.debug("Determined host CPU type as %s" % self.hostcpu)

            # determine Python lib dir
            self.pylibdir = det_pylibdir()

            # complete configuration with configure_method of parent
            ConfigureMake.configure_step(self)
        else:
            # enable support for distributed simulations if desired
            if self.cfg['paranrn']:
                self.cfg.update('configopts', '-DNRN_ENABLE_MPI=ON')
            else:
                self.cfg.update('configopts', '-DNRN_ENABLE_MPI=OFF')

            # specify path to InterViews if it is available as a dependency
            interviews_root = get_software_root('InterViews')
            if interviews_root:
                self.cfg.update('configopts', "-DIV_DIR=%s -DNRN_ENABLE_INTERVIEWS=ON" % interviews_root)
            else:
                self.cfg.update('configopts', "-DNRN_ENABLE_INTERVIEWS=OFF")

            # no longer used it seems
            self.hostcpu = ''

            # optionally enable support for Python as alternative interpreter
            python_root = get_software_root('Python')
            if python_root:
                self.with_python = True
                self.cfg.update('configopts', "-DNRN_ENABLE_PYTHON=ON -DPYTHON_EXECUTABLE=%s/bin/python" % python_root)
                self.cfg.update('configopts', "-DNRN_ENABLE_MODULE_INSTALL=ON "
                                "-DNRN_MODULE_INSTALL_OPTIONS='--prefix=%s'" % self.installdir)
            else:
                self.cfg.update('configopts', "-DNRN_ENABLE_PYTHON=OFF")

            # determine Python lib dir
            self.pylibdir = det_pylibdir()

>>>>>>> 7753aa1c
            # complete configuration with configure_method of parent
            CMakeMake.configure_step(self)

    def install_step(self):
        """Custom install procedure for NEURON."""

        super(EB_NEURON, self).install_step()

        # with the CMakeMake, the python module is installed automatically
        if LooseVersion(self.version) < LooseVersion('7.8.1'):
            if self.with_python:
                pypath = os.path.join('src', 'nrnpython')
                try:
                    pwd = os.getcwd()
                    os.chdir(pypath)
                except OSError as err:
                    raise EasyBuildError("Failed to change to %s: %s", pypath, err)

                cmd = "python setup.py install --prefix=%s" % self.installdir
                run_cmd(cmd, simple=True, log_all=True, log_ok=True)

                try:
                    os.chdir(pwd)
                except OSError as err:
                    raise EasyBuildError("Failed to change back to %s: %s", pwd, err)

    def sanity_check_step(self):
        """Custom sanity check for NEURON."""
        shlib_ext = get_shared_lib_ext()
        binpath = os.path.join(self.hostcpu, 'bin')
        libpath = os.path.join(self.hostcpu, 'lib', 'lib%s.' + shlib_ext)
        # hoc_ed is not included in the sources of 7.4. However, it is included in the binary distribution.
        # Nevertheless, the binary has a date old enough (June 2014, instead of November 2015 like all the
        # others) to be considered a mistake in the distribution
        binaries = ["neurondemo", "nrngui", "nrniv", "nrnivmodl", "nocmodl", "modlunit", "nrnmech_makefile",
                    "mkthreadsafe"]
        libs = ["nrniv"]
        sanity_check_dirs = ['share/nrn']

        if LooseVersion(self.version) < LooseVersion('7.4'):
            binaries += ["hoc_ed"]

        if LooseVersion(self.version) < LooseVersion('7.8.1'):
            binaries += ["bbswork.sh", "hel2mos1.sh", "ivoc", "memacs", "mos2nrn", "mos2nrn2.sh", "oc"]
            binaries += ["nrn%s" % x for x in ["iv_makefile", "oc", "oc_makefile", "ocmodl"]]
            libs += ["ivoc", "ivos", "memacs", "meschach", "neuron_gnu", "nrnmpi", "nrnoc", "nrnpython",
                     "oc", "ocxt", "scopmath", "sparse13", "sundials"]
            sanity_check_dirs += ['include/nrn']
        # list of included binaries changed with cmake. See
        # https://github.com/neuronsimulator/nrn/issues/899
        else:
            binaries += ["nrnpyenv.sh", "set_nrnpyenv.sh", "sortspike"]
            libs += ["rxdmath"]
            sanity_check_dirs += ['include']
            if self.with_python:
                sanity_check_dirs += [os.path.join("lib", "python"),
                                      os.path.join("lib", "python%(pyshortver)s", "site-packages")]

        # this is relevant for installations of Python packages for multiple Python versions (via multi_deps)
        # (we can not pass this via custom_paths, since then the %(pyshortver)s template value will not be resolved)
        # ensure that we only add to paths specified in the EasyConfig
        sanity_check_files = [os.path.join(binpath, x) for x in binaries] + [libpath % x for x in libs]
        self.cfg['sanity_check_paths'] = {
                'files': sanity_check_files,
                'dirs': sanity_check_dirs,
        }

        super(EB_NEURON, self).sanity_check_step()

        try:
            fake_mod_data = self.load_fake_module()
        except EasyBuildError as err:
            self.log.debug("Loading fake module failed: %s" % err)

        # test NEURON demo
        inp = '\n'.join([
            "demo(3) // load the pyramidal cell model.",
            "init()  // initialise the model",
            "t       // should be zero",
            "soma.v  // will print -65",
            "run()   // run the simulation",
            "t       // should be 5, indicating that 5ms were simulated",
            "soma.v  // will print a value other than -65, indicating that the simulation was executed",
            "quit()",
        ])
        (out, ec) = run_cmd("neurondemo", simple=False, log_all=True, log_output=True, inp=inp)

        validate_regexp = re.compile(r"^\s+-65\s*\n\s+5\s*\n\s+-68.134337", re.M)
        if ec or not validate_regexp.search(out):
            raise EasyBuildError("Validation of NEURON demo run failed.")
        else:
            self.log.info("Validation of NEURON demo OK!")

        if build_option('mpi_tests'):
            nproc = self.cfg['parallel']
            try:
                cwd = os.getcwd()
                os.chdir(os.path.join(self.cfg['start_dir'], 'src', 'parallel'))

                cmd = self.toolchain.mpi_cmd_for("nrniv -mpi test0.hoc", nproc)
                (out, ec) = run_cmd(cmd, simple=False, log_all=True, log_output=True)

                os.chdir(cwd)
            except OSError as err:
                raise EasyBuildError("Failed to run parallel hello world: %s", err)

            valid = True
            for i in range(0, nproc):
                validate_regexp = re.compile("I am %d of %d" % (i, nproc))
                if not validate_regexp.search(out):
                    valid = False
                    break
            if ec or not valid:
                raise EasyBuildError("Validation of parallel hello world run failed.")
            else:
                self.log.info("Parallel hello world OK!")
        else:
            self.log.info("Skipping MPI testing of NEURON since MPI testing is disabled")

        if self.with_python:
            cmd = "python -c 'import neuron; neuron.test()'"
            (out, ec) = run_cmd(cmd, simple=False, log_all=True, log_output=True)

        # cleanup
        self.clean_up_fake_module(fake_mod_data)

    def make_module_req_guess(self):
        """Custom guesses for environment variables (PATH, ...) for NEURON."""

        guesses = super(EB_NEURON, self).make_module_req_guess()

        guesses.update({
            'PATH': [os.path.join(self.hostcpu, 'bin')],
        })

        return guesses

    def make_module_extra(self):
        """Define extra module entries required."""

        txt = super(EB_NEURON, self).make_module_extra()

        # we need to make sure the correct compiler is set in the environment,
        # since NEURON features compilation at runtime
        for var in ['CC', 'CXX', 'MPICC', 'MPICXX', 'MPICH_CC', 'MPICH_CXX']:
            val = os.getenv(var)
            if val:
                txt += self.module_generator.set_environment(var, val)
                self.log.debug("%s set to %s, adding it to module" % (var, val))
            else:
                self.log.debug("%s not set: %s" % (var, os.environ.get(var, None)))

        if self.with_python:
            if self.cfg['multi_deps'] and 'Python' in self.cfg['multi_deps']:
                txt += self.module_generator.prepend_paths('EBPYTHONPREFIXES', '')
            else:
                txt += self.module_generator.prepend_paths('PYTHONPATH', [self.pylibdir])
            # also adds lib/python to PYTHONPATH
            txt += self.module_generator.prepend_paths('PYTHONPATH', ['lib/python'])
        return txt<|MERGE_RESOLUTION|>--- conflicted
+++ resolved
@@ -68,7 +68,11 @@
     def configure_step(self):
         """Custom configuration procedure for NEURON."""
         if LooseVersion(self.version) < LooseVersion('7.8.1'):
-<<<<<<< HEAD
+
+            # make sure we're using the correct configure command
+            # (required because custom easyconfig parameters from CMakeMake are picked up)
+            self.cfg['configure_cmd'] = "./configure"
+
             # enable support for distributed simulations if desired
             if self.cfg['paranrn']:
                 self.cfg.update('configopts', '--with-paranrn')
@@ -104,22 +108,11 @@
                 self.cfg.update('configopts', '-DNRN_ENABLE_MPI=ON')
             else:
                 self.cfg.update('configopts', '-DNRN_ENABLE_MPI=OFF')
-=======
-
-            # make sure we're using the correct configure command
-            # (required because custom easyconfig parameters from CMakeMake are picked up)
-            self.cfg['configure_cmd'] = "./configure"
-
-            # enable support for distributed simulations if desired
-            if self.cfg['paranrn']:
-                self.cfg.update('configopts', '--with-paranrn')
->>>>>>> 7753aa1c
 
             # specify path to InterViews if it is available as a dependency
             interviews_root = get_software_root('InterViews')
             if interviews_root:
-<<<<<<< HEAD
-                self.cfg.update('configopts', "-DIV_DIR=%s" % interviews_root)
+                self.cfg.update('configopts', "-DIV_DIR=%s -DNRN_ENABLE_INTERVIEWS=ON" % interviews_root)
             else:
                 self.cfg.update('configopts', "-DNRN_ENABLE_INTERVIEWS=OFF")
 
@@ -133,64 +126,12 @@
                 self.cfg.update('configopts', "-DNRN_ENABLE_PYTHON=ON -DPYTHON_EXECUTABLE=%s/bin/python" % python_root)
                 self.cfg.update('configopts', "-DNRN_ENABLE_MODULE_INSTALL=ON "
                                 "-DNRN_MODULE_INSTALL_OPTIONS='--prefix=%s'" % self.installdir)
+            else:
+                self.cfg.update('configopts', "-DNRN_ENABLE_PYTHON=OFF")
 
             # determine Python lib dir
             self.pylibdir = det_pylibdir()
 
-=======
-                self.cfg.update('configopts', "--with-iv=%s" % interviews_root)
-            else:
-                self.cfg.update('configopts', "--without-iv")
-
-            # optionally enable support for Python as alternative interpreter
-            python_root = get_software_root('Python')
-            if python_root:
-                self.with_python = True
-                self.cfg.update('configopts', "--with-nrnpython=%s/bin/python" % python_root)
-
-            # determine host CPU type
-            cmd = "./config.guess"
-            (out, ec) = run_cmd(cmd, simple=False)
-
-            self.hostcpu = out.split('\n')[0].split('-')[0]
-            self.log.debug("Determined host CPU type as %s" % self.hostcpu)
-
-            # determine Python lib dir
-            self.pylibdir = det_pylibdir()
-
-            # complete configuration with configure_method of parent
-            ConfigureMake.configure_step(self)
-        else:
-            # enable support for distributed simulations if desired
-            if self.cfg['paranrn']:
-                self.cfg.update('configopts', '-DNRN_ENABLE_MPI=ON')
-            else:
-                self.cfg.update('configopts', '-DNRN_ENABLE_MPI=OFF')
-
-            # specify path to InterViews if it is available as a dependency
-            interviews_root = get_software_root('InterViews')
-            if interviews_root:
-                self.cfg.update('configopts', "-DIV_DIR=%s -DNRN_ENABLE_INTERVIEWS=ON" % interviews_root)
-            else:
-                self.cfg.update('configopts', "-DNRN_ENABLE_INTERVIEWS=OFF")
-
-            # no longer used it seems
-            self.hostcpu = ''
-
-            # optionally enable support for Python as alternative interpreter
-            python_root = get_software_root('Python')
-            if python_root:
-                self.with_python = True
-                self.cfg.update('configopts', "-DNRN_ENABLE_PYTHON=ON -DPYTHON_EXECUTABLE=%s/bin/python" % python_root)
-                self.cfg.update('configopts', "-DNRN_ENABLE_MODULE_INSTALL=ON "
-                                "-DNRN_MODULE_INSTALL_OPTIONS='--prefix=%s'" % self.installdir)
-            else:
-                self.cfg.update('configopts', "-DNRN_ENABLE_PYTHON=OFF")
-
-            # determine Python lib dir
-            self.pylibdir = det_pylibdir()
-
->>>>>>> 7753aa1c
             # complete configuration with configure_method of parent
             CMakeMake.configure_step(self)
 
