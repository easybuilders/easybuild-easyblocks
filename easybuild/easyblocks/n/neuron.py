--- conflicted
+++ resolved
@@ -135,18 +135,6 @@
 
         super(EB_NEURON, self).install_step()
 
-<<<<<<< HEAD
-        if self.with_python or self.cfg['with_python']:
-            pypath = os.path.join('src', 'nrnpython')
-            try:
-                pwd = os.getcwd()
-                os.chdir(pypath)
-            except OSError as err:
-                raise EasyBuildError("Failed to change to %s: %s", pypath, err)
-
-            cmd = "%s python setup.py install --prefix=%s" % (self.cfg['preinstallopts'], self.installdir)
-            run_cmd(cmd, simple=True, log_all=True, log_ok=True)
-=======
         # with the CMakeMake, the python module is installed automatically
         if LooseVersion(self.version) < LooseVersion('7.8'):
             if self.with_python:
@@ -159,7 +147,6 @@
 
                 cmd = "python setup.py install --prefix=%s" % self.installdir
                 run_cmd(cmd, simple=True, log_all=True, log_ok=True)
->>>>>>> 12428ffa
 
                 try:
                     os.chdir(pwd)
