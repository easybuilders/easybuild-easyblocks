##
# This file is an EasyBuild reciPY as per https://github.com/easybuilders/easybuild
#
# Copyright:: Copyright 2012-2019 Uni.Lu/LCSB, NTUA
# Authors::   Cedric Laczny <cedric.laczny@uni.lu>, Kenneth Hoste
# Authors::   George Tsouloupas <g.tsouloupas@cyi.ac.cy>, Fotis Georgatos <fotis@cern.ch>
# License::   MIT/GPL
# $Id$
#
# This work implements a part of the HPCBIOS project and is a component of the policy:
# http://hpcbios.readthedocs.org/en/latest/HPCBIOS_2012-94.html
##
"""
EasyBuild support for building and installing BWA, implemented as an easyblock

@author: Cedric Laczny (Uni.Lu)
@author: Fotis Georgatos (Uni.Lu)
@author: Kenneth Hoste (Ghent University)
@author: George Tsouloupas <g.tsouloupas@cyi.ac.cy>
"""
import os
<<<<<<< HEAD
from distutils.version import LooseVersion

from easybuild.easyblocks.generic.configuremake import ConfigureMake
=======
import glob
from distutils.version import LooseVersion

from easybuild.easyblocks.generic.configuremake import ConfigureMake
from easybuild.tools.build_log import EasyBuildError
>>>>>>> b74d2f9c
from easybuild.tools.filetools import copy_file, mkdir


class EB_BWA(ConfigureMake):
    """
    Support for building BWA
    """

    def __init__(self, *args, **kwargs):
        """Add extra config options specific to BWA."""
        super(EB_BWA, self).__init__(*args, **kwargs)

        self.files = ['bwa', 'qualfa2fq.pl', 'xa2multi.pl']
        if LooseVersion(self.version) < LooseVersion('0.7.0'):
            # solid2fastq was dropped in recent versions because the same functionality
            # is covered by other tools already
            # cfr. http://osdir.com/ml/general/2010-10/msg26205.html
            self.files.append('solid2fastq.pl')
<<<<<<< HEAD
=======
        self.includes = []
        self.libs = ['libbwa.a']
>>>>>>> b74d2f9c

    def configure_step(self):
        """
        Empty function as BWA comes with _no_ configure script
        """
        pass

    def build_step(self):
        """Custom build procedure: pass down compiler command and options as arguments to 'make'."""

        for env_var in ('CC', 'CFLAGS'):
            if env_var + '=' not in self.cfg['buildopts']:
                self.cfg.update('buildopts', env_var + '="$' + env_var + '"')

        super(EB_BWA, self).build_step()

    def install_step(self):
        """
        Install by copying files to install dir
        """
        srcdir = self.cfg['start_dir']
<<<<<<< HEAD
        destdir = os.path.join(self.installdir, 'bin')
        mkdir(destdir)
        for filename in self.files:
            srcfile = os.path.join(srcdir, filename)
            copy_file(srcfile, destdir)
=======
        # copy binaries
        bindir = os.path.join(self.installdir, 'bin')
        mkdir(bindir)
        for filename in self.files:
            srcfile = os.path.join(srcdir, filename)
            copy_file(srcfile, bindir)

        # copy include files
        includes = glob.glob(os.path.join(srcdir, '*.h'))
        self.includes = [os.path.basename(include) for include in includes]
        incdir = os.path.join(self.installdir, 'include', 'bwa')
        if not self.includes:
            raise EasyBuildError("Unable to find header files")

        mkdir(incdir, parents=True)
        for filename in self.includes:
            srcfile = os.path.join(srcdir, filename)
            copy_file(srcfile, incdir)

        # copy libraries
        libdir = os.path.join(self.installdir, 'lib')
        mkdir(libdir)
        for filename in self.libs:
            srcfile = os.path.join(srcdir, filename)
            copy_file(srcfile, libdir)
>>>>>>> b74d2f9c

        manfile = os.path.join(srcdir, 'bwa.1')
        manman1dir = os.path.join(self.installdir, 'man', 'man1')
        mkdir(manman1dir, parents=True)
        copy_file(manfile, manman1dir)

    def sanity_check_step(self):
        """Custom sanity check for BWA."""

<<<<<<< HEAD
        custom_paths = {
            'files': [os.path.join('bin', x) for x in self.files],
=======
        bins = [os.path.join('bin', x) for x in self.files]
        incs = [os.path.join('include', 'bwa', x) for x in self.includes]
        libs = [os.path.join('lib', 'libbwa.a')]

        custom_paths = {
            'files': bins + incs + libs,
>>>>>>> b74d2f9c
            'dirs': []
        }

        # 'bwa' command doesn't have a --help option, but it does print help-like information to stderr
        # when run without arguments (and exits with exit code 1)
        custom_commands = ["bwa 2>&1 | grep 'index sequences in the FASTA format'"]

        super(EB_BWA, self).sanity_check_step(custom_paths=custom_paths, custom_commands=custom_commands)<|MERGE_RESOLUTION|>--- conflicted
+++ resolved
@@ -19,17 +19,11 @@
 @author: George Tsouloupas <g.tsouloupas@cyi.ac.cy>
 """
 import os
-<<<<<<< HEAD
-from distutils.version import LooseVersion
-
-from easybuild.easyblocks.generic.configuremake import ConfigureMake
-=======
 import glob
 from distutils.version import LooseVersion
 
 from easybuild.easyblocks.generic.configuremake import ConfigureMake
 from easybuild.tools.build_log import EasyBuildError
->>>>>>> b74d2f9c
 from easybuild.tools.filetools import copy_file, mkdir
 
 
@@ -48,11 +42,8 @@
             # is covered by other tools already
             # cfr. http://osdir.com/ml/general/2010-10/msg26205.html
             self.files.append('solid2fastq.pl')
-<<<<<<< HEAD
-=======
         self.includes = []
         self.libs = ['libbwa.a']
->>>>>>> b74d2f9c
 
     def configure_step(self):
         """
@@ -74,13 +65,6 @@
         Install by copying files to install dir
         """
         srcdir = self.cfg['start_dir']
-<<<<<<< HEAD
-        destdir = os.path.join(self.installdir, 'bin')
-        mkdir(destdir)
-        for filename in self.files:
-            srcfile = os.path.join(srcdir, filename)
-            copy_file(srcfile, destdir)
-=======
         # copy binaries
         bindir = os.path.join(self.installdir, 'bin')
         mkdir(bindir)
@@ -106,7 +90,6 @@
         for filename in self.libs:
             srcfile = os.path.join(srcdir, filename)
             copy_file(srcfile, libdir)
->>>>>>> b74d2f9c
 
         manfile = os.path.join(srcdir, 'bwa.1')
         manman1dir = os.path.join(self.installdir, 'man', 'man1')
@@ -116,17 +99,12 @@
     def sanity_check_step(self):
         """Custom sanity check for BWA."""
 
-<<<<<<< HEAD
-        custom_paths = {
-            'files': [os.path.join('bin', x) for x in self.files],
-=======
         bins = [os.path.join('bin', x) for x in self.files]
         incs = [os.path.join('include', 'bwa', x) for x in self.includes]
         libs = [os.path.join('lib', 'libbwa.a')]
 
         custom_paths = {
             'files': bins + incs + libs,
->>>>>>> b74d2f9c
             'dirs': []
         }
 
