##
# Copyright 2009-2018 Ghent University
#
# This file is part of EasyBuild,
# originally created by the HPC team of Ghent University (http://ugent.be/hpc/en),
# with support of Ghent University (http://ugent.be/hpc),
# the Flemish Supercomputer Centre (VSC) (https://www.vscentrum.be),
# Flemish Research Foundation (FWO) (http://www.fwo.be/en)
# and the Department of Economy, Science and Innovation (EWI) (http://www.ewi-vlaanderen.be/en).
#
# https://github.com/easybuilders/easybuild
#
# EasyBuild is free software: you can redistribute it and/or modify
# it under the terms of the GNU General Public License as published by
# the Free Software Foundation v2.
#
# EasyBuild is distributed in the hope that it will be useful,
# but WITHOUT ANY WARRANTY; without even the implied warranty of
# MERCHANTABILITY or FITNESS FOR A PARTICULAR PURPOSE.  See the
# GNU General Public License for more details.
#
# You should have received a copy of the GNU General Public License
# along with EasyBuild.  If not, see <http://www.gnu.org/licenses/>.
##
"""
EasyBuild support for Boost, implemented as an easyblock

@author: Stijn De Weirdt (Ghent University)
@author: Dries Verdegem (Ghent University)
@author: Kenneth Hoste (Ghent University)
@author: Pieter De Baets (Ghent University)
@author: Jens Timmerman (Ghent University)
@author: Ward Poelmans (Ghent University)
@author: Petar Forai (IMP/IMBA)
@author: Luca Marsella (CSCS)
@author: Guilherme Peretti-Pezzi (CSCS)
@author: Joachim Hein (Lund University)
@author: Michele Dolfi (ETH Zurich)
"""
from distutils.version import LooseVersion
import fileinput
import glob
import os
import re
import shutil
import sys

import easybuild.tools.toolchain as toolchain
from easybuild.framework.easyblock import EasyBlock
from easybuild.framework.easyconfig import CUSTOM
from easybuild.tools.build_log import EasyBuildError
from easybuild.tools.filetools import copy, mkdir, write_file
from easybuild.tools.modules import get_software_root, get_software_version
from easybuild.tools.run import run_cmd
from easybuild.tools.systemtools import UNKNOWN, get_glibc_version, get_shared_lib_ext


class EB_Boost(EasyBlock):
    """Support for building Boost."""

    def __init__(self, *args, **kwargs):
        """Initialize Boost-specific variables."""
        super(EB_Boost, self).__init__(*args, **kwargs)

        self.objdir = None

    @staticmethod
    def extra_options():
        """Add extra easyconfig parameters for Boost."""
        extra_vars = {
            'boost_mpi': [False, "Build mpi boost module", CUSTOM],
            'boost_multi_thread': [False, "Build boost with multi-thread option", CUSTOM],
            'toolset': [None, "Toolset to use for Boost configuration ('--with-toolset for bootstrap.sh')", CUSTOM],
            'mpi_launcher': [None, "Launcher to use when running MPI regression tests", CUSTOM],
<<<<<<< HEAD
=======
            'only_python_bindings': [False, "Only install Boost.Python library providing Python bindings", CUSTOM],
>>>>>>> 4f816688
            'use_glibcxx11_abi': [None, "Use the GLIBCXX11 ABI", CUSTOM],
        }
        return EasyBlock.extra_options(extra_vars)

    def patch_step(self):
        """Patch Boost source code before building."""
        super(EB_Boost, self).patch_step()

        # TIME_UTC is also defined in recent glibc versions, so we need to rename it for old Boost versions (<= 1.49)
        glibc_version = get_glibc_version()
        old_glibc = glibc_version is not UNKNOWN and LooseVersion(glibc_version) > LooseVersion("2.15")
        if old_glibc and LooseVersion(self.version) <= LooseVersion("1.49.0"):
            self.log.info("Patching because the glibc version is too new")
            files_to_patch = ["boost/thread/xtime.hpp"] + glob.glob("libs/interprocess/test/*.hpp")
            files_to_patch += glob.glob("libs/spirit/classic/test/*.cpp") + glob.glob("libs/spirit/classic/test/*.inl")
            for patchfile in files_to_patch:
                try:
                    for line in fileinput.input("%s" % patchfile, inplace=1, backup='.orig'):
                        line = re.sub(r"TIME_UTC", r"TIME_UTC_", line)
                        sys.stdout.write(line)
                except IOError, err:
                    raise EasyBuildError("Failed to patch %s: %s", patchfile, err)

    def configure_step(self):
        """Configure Boost build using custom tools"""

        # mpi sanity check
        if self.cfg['boost_mpi'] and not self.toolchain.options.get('usempi', None):
            raise EasyBuildError("When enabling building boost_mpi, also enable the 'usempi' toolchain option.")

        # create build directory (Boost doesn't like being built in source dir)
        self.objdir = os.path.join(self.builddir, 'obj')
        mkdir(self.objdir)

        # generate config depending on compiler used
        toolset = self.cfg['toolset']
        if toolset is None:
            if self.toolchain.comp_family() == toolchain.INTELCOMP:
                toolset = 'intel-linux'
            elif self.toolchain.comp_family() == toolchain.GCC:
                toolset = 'gcc'
            else:
                raise EasyBuildError("Unknown compiler used, don't know what to specify to --with-toolset, aborting.")

        cmd = "%s ./bootstrap.sh --with-toolset=%s --prefix=%s %s"
        tup = (self.cfg['preconfigopts'], toolset, self.objdir, self.cfg['configopts'])
        run_cmd(cmd % tup, log_all=True, simple=True)

        if self.cfg['boost_mpi']:

            self.toolchain.options['usempi'] = True
            # configure the boost mpi module
            # http://www.boost.org/doc/libs/1_47_0/doc/html/mpi/getting_started.html
            # let Boost.Build know to look here for the config file

            txt = ''
            # Check if using a Cray toolchain and configure MPI accordingly
            if self.toolchain.toolchain_family() == toolchain.CRAYPE:
                if self.toolchain.PRGENV_MODULE_NAME_SUFFIX == 'gnu':
                    craympichdir = os.getenv('CRAY_MPICH2_DIR')
                    craygccversion = os.getenv('GCC_VERSION')
                    txt = '\n'.join([
                        'local CRAY_MPICH2_DIR =  %s ;' % craympichdir,
                        'using gcc ',
                        ': %s' % craygccversion,
                        ': CC ',
                        ': <compileflags>-I$(CRAY_MPICH2_DIR)/include ',
                        '  <linkflags>-L$(CRAY_MPICH2_DIR)/lib \ ',
                        '; ',
                        'using mpi ',
                        ': CC ',
                        ': <find-shared-library>mpich ',
                        ': %s' % self.cfg['mpi_launcher'],
                        ';',
                        '',
                    ])
                else:
                    raise EasyBuildError("Bailing out: only PrgEnv-gnu supported for now")
            else:
                txt = "using mpi : %s ;" % os.getenv("MPICXX")

            write_file('user-config.jam', txt, append=True)

    def build_boost_variant(self, bjamoptions, paracmd):
        """Build Boost library with specified options for bjam."""
        # build with specified options
        cmd = "%s ./bjam %s %s %s" % (self.cfg['prebuildopts'], bjamoptions, paracmd, self.cfg['buildopts'])
        run_cmd(cmd, log_all=True, simple=True)
        # install built Boost library
        cmd = "%s ./bjam %s install %s %s" % (self.cfg['preinstallopts'], bjamoptions, paracmd, self.cfg['installopts'])
        run_cmd(cmd, log_all=True, simple=True)
        # clean up before proceeding with next build
        run_cmd("./bjam --clean-all", log_all=True, simple=True)

    def build_step(self):
        """Build Boost with bjam tool."""

        bjamoptions = " --prefix=%s" % self.objdir

        cxxflags = os.getenv('CXXFLAGS')
        # only disable -D_GLIBCXX_USE_CXX11_ABI if use_glibcxx11_abi was explicitly set to False
        # None value is the default, which corresponds to default setting (=1 since GCC 5.x)
        if self.cfg['use_glibcxx11_abi'] is not None:
            cxxflags += ' -D_GLIBCXX_USE_CXX11_ABI='
            if self.cfg['use_glibcxx11_abi']:
                cxxflags += '1'
            else:
                cxxflags += '0'
        if cxxflags is not None:
            bjamoptions += " cxxflags='%s'" % cxxflags
        ldflags = os.getenv('LDFLAGS')
        if ldflags is not None:
            bjamoptions += " linkflags='%s'" % ldflags

        # specify path for bzip2/zlib if module is loaded
        for lib in ["bzip2", "zlib"]:
            libroot = get_software_root(lib)
            if libroot:
                bjamoptions += " -s%s_INCLUDE=%s/include" % (lib.upper(), libroot)
                bjamoptions += " -s%s_LIBPATH=%s/lib" % (lib.upper(), libroot)

        paracmd = ''
        if self.cfg['parallel']:
            paracmd = "-j %s" % self.cfg['parallel']

        if self.cfg['only_python_bindings']:
            # magic incantation to only install Boost Python bindings is... --with-python
            # see http://boostorg.github.io/python/doc/html/building/installing_boost_python_on_your_.html
            bjamoptions += " --with-python"

        if self.cfg['boost_mpi']:
            self.log.info("Building boost_mpi library")
            self.build_boost_variant(bjamoptions + " --user-config=user-config.jam --with-mpi", paracmd)

        if self.cfg['boost_multi_thread']:
            self.log.info("Building boost with multi threading")
            self.build_boost_variant(bjamoptions + " threading=multi --layout=tagged", paracmd)

        # if both boost_mpi and boost_multi_thread are enabled, build boost mpi with multi-thread support
        if self.cfg['boost_multi_thread'] and self.cfg['boost_mpi']:
            self.log.info("Building boost_mpi with multi threading")
            extra_bjamoptions = " --user-config=user-config.jam --with-mpi threading=multi --layout=tagged"
            self.build_boost_variant(bjamoptions + extra_bjamoptions, paracmd)

        # install remainder of boost libraries
        self.log.info("Installing boost libraries")

        cmd = "%s ./bjam %s install %s %s" % (self.cfg['preinstallopts'], bjamoptions, paracmd, self.cfg['installopts'])
        run_cmd(cmd, log_all=True, simple=True)

    def install_step(self):
        """Install Boost by copying file to install dir."""

        self.log.info("Copying %s to installation dir %s" % (self.objdir, self.installdir))
        copy(glob.glob(os.path.join(self.objdir, '*')), self.installdir)

    def sanity_check_step(self):
        """Custom sanity check for Boost."""
        shlib_ext = get_shared_lib_ext()

        custom_paths = {
            'files': [],
            'dirs': ['include/boost']
        }
        if not self.cfg['only_python_bindings']:
            custom_paths['files'].append(os.path.join('lib', 'libboost_system.%s' % shlib_ext))

        if self.cfg['boost_mpi']:
            custom_paths['files'].append(os.path.join('lib', 'libboost_mpi.%s' % shlib_ext))

        if get_software_root('Python'):
            pymajorver = get_software_version('Python').split('.')[0]
            pyminorver = get_software_version('Python').split('.')[1]
<<<<<<< HEAD
            if int(pymajorver) >= 3:
=======
            if LooseVersion(self.version) >= LooseVersion("1.67.0"):
                suffix = '%s%s' % (pymajorver, pyminorver)
            elif int(pymajorver) >= 3:
>>>>>>> 4f816688
                suffix = pymajorver
            elif LooseVersion(self.version) >= LooseVersion("1.67.0"):
                suffix = '%s%s' % (pymajorver, pyminorver)
            else:
                suffix = ''
            custom_paths['files'].append(os.path.join('lib', 'libboost_python%s.%s' % (suffix, shlib_ext)))

        if self.cfg['boost_multi_thread']:
            custom_paths['files'].append(os.path.join('lib', 'libboost_thread-mt.%s' % shlib_ext))

        if self.cfg['boost_mpi'] and self.cfg['boost_multi_thread']:
            custom_paths['files'].append(os.path.join('lib', 'libboost_mpi-mt.%s' % shlib_ext))

        super(EB_Boost, self).sanity_check_step(custom_paths=custom_paths)

    def make_module_extra(self):
        """Set up a BOOST_ROOT environment variable to e.g. ease Boost handling by cmake"""
        txt = super(EB_Boost, self).make_module_extra()
<<<<<<< HEAD
        txt += self.module_generator.set_environment('BOOST_ROOT', self.installdir)
=======
        if not self.cfg['only_python_bindings']:
            txt += self.module_generator.set_environment('BOOST_ROOT', self.installdir)
>>>>>>> 4f816688
        return txt<|MERGE_RESOLUTION|>--- conflicted
+++ resolved
@@ -72,10 +72,7 @@
             'boost_multi_thread': [False, "Build boost with multi-thread option", CUSTOM],
             'toolset': [None, "Toolset to use for Boost configuration ('--with-toolset for bootstrap.sh')", CUSTOM],
             'mpi_launcher': [None, "Launcher to use when running MPI regression tests", CUSTOM],
-<<<<<<< HEAD
-=======
             'only_python_bindings': [False, "Only install Boost.Python library providing Python bindings", CUSTOM],
->>>>>>> 4f816688
             'use_glibcxx11_abi': [None, "Use the GLIBCXX11 ABI", CUSTOM],
         }
         return EasyBlock.extra_options(extra_vars)
@@ -249,16 +246,10 @@
         if get_software_root('Python'):
             pymajorver = get_software_version('Python').split('.')[0]
             pyminorver = get_software_version('Python').split('.')[1]
-<<<<<<< HEAD
-            if int(pymajorver) >= 3:
-=======
             if LooseVersion(self.version) >= LooseVersion("1.67.0"):
                 suffix = '%s%s' % (pymajorver, pyminorver)
             elif int(pymajorver) >= 3:
->>>>>>> 4f816688
                 suffix = pymajorver
-            elif LooseVersion(self.version) >= LooseVersion("1.67.0"):
-                suffix = '%s%s' % (pymajorver, pyminorver)
             else:
                 suffix = ''
             custom_paths['files'].append(os.path.join('lib', 'libboost_python%s.%s' % (suffix, shlib_ext)))
@@ -274,10 +265,6 @@
     def make_module_extra(self):
         """Set up a BOOST_ROOT environment variable to e.g. ease Boost handling by cmake"""
         txt = super(EB_Boost, self).make_module_extra()
-<<<<<<< HEAD
-        txt += self.module_generator.set_environment('BOOST_ROOT', self.installdir)
-=======
         if not self.cfg['only_python_bindings']:
             txt += self.module_generator.set_environment('BOOST_ROOT', self.installdir)
->>>>>>> 4f816688
         return txt