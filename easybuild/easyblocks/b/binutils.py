--- conflicted
+++ resolved
@@ -97,34 +97,12 @@
             lib_paths = self.determine_used_library_paths()
 
             # The installed lib dir must come first though to avoid taking system libs over installed ones, see:
-<<<<<<< HEAD
-            # https://github.com/easybuilders/easybuild-easyconfigs/issues/10056;
-            # Escaping: Double $$ for Make, \$ for shell to get literal $ORIGIN in the file;
+            # https://github.com/easybuilders/easybuild-easyconfigs/issues/10056
+            # To get literal $ORIGIN through Make we need to escape it by doubling $$, else it's a variable to Make;
             # We need to include both 'lib' and 'lib64' here, to ensure this works as intended
             # across different operating systems,
             # see https://github.com/easybuilders/easybuild-easyconfigs/issues/11976
-            libdirs = [r'\$\$ORIGIN/../lib', r'\$\$ORIGIN/../lib64']
-
-            for libdir in ['lib', 'lib64', os.path.join('lib', 'x86_64-linux-gnu')]:
-
-                libdir = os.path.join(sysroot, 'usr', libdir)
-
-                # also consider /lib, /lib64 (without /usr/)
-                alt_libdir = os.path.join(sysroot, libdir)
-
-                if os.path.exists(libdir):
-                    libdirs.append(libdir)
-                    if os.path.exists(alt_libdir) and not os.path.samefile(libdir, alt_libdir):
-                        libdirs.append(alt_libdir)
-
-                elif os.path.exists(alt_libdir):
-                    libdirs.append(alt_libdir)
-
-=======
-            # https://github.com/easybuilders/easybuild-easyconfigs/issues/10056
-            # To get literal $ORIGIN through Make we need to escape it by doubling $$, else it's a variable to Make
-            lib_paths = [r'$$ORIGIN/../lib'] + lib_paths
->>>>>>> 5802db26
+            lib_paths = [r'$$ORIGIN/../lib', r'$$ORIGIN/../lib64'] + lib_paths
             # Mind the single quotes
             libs = ["-Wl,-rpath='%s'" % x for x in lib_paths]
         else:
