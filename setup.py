##
# Copyright 2012-2019 Ghent University
#
# This file is part of EasyBuild,
# originally created by the HPC team of Ghent University (http://ugent.be/hpc/en),
# with support of Ghent University (http://ugent.be/hpc),
# the Flemish Supercomputer Centre (VSC) (https://www.vscentrum.be),
# Flemish Research Foundation (FWO) (http://www.fwo.be/en)
# and the Department of Economy, Science and Innovation (EWI) (http://www.ewi-vlaanderen.be/en).
#
# https://github.com/easybuilders/easybuild
#
# EasyBuild is free software: you can redistribute it and/or modify
# it under the terms of the GNU General Public License as published by
# the Free Software Foundation v2.
#
# EasyBuild is distributed in the hope that it will be useful,
# but WITHOUT ANY WARRANTY; without even the implied warranty of
# MERCHANTABILITY or FITNESS FOR A PARTICULAR PURPOSE.  See the
# GNU General Public License for more details.
#
# You should have received a copy of the GNU General Public License
# along with EasyBuild.  If not, see <http://www.gnu.org/licenses/>.
##

"""
This script can be used to install easybuild-easyblocks, e.g. using:
  easy_install --user .
or
  python setup.py --prefix=$HOME/easybuild

@author: Kenneth Hoste (Ghent University)
"""

import os
import re
import sys
from distutils import log

sys.path.append('easybuild')
from easyblocks import VERSION

API_VERSION = str(VERSION).split('.')[0]
suff = ''

rc_regexp = re.compile("^.*(rc[0-9]*)$")
res = rc_regexp.search(str(VERSION))
if res:
    suff = res.group(1)

dev_regexp = re.compile("^.*[0-9](.?dev[0-9])$")
res = dev_regexp.search(str(VERSION))
if res:
    suff = res.group(1)

API_VERSION += suff

# log levels: 0 = WARN (default), 1 = INFO, 2 = DEBUG
log.set_verbosity(1)

try:
    from setuptools import setup
    log.info("Installing with setuptools.setup...")
except ImportError:
    log.info("Failed to import setuptools.setup, so falling back to distutils.setup")
    from distutils.core import setup

# Utility function to read README file
def read(fname):
    return open(os.path.join(os.path.dirname(__file__), fname)).read()

log.info("Installing version %s (required versions: API >= %s)" % (VERSION, API_VERSION))

setup(
    name = "easybuild-easyblocks",
    version = str(VERSION),
    author = "EasyBuild community",
    author_email = "easybuild@lists.ugent.be",
    description = """Python modules which implement support for installing particular (groups of) software packages with EasyBuild.""",
    license = "GPLv2",
    keywords = "software build building installation installing compilation HPC scientific",
    url = "https://easybuilders.github.io/easybuild",
    packages = ["easybuild", "easybuild.easyblocks", "easybuild.easyblocks.generic"],
    package_dir = {"easybuild.easyblocks": "easybuild/easyblocks"},
    package_data = {'easybuild.easyblocks': ["[a-z0-9]/*.py"]},
    long_description = read("README.rst"),
    classifiers = [
        "Development Status :: 5 - Production/Stable",
        "Environment :: Console",
        "Intended Audience :: System Administrators",
        "License :: OSI Approved :: GNU General Public License v2 (GPLv2)",
        "Operating System :: POSIX :: Linux",
        "Programming Language :: Python :: 2.6",
        "Programming Language :: Python :: 2.7",
<<<<<<< HEAD
=======
        "Programming Language :: Python :: 3.5",
        "Programming Language :: Python :: 3.6",
        "Programming Language :: Python :: 3.7",
>>>>>>> cfe7d7c7
        "Topic :: Software Development :: Build Tools",
    ],
    platforms = "Linux",
    install_requires = [
        'setuptools >= 0.6',
        "easybuild-framework >= %s" % API_VERSION,
    ],
    zip_safe = False,
)<|MERGE_RESOLUTION|>--- conflicted
+++ resolved
@@ -92,12 +92,9 @@
         "Operating System :: POSIX :: Linux",
         "Programming Language :: Python :: 2.6",
         "Programming Language :: Python :: 2.7",
-<<<<<<< HEAD
-=======
         "Programming Language :: Python :: 3.5",
         "Programming Language :: Python :: 3.6",
         "Programming Language :: Python :: 3.7",
->>>>>>> cfe7d7c7
         "Topic :: Software Development :: Build Tools",
     ],
     platforms = "Linux",
