--- conflicted
+++ resolved
@@ -17,29 +17,34 @@
     # also test default configuration with Python 2.7
     - python: 2.7
       env: LMOD_VERSION=7.8.5
+      dist: xenial
     # also test with Python 3.6
     - python: 3.6
       env: LMOD_VERSION=6.6.3
-<<<<<<< HEAD
+      dist: xenial
     - python: 3.6
       env: LMOD_VERSION=6.5.1 EASYBUILD_MODULE_SYNTAX=Tcl
+      dist: xenial
     - python: 3.6
       env: LMOD_VERSION=7.8.5
+      dist: xenial
     - python: 3.6
       env: LMOD_VERSION=7.8.5 EASYBUILD_MODULE_SYNTAX=Tcl
+      dist: xenial
     - python: 3.6
       env: ENV_MOD_VERSION=3.2.10 EASYBUILD_MODULES_TOOL=EnvironmentModulesC EASYBUILD_MODULE_SYNTAX=Tcl
+      dist: xenial
     - python: 3.6
       env: ENV_MOD_VERSION=4.1.4 EASYBUILD_MODULES_TOOL=EnvironmentModules EASYBUILD_MODULE_SYNTAX=Tcl
+      dist: xenial
     # also test most common configuration with Python 3.5 and 3.7
     - python: 3.5
       env: LMOD_VERSION=7.8.5
+      dist: xenial
     - python: 3.7
       dist: xenial
       env: LMOD_VERSION=7.8.5
-=======
       dist: xenial
->>>>>>> 0dd42ea6
 addons:
   apt:
     packages:
